/********************* -*- C++ -*- ****************************************/
/*! \class RtMidi
  \brief An abstract base class for realtime MIDI input/output.

  This class implements some common functionality for the realtime
  MIDI input/output subclasses RtMidiIn and RtMidiOut.

  RtMidi WWW site: http://music.mcgill.ca/~gary/rtmidi/

  RtMidi: realtime MIDI i/o C++ classes
  Copyright (c) 2003-2016 Gary P. Scavone
  Forked by Tobias Schlemmer, 2014-2018.

  Permission is hereby granted, free of charge, to any person
  obtaining a copy of this software and associated documentation files
  (the "Software"), to deal in the Software without restriction,
  including without limitation the rights to use, copy, modify, merge,
  publish, distribute, sublicense, and/or sell copies of the Software,
  and to permit persons to whom the Software is furnished to do so,
  subject to the following conditions:

  The above copyright notice and this permission notice shall be
  included in all copies or substantial portions of the Software.

  Any person wishing to distribute modifications to the Software is
  asked to send the modifications to the original developer so that
  they can be incorporated into the canonical version.  This is,
  however, not a binding provision of this license.

  THE SOFTWARE IS PROVIDED "AS IS", WITHOUT WARRANTY OF ANY KIND,
  EXPRESS OR IMPLIED, INCLUDING BUT NOT LIMITED TO THE WARRANTIES OF
  MERCHANTABILITY, FITNESS FOR A PARTICULAR PURPOSE AND NONINFRINGEMENT.
  IN NO EVENT SHALL THE AUTHORS OR COPYRIGHT HOLDERS BE LIABLE FOR
  ANY CLAIM, DAMAGES OR OTHER LIABILITY, WHETHER IN AN ACTION OF
  CONTRACT, TORT OR OTHERWISE, ARISING FROM, OUT OF OR IN CONNECTION
  WITH THE SOFTWARE OR THE USE OR OTHER DEALINGS IN THE SOFTWARE.
*/
/**********************************************************************/

/*!
  \file RtMidi.h
*/

#ifndef RTMIDI_H
#define RTMIDI_H

#define RTMIDI_VERSION "3.0.0"

#ifdef RTMIDI_NO_WARN_DEPRECATED
#define RTMIDI_DEPRECATED(func,message) func
#else
#ifdef __GNUC__
#define RTMIDI_DEPRECATED(func,message) func __attribute__ ((deprecated(message)))
#elif defined(_MSC_VER)
#define RTMIDI_DEPRECATED(func,message) __declspec(deprecated(message)) func
#else
#pragma message("WARNING: You need to implement the macro RTMIDI_DEPRECATED for this compiler if this code doesn't compile")
#define RTMIDI_DEPRECATED(func,message) func [[deprecated(message)]]
#endif
#endif

#define rtmidiUnused(x) do { (void)x; } while (0)

// Check for C++11 support
#if defined(_MSC_VER) && _MSC_VER >= 1800
// At least Visual Studio 2013
#define RTMIDI_SUPPORTS_CPP11 1
#elif __cplusplus >= 201103L
#define RTMIDI_SUPPORTS_CPP11 1
#else
#define RTMIDI_SUPPORTS_CPP11 0
#endif

#include <exception>
#include <iostream>
#include <string>
#include <vector>
#include <list>
#include <memory>
#include <stdexcept>
// the following are used in the error constructor
#include <cstdarg>
#include <cstring>
#include <cstdio>

#ifdef RTMIDI_GETTEXT
#include "libintl.h"
#endif
#define gettext_noopt(str) (str)

#define RTMIDI_NAMESPACE_START namespace rtmidi {
#define RTMIDI_NAMESPACE_END }

RTMIDI_NAMESPACE_START

#ifdef RTMIDI_GETTEXT
const char * rtmidi_gettext(const char * s);
void init_rtmidi_gettext();
#else
#define rtmidi_gettext(arg) (arg)
#endif

//! MIDI API specifier arguments.
enum ApiType {
  UNSPECIFIED,    /*!< Search for a working compiled API. */
  MACOSX_CORE,    /*!< Macintosh OS-X Core Midi API. */
  LINUX_ALSA,     /*!< The Advanced Linux Sound Architecture API. */
  UNIX_JACK,      /*!< The JACK Low-Latency MIDI Server API. */
  WINDOWS_MM,     /*!< The Microsoft Multimedia MIDI API. */
  WINDOWS_KS,     /*!< The Microsoft Kernel Streaming MIDI API. */
  DUMMY,          /*!< A compilable but non-functional API. */
  ALL_API         /*!< Use all available APIs for port selection. */
};

//! Return the name on a MIDI API
inline std::string getApiName(ApiType type) {
  switch (type) {
  case UNSPECIFIED: return rtmidi_gettext("Automatic selection");
  case MACOSX_CORE: return rtmidi_gettext("Core MIDI");
  case LINUX_ALSA:  return rtmidi_gettext("ALSA");
  case UNIX_JACK:   return rtmidi_gettext("JACK");
  case WINDOWS_MM:  return rtmidi_gettext("Windows Multimedia");
  case WINDOWS_KS:  return rtmidi_gettext("DirectX/Kernel Streaming");
  case DUMMY:       return rtmidi_gettext("NULL device");
  case ALL_API:     return rtmidi_gettext("All available MIDI systems");
  }
  return "";
}

//! C++ style user callback interface.
/*!
  This interface class can be used to implement type safe MIDI callbacks.
  Every time a MIDI message is received  the function \ref MidiInterface::rtmidi_midi_in of the
  currently set callback object is called.
*/
struct MidiInterface {
  //! Virtual destructor to avoid unexpected behaviour.
  virtual ~MidiInterface() {}

  //! The MIDI callback function.
  /*! This function is called whenever a MIDI packet is received by a
    MIDI backend that uses the corresponding callback object.
    \param timestamp the timestamp when the MIDI message has been received
    \param message   the message itself.
  */
  virtual void rtmidi_midi_in(double timestamp, std::vector<unsigned char> &message) = 0;

  //! Delete the object if necessary.
  /*! This function allows the user to delete the Midi callback object,
    when MIDI backend drops its reference to it. By default it does nothing.
    But, callback objects are owned by the MIDI backend. These must be deleted
    after the reference to them has been dropped.

    \sa CompatibilityMidiInterface
  */
  virtual void delete_me() {}
};

/************************************************************************/
/*! \class Error
  \brief Exception handling class for RtMidi.

  The Error class is quite simple but it does allow errors to be
  "caught" by Error::Type. See the RtMidi documentation to know
  which methods can throw an Error.
*/
/************************************************************************/

#define RTMIDI_ERROR(message, type)				      \
  rtmidi::Error(message, type,					      \
		RTMIDI_CLASSNAME, __FUNCTION__,			      \
		__FILE__, __LINE__)
#define RTMIDI_ERROR1(message, type, arg1)			      \
  rtmidi::Error(message, type,					      \
		RTMIDI_CLASSNAME, __FUNCTION__,			      \
		__FILE__, __LINE__, arg1)
class Error : public std::exception
{
public:
  //! Defined Error types.
  enum Type {
    WARNING,           /*!< A non-critical error. */
    DEBUG_WARNING,     /*!< A non-critical error which might be useful for debugging. */
    UNSPECIFIED,       /*!< The default, unspecified error type. */
    NO_DEVICES_FOUND,  /*!< No devices found on system. */
    INVALID_DEVICE,    /*!< An invalid device ID was specified. */
    MEMORY_ERROR,      /*!< An error occured during memory allocation. */
    INVALID_PARAMETER, /*!< An invalid parameter was specified to a function. */
    INVALID_USE,       /*!< The function was called incorrectly. */
    DRIVER_ERROR,      /*!< A system driver error occured. */
    SYSTEM_ERROR,      /*!< A system error occured. */
    THREAD_ERROR       /*!< A thread error occured. */
  };

  //! The constructor.
  Error( const char * message,
	 Type type,
	 const char * class_name,
	 const char * function_name,
	 const char * file_name,
	 int line_number, ...) throw();

  //! The destructor.
  virtual ~Error( void ) throw() {}

  //! Prints thrown error message to stderr.
  virtual void printMessage( std::ostream &s = std::cerr ) const throw() {
    s << std::endl
      << file << ":" << line << ": in function "
      << classname << "::" << function << std::endl
      << message_ << std::endl << std::endl;
  }

  //! Returns the thrown error message type.
  virtual const Type& getType(void) const throw() { return type_; }

  //! Returns the thrown error message string.
  virtual const std::string& getMessage(void) const throw() { return message_; }

  //! Returns the thrown error message as a c-style string.
  virtual const char* what( void ) const throw() { return message_.c_str(); }

protected:
  const char * classname;
  const char * function;
  const char * file;
  int line;
  std::string message_;
  Type type_;
};


struct ErrorInterface {
  virtual ~ErrorInterface() {}
  virtual void rtmidi_error (Error e) = 0;
  virtual void delete_me() {};
};

#if !RTMIDI_SUPPORTS_CPP11
class PortDescriptor;

template<class T>
class Pointer {
public:
  typedef T datatype;
protected:
  struct countPointer {
    int count;
    datatype * descriptor;
  };
public:
  Pointer():ptr(0) {}
  Pointer(datatype * p):ptr(new countPointer) {
    ptr->count = 1;
    ptr->descriptor = p;
  }
  Pointer(const Pointer<datatype> & other):
    ptr(other.ptr) {
    if (ptr)
      ptr->count++;
  }
  Pointer(const Pointer<datatype> && other):
    ptr(other.ptr) {
  }

  ~Pointer() {
    if (!ptr) return;
    if (!(--(ptr->count))) {
      delete ptr->descriptor;
      delete ptr;
    }
  }

  datatype * operator -> () {
    if (!ptr) return 0;
    // this should throw an exception

    return ptr->descriptor;
  }

  datatype & operator * () {
    if (!ptr || !ptr->descriptor) {
      throw std::invalid_argument("rtmidi::Pointer: trying to dereference a NULL pointer.");
    }
    else return (*ptr->descriptor);
  }

  const datatype & operator * () const {
    if (!ptr || !ptr->descriptor) {
      throw std::invalid_argument("rtmidi::Pointer: trying to dereference a NULL pointer.");
    }
    else return (*ptr->descriptor);
  }

  bool operator ! () {
    return (!ptr || !ptr->descriptor);
  }

  operator bool () {
    return (ptr && ptr->descriptor);
  }

  Pointer & operator = (const Pointer<datatype> & other) {
    if (ptr) {
      if (!(--ptr->count)) {
	delete ptr->descriptor;
	delete ptr;
      }
    }
    if ((ptr = other.ptr))
      ptr->count++;
    return *this;
  }
protected:
  countPointer * ptr;
};

template <class T, class U>
bool operator==(const Pointer<T>& lhs, const Pointer<U>& rhs) {
  return (&(*lhs)) == (&(*rhs));
}

template <class T, class U>
bool operator!=(const Pointer<T>& lhs, const Pointer<U>& rhs) {
  return (&(*lhs)) != (&(*rhs));
}

#else
template<class T>
using Pointer = std::shared_ptr<T>;
#endif

class MidiApi;
class MidiInApi;
class MidiOutApi;

class PortDescriptor {
public:
  //! Flags for formatting a string description of the port.
  /*! These flags just mark the requirements that the string
    should fulfil. An API may return the same string for
    different requirements e.g. the same short and long
    name. */
  enum NamingType {
    SHORT_NAME =0,  /*!< A short human readable name
		      depending on the API
		      e.g. “Ensoniq AudioPCI” */
    LONG_NAME,      /*!< A complete human readable
		      name depending on the API
		      e.g. "Ensoniq AudioPCI: ES1371" */
    SESSION_PATH,   /*!< A unique description that can
		      be used to identify the port
		      during runtime. It may be a
		      cryptic string. */
    STORAGE_PATH,   /*!< A unique description that is
		      optimised for storage in
		      configuration files. This is a
		      more textual representation that
		      is more robust to small changes in
		      the surrounding environment than
		      \ref SESSION_PATH */
    NAMING_MASK = 0x0F, /*!< part of the flags
			  that is concerned with
			  naming.
			*/
    UNIQUE_PORT_NAME = 0x10, /*!< Make all names uniqe. This
			       is usually done by adding
			       numbers to the end of the
			       string \note: use #undef UNIQUE_PORT_NAME
			       on windows in case of any errors */
    INCLUDE_API = 0x20 /*!< Add a string describing the
			 API at the beginning of the
			 string. */
  };

  //! Flags describing the capabilities of a given port.
  enum PortCapabilities {
    INPUT     = 1,    /*!< Ports that can be read from. */
    OUTPUT    = 2,    /*!< Ports that can be written to. */
    INOUTPUT  = 3,    /*!< Ports that allow reading and writing (INPUT | OUTPUT) */
    UNLIMITED = 0x10  /*!< Some APIs can filter out certain ports which they consider
			not to be useful. This flags supresses this behaviour and
			selects all ports that are useable. */
  };

  //! Default constructor.
  /*!
   * Derived classes should have a constructor.
   */
  PortDescriptor() {};

  //! A virtual destructor
  /*! As we might have to destruct the object from the application code
   *  each port id must have a virtual destructor.
   */
  virtual ~PortDescriptor() {};

  //! Get the MIDI input api for the current port.
  /*! This is the only information RtMidi needs to know: Which
   *  API should handle this object. This can be used to get
   *  an API which can send data to the given port.
   *
   * \param queueSizeLimit The limit of the midi queue. This parameter is handled by
   * the constructor of the backend API.
   *
   * \return API that can use this object to connect to an input port or 0
   * if no input API can be created.
   */
  virtual MidiInApi * getInputApi(unsigned int queueSizeLimit = 100) const = 0;

  //! Get the MIDI output api for the current port.
  /*! This is the only information RtMidi needs to know: Which
   *  API should handle this object. This can be used to get
   *  an API which can receive data from the given port.
   *
   * \return API that can use this object to connect to an output port.
   */
  virtual MidiOutApi * getOutputApi() const = 0;

  //! Return the port name
  /*!
   * \param flags A description of the requirements of the returned name.
   * \return A name that is formatted according to \ref flags.
   * \sa NamingTypes
   */
  virtual std::string getName(int flags = SHORT_NAME | UNIQUE_PORT_NAME) = 0;

  //! Get capabilities
  /*! \return a capabilities flag describing the capabilities of the port.
   *  \sa PortCapabilities
   */
  virtual int getCapabilities() const = 0;
};

//! A list of port descriptors.
/*! Port descriptors are stored as shared pointers. This avoids
  unnecessary duplication of the data structure and handles automatic
  deletion if all references have been removed. */
typedef Pointer<PortDescriptor> PortPointer;
typedef std::list<Pointer<PortDescriptor> > PortList;

/* A deprecated type. See below for the documentation.  We
   split the definiton into several pieces to work around some
   intended warnings. */
typedef void (*ErrorCallback_t)( Error::Type type, const std::string &errorText, void * userdata );
//! RtMidi error callback function prototype.
/*!
  \param type Type of error.
  \param errorText Error description.

  Note that class behaviour is undefined after a critical error (not
  a warning) is reported.
  \sa ErrorInterface
  \deprecated
*/
RTMIDI_DEPRECATED(typedef ErrorCallback_t ErrorCallback,"RtMidi now provides a class MidiInterface for error callbacks");

/* A deprecated type. See below for the documentation.  We
   split the definiton into several pieces to work around some
   intended warnings. */
#define ErrorCallback ErrorCallback_t

typedef void (*MidiCallback_t)( double timeStamp, std::vector<unsigned char> *message, void *userData);
//! C style user callback function type definition.
/*!
  This interface type has been replaced by a MidiInterface class.

  \param timeStamp  timestamp indicating when the event has been received
  \param message    a pointer to the binary MIDI message
  \param userData   a pointer that can be set using setUserdata
  \sa MidiIn
  \sa MidiInApi
  \sa MidiInterface
  \deprecated
*/
RTMIDI_DEPRECATED(typedef MidiCallback_t MidiCallback,"RtMidi now provides a class MidiInterface for MIDI callbacks");
#define MidiCallback MidiCallback_t

// **************************************************************** //
//
// MidiInApi / MidiOutApi class declarations.
//
// Subclasses of MidiInApi and MidiOutApi contain all API- and
// OS-specific code necessary to fully implement the RtMidi API.
//
// Note that MidiInApi and MidiOutApi are abstract base classes and
// cannot be explicitly instantiated.  MidiIn and MidiOut will
// create instances of a MidiInApi or MidiOutApi subclass.
//
// **************************************************************** //

#define RTMIDI_CLASSNAME "MidiApi"
class MidiApi
{
public:

  MidiApi();
  virtual ~MidiApi();

  //! Return whether the API supports virtual ports
  /*!
    \retval true The funcion returns true if the API supports virtual ports.
    \retval false The funcion returns false if the API doesn't support virtual ports.
    \sa openVirtualPort
  */
  virtual bool hasVirtualPorts() const = 0;

  //! Pure virtal function to create a virtual port, with optional name.
  /*!
    This function creates a virtual MIDI port to which other
    software applications can connect. This type of functionality
    is currently only supported by the Macintosh OS-X, any JACK,
    and Linux ALSA APIs (the function returns an error for the other APIs).

    \param portName An optional name for the applicaction port that is
    used to connect to portId can be specified.

    \sa hasVirtualPorts
  */
  virtual void openVirtualPort( const std::string & portName = std::string( "RtMidi virtual port" ) ) = 0;

  //! Pure virtual function to open a MIDI connection given by enumeration number.
  /*! \param portNumber An optional port number greater than 0
    can be specified.  Otherwise, the default or first port
    found is opened.

    \param portName An optional name for the applicaction port
    that will be generated to connect to portId can be
    specified.
  */
  virtual void openPort( unsigned int portNumber = 0, const std::string & portName = std::string( "RtMidi" ) ) = 0;

  //! Pure virtual function to open a MIDI connection given by a port descriptor.
  /*!
    \param port     A port descriptor of the port must be specified.
    \param portName An optional name for the applicaction port that is used to connect to portId can be specified.
  */
  virtual void openPort( const PortDescriptor & port, const std::string & portName = std::string( "RtMidi" ) ) = 0;

  //!  Open a MIDI connection given by a port descriptor pointer.
  /*!
    \param port     A pointer to a port descriptor of the port must be specified.
    \param portName An optional name for the applicaction port that is used to connect to portId can be specified.
    \sa openPort(const PortDescriptor &,const std::string &);
  */
  void openPort( Pointer<PortDescriptor> p, const std::string & portName = std::string( "RtMidi" ) ) {
    if (!p) {
      error(RTMIDI_ERROR( gettext_noopt("Passed NULL pointer."),
			  Error::INVALID_PARAMETER));
      return;
    }
    openPort(*p, portName);
  }

  //! Pure virtual function to return a port descriptor if the port is open
  /*! This function returns a port descriptor that can be used to open another port
    either to the connected port or – if the backend supports it – the connecting port.
    \param local The parameter local defines whether the function returns a descriptor to
    the virtual port (true) or the remote port (false). The function returns 0 if the
    port cannot be determined (e.g. if the port is not connected or the backend dosen't support it).
  */
  virtual Pointer<PortDescriptor> getDescriptor(bool local=false) = 0;

  //! Pure virtual function to return a list of all available ports of the current API.
  /*!
    \param capabilities an optional parameter that describes which
    capabilities the device typu

    \return This function returns a list of port descriptors.

    \note An input API may but need not necessarily report
    output devices which cannot be used as input if
    \ref 0 is passed as \ref capabilities parameter.
    \sa PortDescriptor::PortCapabilitiers
  */
  virtual PortList getPortList(int capabilities = 0) = 0;

  //! Pure virtual to return the number of available MIDI ports of the current API.
  /*!
    \return This function returns the number of MIDI ports of
    the selected API.

    \note Only ports are counted that can be used with the
    current API so an input API does ignore all output devices
    and vice versa.

    \sa getPortName
  */
  virtual unsigned int getPortCount() = 0;

  //! Pure virtual function to return a string identifier for the specified MIDI port number.
  /*!
    \param portNumber Number of the device to be referred to.
    \return The name of the port with the given Id is returned.
    \retval An empty string is returned if an invalid port specifier is provided.

    \note Only ports are counted that can be used with the
    current API so an input API does ignore all output devices
    and vice versa.

    \sa getPortCount()
  */
  virtual std::string getPortName( unsigned int portNumber = 0 ) = 0;

  //! Pure virtual function to close an open MIDI connection (if one exists).
  virtual void closePort( void ) = 0;

  // ! A basic error reporting function for RtMidi classes.
  //  static void error( Error::Type type, std::string &errorString );

  //! Pure virtual function to return whether a port is open or not.
  /*! \retval true if a port is open and
    \retval false if the port is not open (e.g. not opend or closed).
  */
  bool isPortOpen() const { return connected_; }


  //! Virtual function to set the error callback object
  /*!
    Everytime an error is detected or a warning is issued the function
    \r ErrorInterface::rtmidi_error of the callback object is called with an error object
    that describes the situation.

    \param callback An objact that provides an ErrorInterface.
  */
  virtual void setErrorCallback(ErrorInterface * callback);


  //! Returns the MIDI API specifier for the current instance of RtMidiIn.
  virtual ApiType getCurrentApi( void ) throw() = 0;

  //! A basic error reporting function for RtMidi classes.
  /*!  This function hanles errors end warnings that
    occur during runtime of RtMidi. If an error callback
    has been set the function calls the callback and
    returns quietly assuming the callback handled the
    case correctly.

    Otherwise it depends on the type of the error. If it
    is a warning, a message is displayed to
    std::cerr. If it is an error the object is thrown as
    an exception.

    \param e Error/Warning object describing the current
    situation.

    \throw Error
  */
  void error( Error e );


  //! Virtual function to set an error callback function to be invoked when an error has occured.
  /*!
    The callback function will be called whenever an error has occured. It is best
    to set the error callback function before opening a port.
  */
  RTMIDI_DEPRECATED(virtual void setErrorCallback( ErrorCallback errorCallback = NULL, void * userData = 0 ), "RtMidi now provides a typesafe ErrorInterface class");

protected:
  virtual void initialize( const std::string& clientName ) = 0;

  void *apiData_;
  bool connected_;
  bool firstErrorOccurred_;
  std::string errorString_;
  ErrorInterface * errorCallback_;
};
#undef RTMIDI_CLASSNAME

#define RTMIDI_CLASSNAME "MidiInApi"
class MidiInApi : public MidiApi
{
public:

  MidiInApi( unsigned int queueSizeLimit );
  virtual ~MidiInApi( void );
  void setCallback( MidiInterface * callback);
  void cancelCallback( void );
  virtual void ignoreTypes( bool midiSysex, bool midiTime, bool midiSense );
  double getMessage( std::vector<unsigned char> &message );

  // A MIDI structure used internally by the class to store incoming
  // messages.  Each message represents one and only one MIDI message.
  struct MidiMessage {
    std::vector<unsigned char> bytes;
    double timeStamp;

    // Default constructor.
    MidiMessage()
      :bytes(0), timeStamp(0.0) {}
  };

  struct MidiQueue {
    unsigned int front;
    unsigned int back;
    unsigned int size;
    unsigned int ringSize;
    MidiMessage *ring;

    // Default constructor.
    MidiQueue()
      :front(0), back(0), size(0), ringSize(0) {}
  };



  RTMIDI_DEPRECATED(void setCallback( MidiCallback callback, void *userData = 0 ),
		    "RtMidi now provides a type-safe MidiInterface class.");
  RTMIDI_DEPRECATED(double getMessage( std::vector<unsigned char> *message ),
		    "Please, use a C++ style reference to pass the message vector.")
  {
    if (!message) {
      error( RTMIDI_ERROR(gettext_noopt("Passed NULL pointer."),
			  Error::WARNING ));
    }
    return getMessage(*message);
  }

protected:
  // The RtMidiInData structure is used to pass private class data to
  // the MIDI input handling function or thread.
  MidiQueue queue;
  MidiMessage message;
  unsigned char ignoreFlags;
  bool doInput;
  bool firstMessage;
  MidiInterface * userCallback;
  bool continueSysex;
  friend struct JackBackendCallbacks;
};
#undef RTMIDI_CLASSNAME

#define RTMIDI_CLASSNAME "MidiOutApi"
class MidiOutApi : public MidiApi
{
public:

  MidiOutApi( void );
  virtual ~MidiOutApi( void );
  virtual void sendMessage( const std::vector<unsigned char> &message ) = 0;
  RTMIDI_DEPRECATED(void sendMessage( const std::vector<unsigned char> *message ),
		    "Please, use a C++ style reference to pass the message vector.")
  {
    if (!message) {
      error( RTMIDI_ERROR(gettext_noopt("No data in message argument."),
			  Error::WARNING));
    }
    sendMessage(*message);
  }
};
#undef RTMIDI_CLASSNAME

typedef Pointer<MidiApi> MidiApiPtr;
typedef std::list <MidiApiPtr> MidiApiList;

/*! \class Midi
  \brief A global class that implements basic backend API handling.

  This class enhances \ref MidiApi by some functionality to handle
  backend API objects. It serves as base class for the public RtMidi
  API.

  by Gary P. Scavone, 2003-2014.
*/
/**********************************************************************/
#define RTMIDI_CLASSNAME "Midi"
class Midi {
public:
  //! A static function to determine the current RtMidi version.
  static std::string getVersion( void ) throw();

  //! A static function to determine the available compiled MIDI APIs.
  /*!
    The values returned in the std::vector can be compared against
    the enumerated list values.  Note that there can be more than one
    API compiled for certain operating systems.

    \param apis A vector apis must be provided for the
    return value. All data in this vector will be
    deleted prior to filling in the API data.

    \param preferSystem An opitonal boolean parameter
    may be provided that tells wheter system or software
    APIs shall be prefered. Passing \c true will prefer OS provided APIs
  */
  static void getCompiledApi( std::vector<ApiType> &apis, bool preferSystem = true ) throw();

  //! A static function to determine the available compiled MIDI APIs.
  /*!
    The values returned in the std::vector can be compared against
    the enumerated list values.  Note that there can be more than one
    API compiled for certain operating systems.
  */
  static std::vector<ApiType> getCompiledApi(  ) throw() {
    std::vector<ApiType> apis;
    getCompiledApi(apis);
    return apis;
  }

  //! Returns the MIDI API specifier for the current instance of RtMidiIn.
  ApiType getCurrentApi( void ) throw()
  {
    if (rtapi_) return rtapi_->getCurrentApi();
    else return rtmidi::UNSPECIFIED;
  }


  //! Pure virtual function to return a port descirptor if the port is open
  Pointer<PortDescriptor> getDescriptor(bool local=false)
  {
    if (rtapi_) return rtapi_->getDescriptor(local);
    return 0;
  }

  //! Return a list of all available ports of the current API.
  /*!
    \param capabilities an optional parameter that
    describes which capabilities the returned devices
    must support. The returned devices may have
    additional capabilities to those which have been
    requested, but not less.

    \return This function returns a list of port descriptors.

    \note Each API will request additonal
    capabilites. An output API will set always add \ref
    PortDescriptor::OUTPUT to the mask while an input
    device will always add \ref PortDescriptor::OUTPUT.

    \note An input API may but need not necessarily
    report output devices which cannot be used as input
    if \ref PortDescriptor::OUTPUT is passed as \ref
    capabilities parameter.
  */
  PortList getPortList(int capabilities = 0)
  {
    if (rtapi_) return rtapi_->getPortList(capabilities);
    if (list && !list->empty()) {
      PortList retval;
      for (MidiApiList::iterator i = list->begin();
	   i != list->end();
	   ++i) {
	PortList tmp = (*i)->getPortList(capabilities);
	retval.splice(retval.end(), tmp);
      }
      return retval;
    }
    return PortList();
  }

  //! Close an open MIDI connection (if one exists).
  void closePort( void )
  {
    if (rtapi_) rtapi_->closePort();
  }

  // ! A basic error reporting function for RtMidi classes.
  //  static void error( Error::Type type, std::string &errorString );

  //! Pure virtual function to return whether a port is open or not.
  /*! \retval true if a port is open and
    \retval false if the port is not open (e.g. not opend or closed).
  */
  bool isPortOpen( void ) const
  {
    if (rtapi_) return rtapi_->isPortOpen();
    return false;
  }

  //! Pure virtual function to set an error callback function to be invoked when an error has occured.
  /*!
    The callback function will be called whenever an error has occured. It is best
    to set the error callback function before opening a port.
  */
  void setErrorCallback( ErrorInterface * callback)
  {
    if (rtapi_) rtapi_->setErrorCallback(callback);
  }

  //! A basic error reporting function for RtMidi classes.
  void error( Error e );

  enum Api_t {
    UNSPECIFIED  = rtmidi::UNSPECIFIED,
    MACOSX_CORE  = rtmidi::MACOSX_CORE,
    LINUX_ALSA   = rtmidi::LINUX_ALSA,
    UNIX_JACK    = rtmidi::UNIX_JACK,
    WINDOWS_MM   = rtmidi::WINDOWS_MM,
    RTMIDI_DUMMY = rtmidi::DUMMY
  };

  /* old functions */
  RTMIDI_DEPRECATED(typedef Api_t Api,
		    "enum RtMidi::Api has been replaced by enum rtmidi::ApiType");
#define Api Api_t
  RTMIDI_DEPRECATED(static void getCompiledApi( std::vector<Api> &apis, bool
						preferSystem
						= true ) throw(), "enum RtMidi::Api has been replaced by enum rtmidi::ApiType" ) {
    std::vector<rtmidi::ApiType> api2;
    Midi::getCompiledApi(api2,preferSystem);
    apis.reserve(api2.size());
    size_t s = api2.size();
    for (size_t i = 0; i < s; i++) {
      apis.push_back((Api)api2[i]);
    }
  }

  //! Compatibilty function for older code
  virtual
  RTMIDI_DEPRECATED(void openVirtualPort( const std::string & portName
					  = std::string( "RtMidi virtual port" ) ),
		    "For better usability you should call this function from a derived class") = 0;

  //! Pure virtual function to open a MIDI connection given by enumeration number.
  /*! \param portNumber An optional port number greater than 0
    can be specified.  Otherwise, the default or first port
    found is opened.

    \param portName An optional name for the applicaction port
    that will be generated to connect to portId can be
    specified.

    \deprecated
  */
  RTMIDI_DEPRECATED(void openPort( unsigned int portNumber = 0,
				   const std::string & portName = std::string( "RtMidi" )
				   ),"Port numbers are unreliable. Use port descriptors instead (see examples for a demonstration)")
  {
    if (rtapi_) rtapi_->openPort(portNumber,portName);
  }

  //! Pure virtual to return the number of available MIDI ports of the current API.
  /*!
    \return This function returns the number of MIDI ports of
    the selected API.

    \note Only ports are counted that can be used with the
    current API so an input API does ignore all output devices
    and vice versa.

    \sa getPortName
    \deprecated
  */
  RTMIDI_DEPRECATED(unsigned int getPortCount(),"Port numbers are unreliable. Use port descriptors instead (see examples for a demonstration)")
  {
    if (rtapi_) return rtapi_->getPortCount();
    return 0;
  }

  //! Pure virtual function to return a string identifier for the specified MIDI port number.
  /*!
    \param portNumber Number of the device to be referred to.
    \return The name of the port with the given Id is returned.
    \retval An empty string is returned if an invalid port specifier is provided.

    \note Only ports are counted that can be used with the
    current API so an input API does ignore all output devices
    and vice versa.

    \sa getPortCount()
    \deprecated
  */
  RTMIDI_DEPRECATED(std::string getPortName( unsigned int portNumber = 0 ),"Port numbers are unreliable. Use port descriptors instead (see examples for a demonstration)")
  {
    if (rtapi_) return rtapi_->getPortName(portNumber);
    return "";
  }

  //! Pure virtual function to set an error callback function to be invoked when an error has occured.
  /*!
    The callback function will be called whenever an error has occured. It is best
    to set the error callback function before opening a port.
  */
  RTMIDI_DEPRECATED(void setErrorCallback( ErrorCallback errorCallback = NULL, void * userData = 0 ), "setErrorCallback now expects an object of type ErrorInterface")
  {
#ifdef __GNUC__
#pragma GCC diagnostic push
#pragma GCC diagnostic ignored "-Wdeprecated-declarations"
#endif
    if (rtapi_) rtapi_->setErrorCallback(errorCallback, userData);
#ifdef __GNUC__
#pragma GCC diagnostic pop
#endif
  }


protected:
  MidiApi *rtapi_;
  MidiApiList * list;
  bool preferSystem;
  std::string clientName;

  Midi(MidiApiList * l,
       bool pfsystem,
       const std::string & name):rtapi_(0),
				 list(l),
				 preferSystem(pfsystem),
				 clientName(name) {}
  virtual ~Midi()
  {
    if (rtapi_) {
      delete rtapi_;
      rtapi_ = 0;
    }
  }
};

inline RTMIDI_DEPRECATED(std::string getApiName(Midi::Api type),"Use rtmidi::ApiType instead of RtMidi::Api");
inline std::string getApiName(Midi::Api type)
{
  return getApiName((ApiType)type);
}

#undef RTMIDI_CLASSNAME

/**********************************************************************/
/*! \class MidiIn
  \brief A realtime MIDI input class.

  This class provides a common, platform-independent API for
  realtime MIDI input.  It allows access to a single MIDI input
  port.  Incoming MIDI messages are either saved to a queue for
  retrieval using the getMessage() function or immediately passed to
  a user-specified callback function.  Create multiple instances of
  this class to connect to more than one MIDI device at the same
  time.  With the OS-X and Linux ALSA MIDI APIs, it is also possible
  to open a virtual input port to which other MIDI software clients
  can connect.

  by Gary P. Scavone, 2003-2014.
*/
/**********************************************************************/

// **************************************************************** //
//
// MidiIn and MidiOut class declarations.
//
// MidiIn / MidiOut are "controllers" used to select an available
// MIDI input or output interface.  They present common APIs for the
// user to call but all functionality is implemented by the classes
// MidiInApi, MidiOutApi and their subclasses.  MidiIn and MidiOut
// each create an instance of a MidiInApi or MidiOutApi subclass based
// on the user's API choice.  If no choice is made, they attempt to
// make a "logical" API selection.
//
// **************************************************************** //

#define RTMIDI_CLASSNAME "MidiIn"
class MidiIn : public Midi
{
public:


  //! Default constructor that allows an optional api, client name and queue size.
  /*!
    An exception will be thrown if a MIDI system initialization
    error occurs.  The queue size defines the maximum number of
    messages that can be held in the MIDI queue (when not using a
    callback function).  If the queue size limit is reached,
    incoming messages will be ignored.

    If no API argument is specified and multiple API support has been
    compiled, the default order of use is JACK, ALSA (Linux) and CORE,
    JACK (OS-X).

    \param api        An optional API id can be specified.
    \param clientName An optional Client name can be specified. This
    will be used to group the ports that are created
    by the application.
    \param queueSizeLimit An optional size of the MIDI input queue can be specified.

    \param pfsystem An optional boolean parameter can be
    provided to indicate the API preferences of the user
    code. If RtMidi is requested to autoselect a backend
    this parameter tells which backend should be tried
    first. If it is \c true the backend will prefer OS
    provieded APIs (WinMM, ALSA, Core MIDI) over other
    APIs (JACK).  If \c false, the order will be vice
    versa.
  */
  MidiIn( ApiType api=rtmidi::UNSPECIFIED,
	  const std::string & clientName = std::string( "RtMidi Input Client"),
	  unsigned int queueSizeLimit = 100,
	  bool pfsystem = true);

  //! If a MIDI connection is still open, it will be closed by the destructor.
  ~MidiIn ( void ) throw();

  using Midi::openPort;

  //! Open a MIDI connection given by a port descriptor.
  /*!
    \param port     A port descriptor of the port must be specified.
    \param portName An optional name for the applicaction port that is used to connect to portId can be specified.
  */
  void openPort( const PortDescriptor & port,
		 const std::string & portName = std::string( "RtMidi" ) )
  {
    if (!rtapi_) rtapi_ = port.getInputApi();
    if (rtapi_) rtapi_->openPort(port,portName);
  }


  //!  Open a MIDI connection given by a port descriptor pointer.
  /*!
    \param port     A pointer to a port descriptor of the port must be specified.
    \param portName An optional name for the applicaction port that is used to connect to portId can be specified.
    \sa openPort(const PortDescriptor &,const std::string &);
  */
  void openPort( Pointer<PortDescriptor> p,
		 const std::string & portName = std::string( "RtMidi" ) ) {
    if (!p) {
      error(RTMIDI_ERROR(gettext_noopt("A NULL pointer has been passed as port descriptor"),
			 Error::INVALID_PARAMETER));
      return;
    }
    openPort(*p, portName);
  }

  //! Function to create a virtual port, with optional name.
  /*!
    This function creates a virtual MIDI port to which other
    software applications can connect. This type of functionality
    is currently only supported by the Macintosh OS-X, any JACK,
    and Linux ALSA APIs (the function returns an error for the other APIs).

    \param portName An optional name for the application port that is
    used to connect to portId can be specified.
  */
  void openVirtualPort( const std::string & portName = std::string( "RtMidi virtual input port" ) )
  {
    if (!rtapi_ && list && !list->empty()) {
      Pointer<MidiApi> api = list->front();

      std::vector< ApiType > apis;
      getCompiledApi( apis );
      for (size_t i = 0 ; i < apis.size() ; i++) {
	openMidiApi( apis[0] );
	if (rtapi_ && rtapi_->hasVirtualPorts()) break;
      }
    }

    if (rtapi_) rtapi_->openVirtualPort(portName);
    else {
      error(RTMIDI_ERROR(gettext_noopt("No valid MIDI system has been selected."),
			 Error::INVALID_DEVICE));
    }
  }

  //! Return a list of all available ports of the current API.
  /*!
    \param capabilities an optional parameter that
    describes which capabilities the returned devices
    must support. The returned devices may have
    additional capabilities to those which have been
    requested, but not less.

    \return This function returns a list of port descriptors.

    \note Each API will request additonal
    capabilites. An output API will set always add \ref
    PortDescriptor::OUTPUT to the mask while an input
    device will always add \ref PortDescriptor::OUTPUT.

    \note An input API may but need not necessarily
    report output devices which cannot be used as input
    if \ref PortDescriptor::OUTPUT is passed as \ref
    capabilities parameter.
  */
  PortList getPortList(int capabilities = PortDescriptor::INPUT) {
    return Midi::getPortList(capabilities);
  }



  //! Set a callback function to be invoked for incoming MIDI messages.
  /*!
    The callback function will be called whenever an incoming MIDI
    message is received.  While not absolutely necessary, it is best
    to set the callback function before opening a MIDI port to avoid
    leaving some messages in the queue.

    \param callback A callback function must be given.
    \param userData Opitionally, a pointer to additional data can be
    passed to the callback function whenever it is called.
  */
  void setCallback( MidiInterface * callback )
  {
    if (rtapi_)
      static_cast<MidiInApi*>(rtapi_)->setCallback(callback);
  }

  //! Cancel use of the current callback function (if one exists).
  /*!
    Subsequent incoming MIDI messages will be written to the queue
    and can be retrieved with the \e getMessage function.
  */
  void cancelCallback()
  {
    if (rtapi_)
      static_cast<MidiInApi*>(rtapi_)->cancelCallback();
  }

  //! Specify whether certain MIDI message types should be queued or ignored during input.
  /*!
    By default, MIDI timing and active sensing messages are ignored
    during message input because of their relative high data rates.
    MIDI sysex messages are ignored by default as well.  Variable
    values of "true" imply that the respective message type will be
    ignored.
  */
  void ignoreTypes( bool midiSysex = true,
		    bool midiTime = true,
		    bool midiSense = true )
  {
    if (rtapi_)
      static_cast<MidiInApi*>(rtapi_)->ignoreTypes(midiSysex, midiTime, midiSense);
  }

  //! Fill the user-provided vector with the data bytes for the next available MIDI message in the input queue and return the event delta-time in seconds.
  /*!
    This function returns immediately whether a new message is
    available or not.  A valid message is indicated by a non-zero
    vector size.  An exception is thrown if an error occurs during
    message retrieval or an input connection was not previously
    established.
  */
  double getMessage( std::vector<unsigned char> &message )
  {
    if (rtapi_)
      return static_cast<MidiInApi*>(rtapi_)->getMessage(message);
    error( RTMIDI_ERROR(gettext_noopt("Could not find any valid MIDI system."),
			Error::WARNING));
    return 0.0;
  }


  //! Set a callback function to be invoked for incoming MIDI messages.
  /*!
    The callback function will be called whenever an incoming MIDI
    message is received.  While not absolutely necessary, it is best
    to set the callback function before opening a MIDI port to avoid
    leaving some messages in the queue.

    \param callback A callback function must be given.
    \param userData Opitionally, a pointer to additional data can be
    passed to the callback function whenever it is called.
  */
  RTMIDI_DEPRECATED(void setCallback( MidiCallback callback, void *userData = 0 ),
		    "RtMidi now provides a type-safe MidiInterface class.")
  {
#ifdef __GNUC__
#pragma GCC diagnostic push
#pragma GCC diagnostic ignored "-Wdeprecated-declarations"
#endif
    if (rtapi_)
      static_cast<MidiInApi*>(rtapi_)->setCallback(callback,userData);
#ifdef __GNUC__
#pragma GCC diagnostic pop
#endif
  }
  //! Fill the user-provided vector with the data bytes for the next available MIDI message in the input queue and return the event delta-time in seconds.
  /*!
    This function returns immediately whether a new message is
    available or not.  A valid message is indicated by a non-zero
    vector size.  An exception is thrown if an error occurs during
    message retrieval or an input connection was not previously
    established.

    \deprecated
  */
  RTMIDI_DEPRECATED(double getMessage( std::vector<unsigned char> *message ),
		    "Please, use a C++ style reference to pass the message vector.")
  {
    if (!message) {
      error( RTMIDI_ERROR(gettext_noopt("Passed NULL pointer."),
			  Error::WARNING));
    }
    if (rtapi_)
      return static_cast<MidiInApi*>(rtapi_)->getMessage(*message);
    error( RTMIDI_ERROR(gettext_noopt("No valid MIDI system has been found."),
			Error::WARNING));
    return 0.0;
  }
protected:
  static MidiApiList queryApis;
  int queueSizeLimit;
  void openMidiApi( ApiType api );

};
#undef RTMIDI_CLASSNAME

/**********************************************************************/
/*! \class MidiOut
  \brief A realtime MIDI output class.

  This class provides a common, platform-independent API for MIDI
  output.  It allows one to probe available MIDI output ports, to
  connect to one such port, and to send MIDI bytes immediately over
  the connection.  Create multiple instances of this class to
  connect to more than one MIDI device at the same time.  With the
  OS-X and Linux ALSA MIDI APIs, it is also possible to open a
  virtual port to which other MIDI software clients can connect.

  by Gary P. Scavone, 2003-2014.
*/
/**********************************************************************/

#define RTMIDI_CLASSNAME "MidiOut"
class MidiOut : public Midi
{
public:

  //! Default constructor that allows an optional client name.
  /*!
    An exception will be thrown if a MIDI system initialization error occurs.

    If no API argument is specified and multiple API support has been
    compiled, the default order of use is JACK, ALSA (Linux) and CORE,
    JACK (OS-X).

    \param api        An optional API id can be specified.
    \param clientName An optional Client name can be specified. This
    will be used to group the ports that are created
    by the application.
    \param queueSizeLimit An optional size of the MIDI input queue can be specified.

    \param pfsystem An optional boolean parameter can be
    provided to indicate the API preferences of the user
    code. If RtMidi is requested to autoselect a backend
    this parameter tells which backend should be tried
    first. If it is \c true the backend will prefer OS
    provieded APIs (WinMM, ALSA, Core MIDI) over other
    APIs (JACK).  If \c false, the order will be vice
    versa.
  */
  MidiOut( ApiType api=rtmidi::UNSPECIFIED,
	   const std::string & clientName = std::string( "RtMidi Output Client"),
	   bool pfsystem = true);

  //! The destructor closes any open MIDI connections.
  ~MidiOut( void ) throw();

  using Midi::openPort;

  //! Open a MIDI connection given by a port descriptor.
  /*!
    \param port     A port descriptor of the port must be specified.
    \param portName An optional name for the applicaction port that is used to connect to portId can be specified.
  */
  void openPort( const PortDescriptor & port,
		 const std::string & portName = std::string( "RtMidi" ) )
  {
    if (!rtapi_) rtapi_ = port.getOutputApi();
    if (rtapi_) rtapi_->openPort(port,portName);
  }

  //!  Open a MIDI connection given by a port descriptor pointer.
  /*!
    \param port     A pointer to a port descriptor of the port must be specified.
    \param portName An optional name for the applicaction port that is used to connect to portId can be specified.
    \sa openPort(const PortDescriptor &,const std::string &);
  */
  void openPort( Pointer<PortDescriptor> p,
		 const std::string & portName = std::string( "RtMidi" ) ) {
    if (!p) {
      error(RTMIDI_ERROR(gettext_noopt("Passed NULL pointer."),
			 Error::INVALID_PARAMETER));
      return;
    }
    openPort(*p, portName);
  }


  //! Function to create a virtual port, with optional name.
  /*!
    This function creates a virtual MIDI port to which other
    software applications can connect. This type of functionality
    is currently only supported by the Macintosh OS-X, any JACK,
    and Linux ALSA APIs (the function returns an error for the other APIs).

    \param portName An optional name for the applicaction port that is
    used to connect to portId can be specified.
  */
  void openVirtualPort( const std::string & portName = std::string( "RtMidi virtual output port" ) )
  {
    if (!rtapi_ && list && !list->empty()) {
      Pointer<MidiApi> api = list->front();

      std::vector< ApiType > apis;
      getCompiledApi( apis );
      for (size_t i = 0 ; i < apis.size() ; i++) {
	openMidiApi( apis[0] );
	if (rtapi_ && rtapi_->hasVirtualPorts()) break;
      }
    }

    if (rtapi_) rtapi_->openVirtualPort(portName);
    else {
      error(RTMIDI_ERROR(gettext_noopt("No valid MIDI system has been selected."),
			 Error::INVALID_DEVICE));
    }
  }

  //! Return a list of all available ports of the current API.
  /*!
    \param capabilities an optional parameter that
    describes which capabilities the returned devices
    must support. The returned devices may have
    additional capabilities to those which have been
    requested, but not less.

    \return This function returns a list of port descriptors.

    \note Each API will request additonal
    capabilites. An output API will set always add \ref
    PortDescriptor::OUTPUT to the mask while an input
    device will always add \ref PortDescriptor::OUTPUT.

    \note An input API may but need not necessarily
    report output devices which cannot be used as input
    if \ref PortDescriptor::OUTPUT is passed as \ref
    capabilities parameter.
  */
  PortList getPortList(int capabilities = PortDescriptor::OUTPUT) {
    return Midi::getPortList(capabilities);
  }

  //! Immediately send a single message out an open MIDI output port.
  /*!
    An exception is thrown if an error occurs during output or an
    output connection was not previously established.

    \deprecated
  */
  RTMIDI_DEPRECATED(void sendMessage( const std::vector<unsigned char> *message ),
		    "Please, use a C++ style reference to pass the message vector.")
  {
    if (!message) {
      error( RTMIDI_ERROR(gettext_noopt("No data in MIDI message."),
			  Error::WARNING));
    }
    if (rtapi_)
      static_cast<MidiOutApi *>(rtapi_)->sendMessage(*message);
    else
      error( RTMIDI_ERROR(gettext_noopt("No valid MIDI system has been selected."),
			  Error::WARNING));
  }


  //! Immediately send a single message out an open MIDI output port.
  /*!
    An exception is thrown if an error occurs during output or an
    output connection was not previously established.
  */
  void sendMessage( std::vector<unsigned char> &message ) {
    if (rtapi_)
      static_cast<MidiOutApi *>(rtapi_)->sendMessage( message);
    else
      error( RTMIDI_ERROR(gettext_noopt("No valid MIDI system has been selected."),
			  Error::WARNING));
  }
protected:
  static MidiApiList queryApis;
  void openMidiApi( ApiType api );
  bool firstErrorOccurred_;
};
#undef RTMIDI_CLASSNAME

<<<<<<< HEAD
=======
class MidiInApi : public MidiApi
{
 public:

  MidiInApi( unsigned int queueSizeLimit );
  virtual ~MidiInApi( void );
  void setCallback( RtMidiIn::RtMidiCallback callback, void *userData );
  void cancelCallback( void );
  virtual void ignoreTypes( bool midiSysex, bool midiTime, bool midiSense );
  double getMessage( std::vector<unsigned char> *message );

  // A MIDI structure used internally by the class to store incoming
  // messages.  Each message represents one and only one MIDI message.
  struct MidiMessage { 
    std::vector<unsigned char> bytes; 

    //! Time in seconds elapsed since the previous message
    double timeStamp;

    // Default constructor.
  MidiMessage()
  :bytes(0), timeStamp(0.0) {}
  };

  struct MidiQueue {
    unsigned int front;
    unsigned int back;
    unsigned int size;
    unsigned int ringSize;
    MidiMessage *ring;

    // Default constructor.
  MidiQueue()
  :front(0), back(0), size(0), ringSize(0) {}
  };

  // The RtMidiInData structure is used to pass private class data to
  // the MIDI input handling function or thread.
  struct RtMidiInData {
    MidiQueue queue;
    MidiMessage message;
    unsigned char ignoreFlags;
    bool doInput;
    bool firstMessage;
    void *apiData;
    bool usingCallback;
    RtMidiIn::RtMidiCallback userCallback;
    void *userData;
    bool continueSysex;

    // Default constructor.
  RtMidiInData()
  : ignoreFlags(7), doInput(false), firstMessage(true),
      apiData(0), usingCallback(false), userCallback(0), userData(0),
      continueSysex(false) {}
  };

 protected:
  RtMidiInData inputData_;
};

class MidiOutApi : public MidiApi
{
 public:

  MidiOutApi( void );
  virtual ~MidiOutApi( void );
  virtual void sendMessage( const std::vector<unsigned char> *message ) = 0;
};

// **************************************************************** //
//
// Inline RtMidiIn and RtMidiOut definitions.
//
// **************************************************************** //

inline RtMidi::Api RtMidiIn :: getCurrentApi( void ) throw() { return rtapi_->getCurrentApi(); }
inline void RtMidiIn :: openPort( unsigned int portNumber, const std::string portName ) { rtapi_->openPort( portNumber, portName ); }
inline void RtMidiIn :: openVirtualPort( const std::string portName ) { rtapi_->openVirtualPort( portName ); }
inline void RtMidiIn :: closePort( void ) { rtapi_->closePort(); }
inline bool RtMidiIn :: isPortOpen() const { return rtapi_->isPortOpen(); }
inline void RtMidiIn :: setCallback( RtMidiCallback callback, void *userData ) { ((MidiInApi *)rtapi_)->setCallback( callback, userData ); }
inline void RtMidiIn :: cancelCallback( void ) { ((MidiInApi *)rtapi_)->cancelCallback(); }
inline unsigned int RtMidiIn :: getPortCount( void ) { return rtapi_->getPortCount(); }
inline std::string RtMidiIn :: getPortName( unsigned int portNumber ) { return rtapi_->getPortName( portNumber ); }
inline void RtMidiIn :: ignoreTypes( bool midiSysex, bool midiTime, bool midiSense ) { ((MidiInApi *)rtapi_)->ignoreTypes( midiSysex, midiTime, midiSense ); }
inline double RtMidiIn :: getMessage( std::vector<unsigned char> *message ) { return ((MidiInApi *)rtapi_)->getMessage( message ); }
inline void RtMidiIn :: setErrorCallback( RtMidiErrorCallback errorCallback, void *userData ) { rtapi_->setErrorCallback(errorCallback, userData); }

inline RtMidi::Api RtMidiOut :: getCurrentApi( void ) throw() { return rtapi_->getCurrentApi(); }
inline void RtMidiOut :: openPort( unsigned int portNumber, const std::string portName ) { rtapi_->openPort( portNumber, portName ); }
inline void RtMidiOut :: openVirtualPort( const std::string portName ) { rtapi_->openVirtualPort( portName ); }
inline void RtMidiOut :: closePort( void ) { rtapi_->closePort(); }
inline bool RtMidiOut :: isPortOpen() const { return rtapi_->isPortOpen(); }
inline unsigned int RtMidiOut :: getPortCount( void ) { return rtapi_->getPortCount(); }
inline std::string RtMidiOut :: getPortName( unsigned int portNumber ) { return rtapi_->getPortName( portNumber ); }
inline void RtMidiOut :: sendMessage( const std::vector<unsigned char> *message ) { ((MidiOutApi *)rtapi_)->sendMessage( message ); }
inline void RtMidiOut :: setErrorCallback( RtMidiErrorCallback errorCallback, void *userData ) { rtapi_->setErrorCallback(errorCallback, userData); }
>>>>>>> c3328c0a

// **************************************************************** //
//
// MidiInApi and MidiOutApi subclass prototypes.
//
// **************************************************************** //


#if !defined(__LINUX_ALSA__) && !defined(__UNIX_JACK__) && !defined(__MACOSX_COREMIDI__) && !defined(__WINDOWS_MM__)
#define __RTMIDI_DUMMY__
#endif

#if defined(__MACOSX_COREMIDI__)
RTMIDI_NAMESPACE_END
struct MIDIPacketList;
RTMIDI_NAMESPACE_START

class MidiInCore: public MidiInApi
{
public:
  MidiInCore( const std::string & clientName, unsigned int queueSizeLimit );
  ~MidiInCore( void );
  ApiType getCurrentApi( void ) throw() { return MACOSX_CORE; };
  bool hasVirtualPorts() const { return true; }
  void openPort( unsigned int portNumber, const std::string & portName );
  void openVirtualPort( const std::string & portName );
  void openPort( const PortDescriptor & port, const std::string & portName);
  Pointer<PortDescriptor> getDescriptor(bool local=false);
  PortList getPortList(int capabilities);
  void closePort( void );
  unsigned int getPortCount( void );
  std::string getPortName( unsigned int portNumber );

protected:
  static void midiInputCallback( const MIDIPacketList *list,
				 void *procRef,
				 void */*srcRef*/) throw();
  void initialize( const std::string& clientName );
  template<int locking>
  friend class CoreSequencer;
};

class MidiOutCore: public MidiOutApi
{
public:
  MidiOutCore( const std::string & clientName );
  ~MidiOutCore( void );
  ApiType getCurrentApi( void ) throw() { return MACOSX_CORE; };
  bool hasVirtualPorts() const { return true; }
  void openPort( unsigned int portNumber, const std::string & portName );
  void openVirtualPort( const std::string & portName );
  void openPort( const PortDescriptor & port, const std::string & portName);
  Pointer<PortDescriptor> getDescriptor(bool local=false);
  PortList getPortList(int capabilities);
  void closePort( void );
  unsigned int getPortCount( void );
  std::string getPortName( unsigned int portNumber );
  void sendMessage( const std::vector<unsigned char> &message );

protected:
  void initialize( const std::string& clientName );
};

#endif

#if defined(__UNIX_JACK__)

class MidiInJack: public MidiInApi
{
public:
  MidiInJack( const std::string & clientName, unsigned int queueSizeLimit );
  ~MidiInJack( void );
  ApiType getCurrentApi( void ) throw() { return UNIX_JACK; };
  bool hasVirtualPorts() const { return true; }
  void openPort( unsigned int portNumber, const std::string & portName );
  void openVirtualPort( const std::string & portName );
  void openPort( const PortDescriptor & port, const std::string & portName);
  Pointer<PortDescriptor> getDescriptor(bool local=false);
  PortList getPortList(int capabilities);
  void closePort( void );
  unsigned int getPortCount( void );
  std::string getPortName( unsigned int portNumber );

protected:
  std::string clientName;

  void connect( void );
  void initialize( const std::string& clientName );
};

class MidiOutJack: public MidiOutApi
{
public:
  MidiOutJack( const std::string & clientName );
  ~MidiOutJack( void );
  ApiType getCurrentApi( void ) throw() { return UNIX_JACK; };
  bool hasVirtualPorts() const { return true; }
  void openPort( unsigned int portNumber, const std::string & portName );
  void openVirtualPort( const std::string & portName );
  void openPort( const PortDescriptor & port, const std::string & portName);
  Pointer<PortDescriptor> getDescriptor(bool local=false);
  PortList getPortList(int capabilities);
  void closePort( void );
  unsigned int getPortCount( void );
  std::string getPortName( unsigned int portNumber );
  void sendMessage( const std::vector<unsigned char> &message );

protected:
  std::string clientName;

  void connect( void );
  void initialize( const std::string& clientName );
};

#endif

#if defined(__LINUX_ALSA__)

class MidiInAlsa: public MidiInApi
{
public:
  MidiInAlsa( const std::string & clientName, unsigned int queueSizeLimit );
  ~MidiInAlsa( void );
  ApiType getCurrentApi( void ) throw() { return LINUX_ALSA; };
  bool hasVirtualPorts() const { return true; }
  void openPort( unsigned int portNumber, const std::string & portName );
  void openVirtualPort( const std::string & portName );
  void openPort( const PortDescriptor & port, const std::string & portName);
  Pointer<PortDescriptor> getDescriptor(bool local=false);
  PortList getPortList(int capabilities);
  void closePort( void );
  unsigned int getPortCount( void );
  std::string getPortName( unsigned int portNumber );

protected:
  static void * alsaMidiHandler( void *ptr ) throw();
  void initialize( const std::string& clientName );
  friend struct AlsaMidiData;
};

class MidiOutAlsa: public MidiOutApi
{
public:
  MidiOutAlsa( const std::string & clientName );
  ~MidiOutAlsa( void );
  ApiType getCurrentApi( void ) throw() { return LINUX_ALSA; };
  bool hasVirtualPorts() const { return true; }
  void openPort( unsigned int portNumber, const std::string & portName );
  void openVirtualPort( const std::string & portName );
  void openPort( const PortDescriptor & port, const std::string & portName);
  Pointer<PortDescriptor> getDescriptor(bool local=false);
  PortList getPortList(int capabilities);
  void closePort( void );
  unsigned int getPortCount( void );
  std::string getPortName( unsigned int portNumber );
  void sendMessage( const std::vector<unsigned char> &message );

protected:
  void initialize( const std::string& clientName );
};

#endif

#if defined(__WINDOWS_MM__)

class MidiInWinMM: public MidiInApi
{
public:
  MidiInWinMM( const std::string & clientName,
	       unsigned int queueSizeLimit );
  ~MidiInWinMM( void );
  ApiType getCurrentApi( void ) throw() { return WINDOWS_MM; };
  bool hasVirtualPorts() const { return false; }
  void openPort( unsigned int portNumber, const std::string & portName );
  void openVirtualPort( const std::string & portName );
  void openPort( const PortDescriptor & port, const std::string & portName);
  Pointer<PortDescriptor> getDescriptor(bool local=false);
  PortList getPortList(int capabilities);
  void closePort( void );
  unsigned int getPortCount( void );
  std::string getPortName( unsigned int portNumber );

protected:
  void initialize( const std::string& clientName );
  friend struct WinMMCallbacks;

};

class MidiOutWinMM: public MidiOutApi
{
public:
  MidiOutWinMM( const std::string & clientName );
  ~MidiOutWinMM( void );
  ApiType getCurrentApi( void ) throw() { return WINDOWS_MM; };
  bool hasVirtualPorts() const { return false; }
  void openPort( unsigned int portNumber, const std::string & portName );
  void openVirtualPort( const std::string & portName );
  void openPort( const PortDescriptor & port, const std::string & portName);
  Pointer<PortDescriptor> getDescriptor(bool local=false);
  PortList getPortList(int capabilities);
  void closePort( void );
  unsigned int getPortCount( void );
  std::string getPortName( unsigned int portNumber );
  void sendMessage( const std::vector<unsigned char> &message );

protected:
  void initialize( const std::string& clientName );
};

#endif

#if defined(__RTMIDI_DUMMY__)

#define RTMIDI_CLASSNAME "MidiInDummy"
class MidiInDummy: public MidiInApi
{
public:
  MidiInDummy( const std::string & /*clientName*/, unsigned int queueSizeLimit )
    : MidiInApi( queueSizeLimit ) {
    error( RTMIDI_ERROR(rtmidi_gettext("MidiInDummy: This class provides no functionality."),
			Error::WARNING) );
  }
  ApiType getCurrentApi( void ) throw() { return DUMMY; }
  bool hasVirtualPorts() const { return false; }
  void openPort( unsigned int /* portNumber*/,
		 const std::string & /*portName*/ ) {}
  void openVirtualPort( const std::string & /*portName*/ ) {}
  void openPort( const PortDescriptor & /* port */,
		 const std::string & /* portName */) {}
  Pointer<PortDescriptor> getDescriptor(bool /* local=false */) {
    return 0;
  }
  PortList getPortList(int /* capabilities */) {
    return PortList();
  }
  void closePort( void ) {}
  unsigned int getPortCount( void ) { return 0; }
  std::string getPortName( unsigned int /* portNumber */ ) { return ""; }

protected:
  void initialize( const std::string& /* clientName */ ) {}
};
#undef RTMIDI_CLASSNAME

#define RTMIDI_CLASSNAME "MidiOutDummy"
class MidiOutDummy: public MidiOutApi
{
public:
  MidiOutDummy( const std::string & /*clientName*/ ) {
    error( RTMIDI_ERROR(rtmidi_gettext("MidiInDummy: This class provides no functionality."),
			Error::WARNING) );
  }
  ApiType getCurrentApi( void ) throw() { return DUMMY; }
  bool hasVirtualPorts() const { return false; }
  void openPort( unsigned int /*portNumber*/, const std::string & /*portName*/ ) {}
  void openVirtualPort( const std::string & /*portName*/ ) {}
  void openPort( const PortDescriptor & /* port */, const std::string & /* portName */) {}
  Pointer<PortDescriptor> getDescriptor(bool /* local=false */) { return 0; }
  PortList getPortList(int /*capabilities*/) {
    return PortList();
  }
  void closePort( void ) {}
  unsigned int getPortCount( void ) { return 0; }
  std::string getPortName( unsigned int /*portNumber*/ ) { return ""; }
  void sendMessage( const std::vector<unsigned char> & /*message*/ ) {}

protected:
  void initialize( const std::string& /*clientName*/ ) {}
};
#undef RTMIDI_CLASSNAME

#endif

// old API


//! Compatibility interface to hold a C style callback function
struct CompatibilityMidiInterface: MidiInterface {
  CompatibilityMidiInterface(MidiCallback cb, void * ud):
    callback(cb),
    userData(ud) {}
  void rtmidi_midi_in(double timestamp, std::vector<unsigned char> &message) {
    callback (timestamp, &message, userData);
  }
  void delete_me() { delete this; }
  MidiCallback callback;
  void * userData;
};


struct CompatibilityErrorInterface: ErrorInterface {
  CompatibilityErrorInterface(ErrorCallback cb, void * ud): callback(cb),
							    userdata(ud) {}
  void rtmidi_error(Error e) {
    callback(e.getType(),e.getMessage(),userdata);
  }

  void delete_me() { delete this; }
private:
  ErrorCallback callback;
  void * userdata;
};



RTMIDI_NAMESPACE_END

typedef rtmidi::Midi RTMIDI_DEPRECATED(RtMidi,"RtMidi has been replaced by rtmidi::Midi");

class RtMidiIn: public rtmidi::MidiIn {
public:
  RTMIDI_DEPRECATED(RtMidiIn( RtMidi::Api api = (Api_t)rtmidi::UNSPECIFIED,
			      const std::string & clientName = std::string( "RtMidi Input Client")),
		    "Class RtMidiIn has been replaced by rtmidi::MidiIn"):
    MidiIn((rtmidi::ApiType)api,
	   clientName) {}
};
class RtMidiOut: public rtmidi::MidiOut {
public:
  RTMIDI_DEPRECATED(RtMidiOut( RtMidi::Api api = (Api_t)rtmidi::UNSPECIFIED,
			       const std::string & clientName = std::string( "RtMidi Output Client")),
		    "Class RtMidiOut has been replaced by rtmidi::MidiOut"):
    MidiOut((rtmidi::ApiType)api,
	    clientName) {}
};
typedef rtmidi::Error   RtMidiError;

#endif<|MERGE_RESOLUTION|>--- conflicted
+++ resolved
@@ -683,6 +683,7 @@
   // messages.  Each message represents one and only one MIDI message.
   struct MidiMessage {
     std::vector<unsigned char> bytes;
+    //! Time in seconds elapsed since the previous message
     double timeStamp;
 
     // Default constructor.
@@ -1467,107 +1468,6 @@
 };
 #undef RTMIDI_CLASSNAME
 
-<<<<<<< HEAD
-=======
-class MidiInApi : public MidiApi
-{
- public:
-
-  MidiInApi( unsigned int queueSizeLimit );
-  virtual ~MidiInApi( void );
-  void setCallback( RtMidiIn::RtMidiCallback callback, void *userData );
-  void cancelCallback( void );
-  virtual void ignoreTypes( bool midiSysex, bool midiTime, bool midiSense );
-  double getMessage( std::vector<unsigned char> *message );
-
-  // A MIDI structure used internally by the class to store incoming
-  // messages.  Each message represents one and only one MIDI message.
-  struct MidiMessage { 
-    std::vector<unsigned char> bytes; 
-
-    //! Time in seconds elapsed since the previous message
-    double timeStamp;
-
-    // Default constructor.
-  MidiMessage()
-  :bytes(0), timeStamp(0.0) {}
-  };
-
-  struct MidiQueue {
-    unsigned int front;
-    unsigned int back;
-    unsigned int size;
-    unsigned int ringSize;
-    MidiMessage *ring;
-
-    // Default constructor.
-  MidiQueue()
-  :front(0), back(0), size(0), ringSize(0) {}
-  };
-
-  // The RtMidiInData structure is used to pass private class data to
-  // the MIDI input handling function or thread.
-  struct RtMidiInData {
-    MidiQueue queue;
-    MidiMessage message;
-    unsigned char ignoreFlags;
-    bool doInput;
-    bool firstMessage;
-    void *apiData;
-    bool usingCallback;
-    RtMidiIn::RtMidiCallback userCallback;
-    void *userData;
-    bool continueSysex;
-
-    // Default constructor.
-  RtMidiInData()
-  : ignoreFlags(7), doInput(false), firstMessage(true),
-      apiData(0), usingCallback(false), userCallback(0), userData(0),
-      continueSysex(false) {}
-  };
-
- protected:
-  RtMidiInData inputData_;
-};
-
-class MidiOutApi : public MidiApi
-{
- public:
-
-  MidiOutApi( void );
-  virtual ~MidiOutApi( void );
-  virtual void sendMessage( const std::vector<unsigned char> *message ) = 0;
-};
-
-// **************************************************************** //
-//
-// Inline RtMidiIn and RtMidiOut definitions.
-//
-// **************************************************************** //
-
-inline RtMidi::Api RtMidiIn :: getCurrentApi( void ) throw() { return rtapi_->getCurrentApi(); }
-inline void RtMidiIn :: openPort( unsigned int portNumber, const std::string portName ) { rtapi_->openPort( portNumber, portName ); }
-inline void RtMidiIn :: openVirtualPort( const std::string portName ) { rtapi_->openVirtualPort( portName ); }
-inline void RtMidiIn :: closePort( void ) { rtapi_->closePort(); }
-inline bool RtMidiIn :: isPortOpen() const { return rtapi_->isPortOpen(); }
-inline void RtMidiIn :: setCallback( RtMidiCallback callback, void *userData ) { ((MidiInApi *)rtapi_)->setCallback( callback, userData ); }
-inline void RtMidiIn :: cancelCallback( void ) { ((MidiInApi *)rtapi_)->cancelCallback(); }
-inline unsigned int RtMidiIn :: getPortCount( void ) { return rtapi_->getPortCount(); }
-inline std::string RtMidiIn :: getPortName( unsigned int portNumber ) { return rtapi_->getPortName( portNumber ); }
-inline void RtMidiIn :: ignoreTypes( bool midiSysex, bool midiTime, bool midiSense ) { ((MidiInApi *)rtapi_)->ignoreTypes( midiSysex, midiTime, midiSense ); }
-inline double RtMidiIn :: getMessage( std::vector<unsigned char> *message ) { return ((MidiInApi *)rtapi_)->getMessage( message ); }
-inline void RtMidiIn :: setErrorCallback( RtMidiErrorCallback errorCallback, void *userData ) { rtapi_->setErrorCallback(errorCallback, userData); }
-
-inline RtMidi::Api RtMidiOut :: getCurrentApi( void ) throw() { return rtapi_->getCurrentApi(); }
-inline void RtMidiOut :: openPort( unsigned int portNumber, const std::string portName ) { rtapi_->openPort( portNumber, portName ); }
-inline void RtMidiOut :: openVirtualPort( const std::string portName ) { rtapi_->openVirtualPort( portName ); }
-inline void RtMidiOut :: closePort( void ) { rtapi_->closePort(); }
-inline bool RtMidiOut :: isPortOpen() const { return rtapi_->isPortOpen(); }
-inline unsigned int RtMidiOut :: getPortCount( void ) { return rtapi_->getPortCount(); }
-inline std::string RtMidiOut :: getPortName( unsigned int portNumber ) { return rtapi_->getPortName( portNumber ); }
-inline void RtMidiOut :: sendMessage( const std::vector<unsigned char> *message ) { ((MidiOutApi *)rtapi_)->sendMessage( message ); }
-inline void RtMidiOut :: setErrorCallback( RtMidiErrorCallback errorCallback, void *userData ) { rtapi_->setErrorCallback(errorCallback, userData); }
->>>>>>> c3328c0a
 
 // **************************************************************** //
 //
