--- conflicted
+++ resolved
@@ -91,7 +91,6 @@
 					    line(line_number),
 					    type_(type)
 {
-<<<<<<< HEAD
 #ifdef RTMIDI_GETTEXT
   message = rtmidi_gettext(message);
 #endif
@@ -125,10 +124,6 @@
   }
   va_end(args);
 
-=======
-  delete rtapi_;
-  rtapi_ = 0;
->>>>>>> d38c2290
 }
 
 //*********************************************************************//
@@ -303,13 +298,8 @@
   std::vector< ApiType > apis;
   getCompiledApi( apis );
   for ( unsigned int i=0; i<apis.size(); i++ ) {
-<<<<<<< HEAD
     openMidiApi( apis[i] );
-    if ( rtapi_->getPortCount() ) break;
-=======
-    openMidiApi( apis[i], clientName, queueSizeLimit );
     if ( rtapi_ && rtapi_->getPortCount() ) break;
->>>>>>> d38c2290
   }
 
   if ( rtapi_ ) return;
@@ -420,13 +410,8 @@
   std::vector< ApiType > apis;
   getCompiledApi( apis );
   for ( unsigned int i=0; i<apis.size(); i++ ) {
-<<<<<<< HEAD
     openMidiApi( apis[i] );
-    if ( rtapi_->getPortCount() ) break;
-=======
-    openMidiApi( apis[i], clientName );
     if ( rtapi_ && rtapi_->getPortCount() ) break;
->>>>>>> d38c2290
   }
 
   if ( rtapi_ ) return;
