#include <string.h>
#include <stdlib.h>
#include "rtmidi_c.h"
#include "RtMidi.h"

#define RTMIDI_CLASSNAME "C interface"

/* misc */
int rtmidi_sizeof_rtmidi_api ()
{
	return sizeof (RtMidiApi);
}

/* RtMidi API */
int rtmidi_get_compiled_api (enum RtMidiApi **apis) // return length for NULL argument.
{
	if (!apis || !(*apis)) {
		std::vector<RtMidi::Api> *v = new std::vector<RtMidi::Api> ();
		try {
			RtMidi::getCompiledApi (*v);
			int size = v->size ();
			delete v;
			return size;
		} catch (...) {
			return -1;
		}
	} else {
		try {
			std::vector<RtMidi::Api> *v = new std::vector<RtMidi::Api> ();
			RtMidi::getCompiledApi (*v);
			for (unsigned int i = 0; i < v->size (); i++)
				(*apis) [i] = (RtMidiApi) v->at (i);
			delete v;
			return 0;
		} catch (...) {
			return -1;
		}
	}
}

void rtmidi_error (rtmidi::MidiApi *api, enum RtMidiErrorType type, const char* errorString)
{
	// std::string msg = errorString;
	api->error (RTMIDI_ERROR(errorString,(rtmidi::Error::Type)type)); /* (RtMidiError::Type) type, msg); */
}

void rtmidi_open_port (RtMidiPtr device, unsigned int portNumber, const char *portName)
{
    std::string name = portName;
    try {
        ((RtMidi*) device->ptr)->openPort (portNumber, name);
    
    } catch (const RtMidiError & err) {
        device->ok  = false;
        device->msg = err.what ();
    }
}

void rtmidi_open_virtual_port (RtMidiPtr device, const char *portName)
{
    std::string name = portName;
    try {
        ((RtMidi*) device->ptr)->openVirtualPort (name);
    
    } catch (const RtMidiError & err) {
        device->ok  = false;
        device->msg = err.what ();
    }

}

void rtmidi_close_port (RtMidiPtr device)
{
    try { 
        ((RtMidi*) device->ptr)->closePort ();

    } catch (const RtMidiError & err) {
        device->ok  = false;
        device->msg = err.what ();
    }
}

unsigned int rtmidi_get_port_count (RtMidiPtr device)
{
<<<<<<< HEAD
	return device->getPortCount ();
=======
    try {
        return ((RtMidi*) device->ptr)->getPortCount ();

    } catch (const RtMidiError & err) {
        device->ok  = false;
        device->msg = err.what ();
        return -1;
    }
>>>>>>> edb963b6
}

const char* rtmidi_get_port_name (RtMidiPtr device, unsigned int portNumber)
{
    try {
        std::string name = ((RtMidi*) device->ptr)->getPortName (portNumber);
        return strdup (name.c_str ());
    
    } catch (const RtMidiError & err) {
        device->ok  = false;
        device->msg = err.what ();
        return "";
    }
}

/* MidiIn API */
RtMidiInPtr rtmidi_in_create_default ()
{
<<<<<<< HEAD
	return new rtmidi::MidiIn ();
=======
    RtMidiWrapper* wrp = new RtMidiWrapper;
    
    try {
        RtMidiIn* rIn = new RtMidiIn ();
        
        wrp->ptr = (void*) rIn;
        wrp->ok  = true;
        wrp->msg = "";
    
    } catch (const RtMidiError & err) {
        wrp->ptr = 0;
        wrp->ok  = false;
        wrp->msg = err.what ();
    }

    return wrp;
>>>>>>> edb963b6
}

RtMidiInPtr rtmidi_in_create (enum RtMidiApi api, const char *clientName, unsigned int queueSizeLimit)
{
<<<<<<< HEAD
	std::string name = clientName;
	return new rtmidi::MidiIn ((rtmidi::ApiType) api, name, queueSizeLimit);
=======
    std::string name = clientName;
    RtMidiWrapper* wrp = new RtMidiWrapper;
    
    try {
        RtMidiIn* rIn = new RtMidiIn ((RtMidi::Api) api, name, queueSizeLimit);
        
        wrp->ptr = (void*) rIn;
        wrp->ok  = true;
        wrp->msg = "";

    } catch (const RtMidiError & err) {
        wrp->ptr = 0; 
        wrp->ok  = false;
        wrp->msg = err.what ();
    }

    return wrp;
>>>>>>> edb963b6
}

void rtmidi_in_free (RtMidiInPtr device)
{
<<<<<<< HEAD
	delete device;
=======
    delete (RtMidiIn*) device->ptr;
    delete device;
>>>>>>> edb963b6
}

enum RtMidiApi rtmidi_in_get_current_api (RtMidiPtr device)
{
<<<<<<< HEAD
	return (RtMidiApi) ((rtmidi::MidiIn*) device)->getCurrentApi ();
=======
    try {
        return (RtMidiApi) ((RtMidiIn*) device->ptr)->getCurrentApi ();
    
    } catch (const RtMidiError & err) {
        device->ok  = false;
        device->msg = err.what ();

        return RT_MIDI_API_UNSPECIFIED;
    }
>>>>>>> edb963b6
}

class CallbackProxyUserData
{
  public:
	CallbackProxyUserData (RtMidiCCallback cCallback, void *userData)
		: c_callback (cCallback), user_data (userData)
	{
	}
	RtMidiCCallback c_callback;
	void *user_data;
};

void callback_proxy (double timeStamp, std::vector<unsigned char> *message, void *userData)
{
	CallbackProxyUserData* data = reinterpret_cast<CallbackProxyUserData*> (userData);
	data->c_callback (timeStamp, message->data (), data->user_data);
}

void rtmidi_in_set_callback (RtMidiInPtr device, RtMidiCCallback callback, void *userData)
{
<<<<<<< HEAD
	void *data = (void *) new CallbackProxyUserData (callback, userData);
	device->setCallback (callback_proxy, data);
=======
    try {
        void *data = (void *) new CallbackProxyUserData (callback, userData);
        ((RtMidiIn*) device->ptr)->setCallback (callback_proxy, data);
    
    } catch (const RtMidiError & err) {
        device->ok  = false;
        device->msg = err.what ();
    }
>>>>>>> edb963b6
}

void rtmidi_in_cancel_callback (RtMidiInPtr device)
{
<<<<<<< HEAD
	device->cancelCallback ();
=======
    try {
        ((RtMidiIn*) device->ptr)->cancelCallback ();

    } catch (const RtMidiError & err) {
        device->ok  = false;
        device->msg = err.what ();
    }
>>>>>>> edb963b6
}

void rtmidi_in_ignore_types (RtMidiInPtr device, bool midiSysex, bool midiTime, bool midiSense)
{
<<<<<<< HEAD
	device->ignoreTypes (midiSysex, midiTime, midiSense);
=======
	((RtMidiIn*) device->ptr)->ignoreTypes (midiSysex, midiTime, midiSense);
>>>>>>> edb963b6
}

double rtmidi_in_get_message (RtMidiInPtr device, 
                              unsigned char **message, 
                              size_t * size)
{
<<<<<<< HEAD
	try {
		// FIXME: use allocator to achieve efficient buffering
		std::vector<unsigned char> *v = new std::vector<unsigned char> ();
		double ret = device->getMessage (v);
		*message = (unsigned char *) malloc ((int) ret);
		memcpy (*message, v->data (), (int) ret);
		delete v;
		return ret;
	} catch (...) {
		return -1;
	}
=======
    try {
        // FIXME: use allocator to achieve efficient buffering
        std::vector<unsigned char> *v = new std::vector<unsigned char> ();
        double ret = ((RtMidiIn*) device->ptr)->getMessage (v);
        *size = v->size ();

        if (v->size () > 0) {
            *message = (unsigned char *) 
                        malloc (sizeof (unsigned char *) * (int) v->size ());
            memcpy (*message, v->data (), (int) v->size ());
        }
        delete v;
        return ret;
    } 
    catch (const RtMidiError & err) {
        device->ok  = false;
        device->msg = err.what ();
        return -1;
    }
    catch (...) {
        device->ok  = false;
        device->msg = "Unknown error";
        return -1;
    }
>>>>>>> edb963b6
}

/* RtMidiOut API */
RtMidiOutPtr rtmidi_out_create_default ()
{
<<<<<<< HEAD
	return new rtmidi::MidiOut ();
=======
    RtMidiWrapper* wrp = new RtMidiWrapper;

    try {
        RtMidiOut* rOut = new RtMidiOut ();
        
        wrp->ptr = (void*) rOut;
        wrp->ok  = true;
        wrp->msg = "";
    
    } catch (const RtMidiError & err) {
        wrp->ptr = 0;
        wrp->ok  = false;
        wrp->msg = err.what ();
    }

    return wrp;
>>>>>>> edb963b6
}

RtMidiOutPtr rtmidi_out_create (enum RtMidiApi api, const char *clientName)
{
<<<<<<< HEAD
	std::string name = clientName;
	return new rtmidi::MidiOut ((rtmidi::ApiType) api, name);
=======
    RtMidiWrapper* wrp = new RtMidiWrapper;
    std::string name = clientName;

    try {
        RtMidiOut* rOut = new RtMidiOut ((RtMidi::Api) api, name);
        
        wrp->ptr = (void*) rOut;
        wrp->ok  = true;
        wrp->msg = "";
    
    } catch (const RtMidiError & err) {
        wrp->ptr = 0;
        wrp->ok  = false;
        wrp->msg = err.what ();
    }


    return wrp;
>>>>>>> edb963b6
}

void rtmidi_out_free (RtMidiOutPtr device)
{
<<<<<<< HEAD
	delete  device;
=======
    delete (RtMidiOut*) device->ptr;
    delete device;
>>>>>>> edb963b6
}

enum RtMidiApi rtmidi_out_get_current_api (RtMidiPtr device)
{
<<<<<<< HEAD
	return (RtMidiApi) device->getCurrentApi ();
=======
    try {
        return (RtMidiApi) ((RtMidiOut*) device->ptr)->getCurrentApi ();

    } catch (const RtMidiError & err) {
        device->ok  = false;
        device->msg = err.what ();

        return RT_MIDI_API_UNSPECIFIED;
    }
>>>>>>> edb963b6
}

int rtmidi_out_send_message (RtMidiOutPtr device, const unsigned char *message, int length)
{
<<<<<<< HEAD
	try {
		// FIXME: use allocator to achieve efficient buffering
		std::vector<unsigned char> *v = new std::vector<unsigned char> (length);
		memcpy (v->data (), message, length);
		device->sendMessage (v);
		delete v;
		return 0;
	} catch (...) {
		return -1;
	}
=======
    try {
        // FIXME: use allocator to achieve efficient buffering
        std::vector<unsigned char> *v = new std::vector<unsigned char> (length);
        memcpy (v->data (), message, length);
        ((RtMidiOut*) device->ptr)->sendMessage (v);
        delete v;
        return 0;
    }
    catch (const RtMidiError & err) {
        device->ok  = false;
        device->msg = err.what ();
        return -1;
    }
    catch (...) {
        device->ok  = false;
        device->msg = "Unknown error";
        return -1;
    }
>>>>>>> edb963b6
}<|MERGE_RESOLUTION|>--- conflicted
+++ resolved
@@ -15,22 +15,20 @@
 int rtmidi_get_compiled_api (enum RtMidiApi **apis) // return length for NULL argument.
 {
 	if (!apis || !(*apis)) {
-		std::vector<RtMidi::Api> *v = new std::vector<RtMidi::Api> ();
+		std::vector<rtmidi::ApiType> v;
 		try {
-			RtMidi::getCompiledApi (*v);
-			int size = v->size ();
-			delete v;
+			rtmidi::Midi::getCompiledApi (v);
+			int size = v.size ();
 			return size;
 		} catch (...) {
 			return -1;
 		}
 	} else {
 		try {
-			std::vector<RtMidi::Api> *v = new std::vector<RtMidi::Api> ();
-			RtMidi::getCompiledApi (*v);
-			for (unsigned int i = 0; i < v->size (); i++)
-				(*apis) [i] = (RtMidiApi) v->at (i);
-			delete v;
+			std::vector<rtmidi::ApiType> v;
+			rtmidi::Midi::getCompiledApi (v);
+			for (unsigned int i = 0; i < v.size (); i++)
+				(*apis) [i] = (RtMidiApi) v[i];
 			return 0;
 		} catch (...) {
 			return -1;
@@ -48,7 +46,7 @@
 {
     std::string name = portName;
     try {
-        ((RtMidi*) device->ptr)->openPort (portNumber, name);
+	((rtmidi::Midi*)device->ptr)->openPort (portNumber, name);
     
     } catch (const RtMidiError & err) {
         device->ok  = false;
@@ -60,7 +58,7 @@
 {
     std::string name = portName;
     try {
-        ((RtMidi*) device->ptr)->openVirtualPort (name);
+	((rtmidi::Midi*)device->ptr)->openVirtualPort (name);
     
     } catch (const RtMidiError & err) {
         device->ok  = false;
@@ -72,7 +70,7 @@
 void rtmidi_close_port (RtMidiPtr device)
 {
     try { 
-        ((RtMidi*) device->ptr)->closePort ();
+	((rtmidi::Midi*)device->ptr)->closePort ();
 
     } catch (const RtMidiError & err) {
         device->ok  = false;
@@ -82,24 +80,20 @@
 
 unsigned int rtmidi_get_port_count (RtMidiPtr device)
 {
-<<<<<<< HEAD
-	return device->getPortCount ();
-=======
-    try {
-        return ((RtMidi*) device->ptr)->getPortCount ();
-
-    } catch (const RtMidiError & err) {
-        device->ok  = false;
-        device->msg = err.what ();
-        return -1;
-    }
->>>>>>> edb963b6
+    try {
+	return ((rtmidi::Midi *)device->ptr)->getPortCount ();
+
+    } catch (const RtMidiError & err) {
+        device->ok  = false;
+        device->msg = err.what ();
+        return -1;
+    }
 }
 
 const char* rtmidi_get_port_name (RtMidiPtr device, unsigned int portNumber)
 {
     try {
-        std::string name = ((RtMidi*) device->ptr)->getPortName (portNumber);
+	std::string name = ((rtmidi::Midi*)device->ptr)->getPortName (portNumber);
         return strdup (name.c_str ());
     
     } catch (const RtMidiError & err) {
@@ -112,15 +106,12 @@
 /* MidiIn API */
 RtMidiInPtr rtmidi_in_create_default ()
 {
-<<<<<<< HEAD
-	return new rtmidi::MidiIn ();
-=======
-    RtMidiWrapper* wrp = new RtMidiWrapper;
-    
-    try {
-        RtMidiIn* rIn = new RtMidiIn ();
+    RtMidiInWrapper* wrp = new RtMidiInWrapper;
+    
+    try {
+	rtmidi::MidiIn* rIn = new rtmidi::MidiIn ();
         
-        wrp->ptr = (void*) rIn;
+        wrp->ptr = rIn;
         wrp->ok  = true;
         wrp->msg = "";
     
@@ -131,22 +122,17 @@
     }
 
     return wrp;
->>>>>>> edb963b6
 }
 
 RtMidiInPtr rtmidi_in_create (enum RtMidiApi api, const char *clientName, unsigned int queueSizeLimit)
 {
-<<<<<<< HEAD
-	std::string name = clientName;
-	return new rtmidi::MidiIn ((rtmidi::ApiType) api, name, queueSizeLimit);
-=======
     std::string name = clientName;
-    RtMidiWrapper* wrp = new RtMidiWrapper;
-    
-    try {
-        RtMidiIn* rIn = new RtMidiIn ((RtMidi::Api) api, name, queueSizeLimit);
+    RtMidiInWrapper* wrp = new RtMidiInWrapper;
+    
+    try {
+        rtmidi::MidiIn* rIn = new rtmidi::MidiIn ((rtmidi::ApiType) api, name, queueSizeLimit);
         
-        wrp->ptr = (void*) rIn;
+        wrp->ptr = rIn;
         wrp->ok  = true;
         wrp->msg = "";
 
@@ -157,26 +143,18 @@
     }
 
     return wrp;
->>>>>>> edb963b6
 }
 
 void rtmidi_in_free (RtMidiInPtr device)
 {
-<<<<<<< HEAD
-	delete device;
-=======
-    delete (RtMidiIn*) device->ptr;
+    delete (rtmidi::MidiIn*) device->ptr;
     delete device;
->>>>>>> edb963b6
-}
-
-enum RtMidiApi rtmidi_in_get_current_api (RtMidiPtr device)
-{
-<<<<<<< HEAD
-	return (RtMidiApi) ((rtmidi::MidiIn*) device)->getCurrentApi ();
-=======
-    try {
-        return (RtMidiApi) ((RtMidiIn*) device->ptr)->getCurrentApi ();
+}
+
+enum RtMidiApi rtmidi_in_get_current_api (RtMidiInPtr device)
+{
+    try {
+	return (RtMidiApi) ((rtmidi::MidiIn*)device->ptr)->getCurrentApi ();
     
     } catch (const RtMidiError & err) {
         device->ok  = false;
@@ -184,7 +162,6 @@
 
         return RT_MIDI_API_UNSPECIFIED;
     }
->>>>>>> edb963b6
 }
 
 class CallbackProxyUserData
@@ -206,74 +183,46 @@
 
 void rtmidi_in_set_callback (RtMidiInPtr device, RtMidiCCallback callback, void *userData)
 {
-<<<<<<< HEAD
-	void *data = (void *) new CallbackProxyUserData (callback, userData);
-	device->setCallback (callback_proxy, data);
-=======
     try {
         void *data = (void *) new CallbackProxyUserData (callback, userData);
-        ((RtMidiIn*) device->ptr)->setCallback (callback_proxy, data);
-    
-    } catch (const RtMidiError & err) {
-        device->ok  = false;
-        device->msg = err.what ();
-    }
->>>>>>> edb963b6
+	((rtmidi::MidiIn*)device->ptr)->setCallback (callback_proxy, data);
+    
+    } catch (const RtMidiError & err) {
+        device->ok  = false;
+        device->msg = err.what ();
+    }
 }
 
 void rtmidi_in_cancel_callback (RtMidiInPtr device)
 {
-<<<<<<< HEAD
-	device->cancelCallback ();
-=======
-    try {
-        ((RtMidiIn*) device->ptr)->cancelCallback ();
-
-    } catch (const RtMidiError & err) {
-        device->ok  = false;
-        device->msg = err.what ();
-    }
->>>>>>> edb963b6
+    try {
+	((rtmidi::MidiIn*)device->ptr)->cancelCallback ();
+    } catch (const RtMidiError & err) {
+        device->ok  = false;
+        device->msg = err.what ();
+    }
 }
 
 void rtmidi_in_ignore_types (RtMidiInPtr device, bool midiSysex, bool midiTime, bool midiSense)
 {
-<<<<<<< HEAD
-	device->ignoreTypes (midiSysex, midiTime, midiSense);
-=======
-	((RtMidiIn*) device->ptr)->ignoreTypes (midiSysex, midiTime, midiSense);
->>>>>>> edb963b6
+	((rtmidi::MidiIn*)device->ptr)->ignoreTypes (midiSysex, midiTime, midiSense);
 }
 
 double rtmidi_in_get_message (RtMidiInPtr device, 
                               unsigned char **message, 
                               size_t * size)
 {
-<<<<<<< HEAD
-	try {
-		// FIXME: use allocator to achieve efficient buffering
-		std::vector<unsigned char> *v = new std::vector<unsigned char> ();
-		double ret = device->getMessage (v);
-		*message = (unsigned char *) malloc ((int) ret);
-		memcpy (*message, v->data (), (int) ret);
-		delete v;
-		return ret;
-	} catch (...) {
-		return -1;
-	}
-=======
     try {
         // FIXME: use allocator to achieve efficient buffering
-        std::vector<unsigned char> *v = new std::vector<unsigned char> ();
-        double ret = ((RtMidiIn*) device->ptr)->getMessage (v);
-        *size = v->size ();
-
-        if (v->size () > 0) {
+        std::vector<unsigned char> v;
+	double ret = ((rtmidi::MidiIn*)device->ptr)->getMessage (v);
+        *size = v.size ();
+
+        if (v.size () > 0) {
             *message = (unsigned char *) 
-                        malloc (sizeof (unsigned char *) * (int) v->size ());
-            memcpy (*message, v->data (), (int) v->size ());
+                        malloc (sizeof (unsigned char *) * (int) v.size ());
+            memcpy (*message, v.data (), (int) v.size ());
         }
-        delete v;
         return ret;
     } 
     catch (const RtMidiError & err) {
@@ -286,19 +235,36 @@
         device->msg = "Unknown error";
         return -1;
     }
->>>>>>> edb963b6
 }
 
 /* RtMidiOut API */
 RtMidiOutPtr rtmidi_out_create_default ()
 {
-<<<<<<< HEAD
-	return new rtmidi::MidiOut ();
-=======
-    RtMidiWrapper* wrp = new RtMidiWrapper;
-
-    try {
-        RtMidiOut* rOut = new RtMidiOut ();
+    RtMidiOutWrapper* wrp = new RtMidiOutWrapper;
+
+    try {
+	rtmidi::MidiOut* rOut = new rtmidi::MidiOut ();
+        
+        wrp->ptr = (void *)rOut;
+        wrp->ok  = true;
+        wrp->msg = "";
+    
+    } catch (const RtMidiError & err) {
+        wrp->ptr = 0;
+        wrp->ok  = false;
+        wrp->msg = err.what ();
+    }
+
+    return wrp;
+}
+
+RtMidiOutPtr rtmidi_out_create (enum RtMidiApi api, const char *clientName)
+{
+    RtMidiOutWrapper* wrp = new RtMidiOutWrapper;
+    std::string name = clientName;
+
+    try {
+        rtmidi::MidiOut* rOut = new rtmidi::MidiOut ((rtmidi::ApiType) api, name);
         
         wrp->ptr = (void*) rOut;
         wrp->ok  = true;
@@ -310,54 +276,20 @@
         wrp->msg = err.what ();
     }
 
+
     return wrp;
->>>>>>> edb963b6
-}
-
-RtMidiOutPtr rtmidi_out_create (enum RtMidiApi api, const char *clientName)
-{
-<<<<<<< HEAD
-	std::string name = clientName;
-	return new rtmidi::MidiOut ((rtmidi::ApiType) api, name);
-=======
-    RtMidiWrapper* wrp = new RtMidiWrapper;
-    std::string name = clientName;
-
-    try {
-        RtMidiOut* rOut = new RtMidiOut ((RtMidi::Api) api, name);
-        
-        wrp->ptr = (void*) rOut;
-        wrp->ok  = true;
-        wrp->msg = "";
-    
-    } catch (const RtMidiError & err) {
-        wrp->ptr = 0;
-        wrp->ok  = false;
-        wrp->msg = err.what ();
-    }
-
-
-    return wrp;
->>>>>>> edb963b6
 }
 
 void rtmidi_out_free (RtMidiOutPtr device)
 {
-<<<<<<< HEAD
-	delete  device;
-=======
-    delete (RtMidiOut*) device->ptr;
+    delete ((rtmidi::MidiOut*)device->ptr);
     delete device;
->>>>>>> edb963b6
 }
 
 enum RtMidiApi rtmidi_out_get_current_api (RtMidiPtr device)
 {
-<<<<<<< HEAD
-	return (RtMidiApi) device->getCurrentApi ();
-=======
-    try {
-        return (RtMidiApi) ((RtMidiOut*) device->ptr)->getCurrentApi ();
+    try {
+        return (RtMidiApi) ((rtmidi::MidiOut*)device->ptr)->getCurrentApi ();
 
     } catch (const RtMidiError & err) {
         device->ok  = false;
@@ -365,29 +297,15 @@
 
         return RT_MIDI_API_UNSPECIFIED;
     }
->>>>>>> edb963b6
 }
 
 int rtmidi_out_send_message (RtMidiOutPtr device, const unsigned char *message, int length)
 {
-<<<<<<< HEAD
-	try {
-		// FIXME: use allocator to achieve efficient buffering
-		std::vector<unsigned char> *v = new std::vector<unsigned char> (length);
-		memcpy (v->data (), message, length);
-		device->sendMessage (v);
-		delete v;
-		return 0;
-	} catch (...) {
-		return -1;
-	}
-=======
     try {
         // FIXME: use allocator to achieve efficient buffering
-        std::vector<unsigned char> *v = new std::vector<unsigned char> (length);
-        memcpy (v->data (), message, length);
-        ((RtMidiOut*) device->ptr)->sendMessage (v);
-        delete v;
+        std::vector<unsigned char> v(length);
+        memcpy (v.data (), message, length);
+        ((rtmidi::MidiOut*) device->ptr)->sendMessage (v);
         return 0;
     }
     catch (const RtMidiError & err) {
@@ -400,5 +318,4 @@
         device->msg = "Unknown error";
         return -1;
     }
->>>>>>> edb963b6
 }