/**********************************************************************/
<<<<<<< HEAD
/*! \class Midi
  \brief An abstract base class for realtime MIDI input/output.

  This class implements some common functionality for the realtime
  MIDI input/output subclasses MidiIn and MidiOut.

  Midi WWW site: http://music.mcgill.ca/~gary/rtmidi/

  Midi: realtime MIDI i/o C++ classes
  Copyright (c) 2003-2016 Gary P. Scavone
  Forked by Tobias Schlemmer, 2014-2018.

  Permission is hereby granted, free of charge, to any person
  obtaining a copy of this software and associated documentation files
  (the "Software"), to deal in the Software without restriction,
  including without limitation the rights to use, copy, modify, merge,
  publish, distribute, sublicense, and/or sell copies of the Software,
  and to permit persons to whom the Software is furnished to do so,
  subject to the following conditions:

  The above copyright notice and this permission notice shall be
  included in all copies or substantial portions of the Software.

  Any person wishing to distribute modifications to the Software is
  asked to send the modifications to the original developer so that
  they can be incorporated into the canonical version.  This is,
  however, not a binding provision of this license.

  THE SOFTWARE IS PROVIDED "AS IS", WITHOUT WARRANTY OF ANY KIND,
  EXPRESS OR IMPLIED, INCLUDING BUT NOT LIMITED TO THE WARRANTIES OF
  MERCHANTABILITY, FITNESS FOR A PARTICULAR PURPOSE AND NONINFRINGEMENT.
  IN NO EVENT SHALL THE AUTHORS OR COPYRIGHT HOLDERS BE LIABLE FOR
  ANY CLAIM, DAMAGES OR OTHER LIABILITY, WHETHER IN AN ACTION OF
  CONTRACT, TORT OR OTHERWISE, ARISING FROM, OUT OF OR IN CONNECTION
  WITH THE SOFTWARE OR THE USE OR OTHER DEALINGS IN THE SOFTWARE.
=======
/*! \class RtMidi
    \brief An abstract base class for realtime MIDI input/output.

    This class implements some common functionality for the realtime
    MIDI input/output subclasses RtMidiIn and RtMidiOut.

    RtMidi WWW site: http://music.mcgill.ca/~gary/rtmidi/

    RtMidi: realtime MIDI i/o C++ classes
    Copyright (c) 2003-2017 Gary P. Scavone

    Permission is hereby granted, free of charge, to any person
    obtaining a copy of this software and associated documentation files
    (the "Software"), to deal in the Software without restriction,
    including without limitation the rights to use, copy, modify, merge,
    publish, distribute, sublicense, and/or sell copies of the Software,
    and to permit persons to whom the Software is furnished to do so,
    subject to the following conditions:

    The above copyright notice and this permission notice shall be
    included in all copies or substantial portions of the Software.

    Any person wishing to distribute modifications to the Software is
    asked to send the modifications to the original developer so that
    they can be incorporated into the canonical version.  This is,
    however, not a binding provision of this license.

    THE SOFTWARE IS PROVIDED "AS IS", WITHOUT WARRANTY OF ANY KIND,
    EXPRESS OR IMPLIED, INCLUDING BUT NOT LIMITED TO THE WARRANTIES OF
    MERCHANTABILITY, FITNESS FOR A PARTICULAR PURPOSE AND NONINFRINGEMENT.
    IN NO EVENT SHALL THE AUTHORS OR COPYRIGHT HOLDERS BE LIABLE FOR
    ANY CLAIM, DAMAGES OR OTHER LIABILITY, WHETHER IN AN ACTION OF
    CONTRACT, TORT OR OTHERWISE, ARISING FROM, OUT OF OR IN CONNECTION
    WITH THE SOFTWARE OR THE USE OR OTHER DEALINGS IN THE SOFTWARE.
>>>>>>> 88e53b9c
*/
/**********************************************************************/

#include "RtMidi.h"
#include <sstream>
#include <cstring>
#include <cctype>
#include <algorithm>
#include <functional>
#ifndef RTMIDI_FALLTHROUGH
#define RTMIDI_FALLTHROUGH
#endif

#if defined(__MACOSX_COREMIDI__)
#if TARGET_OS_IPHONE
#define AudioGetCurrentHostTime CAHostTimeBase::GetCurrentTime
#define AudioConvertHostTimeToNanos CAHostTimeBase::ConvertToNanos
#endif
#endif

// Default for Windows is to add an identifier to the port names; this
// flag can be undefined to disable this behaviour.
#define RTMIDI_ENSURE_UNIQUE_PORTNAMES

//*********************************************************************//
//  RtMidi Definitions
//*********************************************************************//
RTMIDI_NAMESPACE_START

#ifdef RTMIDI_GETTEXT
const char * rtmidi_gettext (const char * s) {
  init_rtmidi_gettext();
  return dgettext("rtmidi",s);
}

void init_rtmidi_gettext() {
  static bool initialized = false;
  if (initialized)
    return;
  bindtextdomain("rtmidi",LOCALEDIR);
  initialized = true;
}
#endif

//! The constructor.
Error::Error( const char * message,
	      Type type,
	      const char * class_name,
	      const char * function_name,
	      const char * file_name,
	      int line_number, ...) throw():exception(),
					    classname(class_name),
					    function(function_name),
					    file(file_name),
					    line(line_number),
					    type_(type)
{
#ifdef RTMIDI_GETTEXT
  message = rtmidi_gettext(message);
#endif
  std::va_list args;
  va_start(args,line_number);
  size_t length;
  length = vsnprintf(NULL,0,message,args);
  if (length > 0) {
    message_.resize(length+1);
    std::vsnprintf(&(message_[0]),length+1,message,args);
    message_.resize(length);
  } else {
    const char * fmt = gettext_noopt("Error formatting the error string:\n'%s'\nFound in %s::%s at \n%s:%d");
#ifdef RTMIDI_GETTEXT
    fmt = rtmidi_gettext(fmt);
#endif

    length = snprintf(NULL,0,fmt,message,class_name,function_name,file_name,line);
    if (length > 0) {
      message_.resize(length+1);
      snprintf(&(message_[0]),length+1,fmt,message,class_name,function_name,file_name,line);
      message_.resize(length);
    } else {
      const char * msg
	= gettext_noopt("Error: could not format the error message");
#ifdef RTMIDI_GETTEXT
      msg = rtmidi_gettext(msg);
#endif
      message_ = msg;
    }
  }
  va_end(args);

}

//*********************************************************************//
//  Midi Definitions
//*********************************************************************//
std::string Midi :: getVersion( void ) throw()
{
  return std::string( RTMIDI_VERSION );
}

void Midi :: getCompiledApi( std::vector<ApiType> &apis, bool preferSystem ) throw()
{
  apis.clear();

  // The order here will control the order of RtMidi's API search in
  // the constructor.

  if (!preferSystem) {
    // first check software and network backends
#if defined(__UNIX_JACK__)
    apis.push_back( rtmidi::UNIX_JACK );
#endif
  }

  // check OS provided backends
#if defined(__MACOSX_COREMIDI__)
  apis.push_back( rtmidi::MACOSX_CORE );
#endif
#if defined(__LINUX_ALSA__)
  apis.push_back( rtmidi::LINUX_ALSA );
#endif
#if defined(__WINDOWS_MM__)
  apis.push_back( rtmidi::WINDOWS_MM );
#endif

  if (preferSystem) {
    // if we prefer OS provided backends,
    // we should add the software backends, here.
#if defined(__UNIX_JACK__)
    apis.push_back( rtmidi::UNIX_JACK );
#endif
  }

  // DUMMY is a no-backend class so we add it at
  // the very end.
#if defined(__RTMIDI_DUMMY__)
  apis.push_back( rtmidi::DUMMY );
#endif
}



void Midi :: error(Error e)
{

  // use the callback if present.
  if (rtapi_) {
    rtapi_->error(e);
    return;
  }

  if ( e.getType() == Error::WARNING ) {
    e.printMessage();
  }
  else if ( e.getType() == Error::DEBUG_WARNING ) {
#if defined(__RTMIDI_DEBUG__)
    e.printMessage();
#endif
  }
  else {
    e.printMessage();
    throw e;
  }
}




//*********************************************************************//
//  MidiIn Definitions
//*********************************************************************//
#define RTMIDI_CLASSNAME "MidiIn"
void MidiIn :: openMidiApi( ApiType api )
{
  delete rtapi_;
  rtapi_ = 0;

  try {
    switch (api) {
    case rtmidi::UNIX_JACK:
#if defined(__UNIX_JACK__)
      rtapi_ = new MidiInJack( clientName, queueSizeLimit );
#endif
      break;
    case rtmidi::LINUX_ALSA:
#if defined(__LINUX_ALSA__)
      rtapi_ = new MidiInAlsa( clientName, queueSizeLimit );
#endif
      break;
    case rtmidi::WINDOWS_MM:
#if defined(__WINDOWS_MM__)
      rtapi_ = new MidiInWinMM( clientName, queueSizeLimit );
#endif
      break;
    case rtmidi::MACOSX_CORE:
#if defined(__MACOSX_COREMIDI__)
      rtapi_ = new MidiInCore( clientName, queueSizeLimit );
#endif
      break;
    case rtmidi::DUMMY:
#if defined(__RTMIDI_DUMMY__)
      rtapi_ = new MidiInDummy( clientName, queueSizeLimit );
#endif
      break;
    case rtmidi::ALL_API:
    case rtmidi::UNSPECIFIED:
    default:
      break;
    }
  } catch (const Error & e) {
    rtapi_ = 0;
    throw;
  }
}

MidiApiList MidiIn::queryApis;

MidiIn :: MidiIn( ApiType api,
		  const std::string &clientName,
		  unsigned int queueSize,
		  bool pfsystem )
  : Midi(&queryApis,pfsystem,clientName),
    queueSizeLimit(queueSize)
{
  if ( api == rtmidi::ALL_API) {
    if (!queryApis.empty()) {
      rtapi_ = NULL;
      return;
    }

    std::vector< ApiType > apis;
    getCompiledApi( apis );
    for ( unsigned int i=0; i<apis.size(); i++ ) {
      try {
	openMidiApi( apis[i] );
	if ( rtapi_ ) {
	  queryApis.push_back(MidiApiPtr(rtapi_));
	  rtapi_=NULL;
	}
      } catch (const Error & e) {
	if (e.getType() != Error::NO_DEVICES_FOUND)
	  throw;
      }
    }
    return;
  }

  if ( api != rtmidi::UNSPECIFIED ) {
    // Attempt to open the specified API.
    openMidiApi( api );
    if ( rtapi_ ) return;

    // No compiled support for specified API value.  Issue a warning
    // and continue as if no API was specified.
    throw RTMIDI_ERROR1(gettext_noopt("Support for the selected MIDI system %d has not been compiled into the RtMidi library."),
			Error::INVALID_PARAMETER,
			api);
  }

  // Iterate through the compiled APIs and return as soon as we find
  // one with at least one port or we reach the end of the list.
  std::vector< ApiType > apis;
  getCompiledApi( apis );
  for ( unsigned int i=0; i<apis.size(); i++ ) {
    openMidiApi( apis[i] );
    if ( rtapi_ && rtapi_->getPortCount() ) break;
  }

  if ( rtapi_ ) return;

  // We may reach this point if the only API is JACK,
  // but no JACK devices are found.
  throw( RTMIDI_ERROR( gettext_noopt("No supported MIDI system has been found."),
		       Error::NO_DEVICES_FOUND ) );
}

MidiIn :: ~MidiIn() throw()
{
}
#undef RTMIDI_CLASSNAME


//*********************************************************************//
//  MidiOut Definitions
//*********************************************************************//

#define RTMIDI_CLASSNAME "MidiOut"
void MidiOut :: openMidiApi( ApiType api )
{
  delete rtapi_;
  rtapi_ = 0;

  try {
    switch (api) {
    case rtmidi::UNIX_JACK:
#if defined(__UNIX_JACK__)
      rtapi_ = new MidiOutJack( clientName );
#endif
      break;
    case rtmidi::LINUX_ALSA:
#if defined(__LINUX_ALSA__)
      rtapi_ = new MidiOutAlsa( clientName );
#endif
      break;
    case rtmidi::WINDOWS_MM:
#if defined(__WINDOWS_MM__)
      rtapi_ = new MidiOutWinMM( clientName );
#endif
      break;
    case rtmidi::MACOSX_CORE:
#if defined(__MACOSX_COREMIDI__)
      rtapi_ = new MidiOutCore( clientName );
#endif
      break;
    case rtmidi::DUMMY:
#if defined(__RTMIDI_DUMMY__)
      rtapi_ = new MidiOutDummy( clientName );
#endif
      break;
    case rtmidi::UNSPECIFIED:
    case rtmidi::ALL_API:
    default:
      break;
    }
  } catch (const Error & e) {
    rtapi_ = 0;
    throw;
  }

}


MidiApiList MidiOut::queryApis;

MidiOut :: MidiOut( ApiType api, const std::string &clientName, bool pfsystem )
  : Midi(&queryApis, pfsystem, clientName)
{
  if ( api == rtmidi::ALL_API) {
    if (!queryApis.empty()) {
      rtapi_ = NULL;
      return;
    }

    std::vector< ApiType > apis;
    getCompiledApi( apis );
    for ( unsigned int i=0; i<apis.size(); i++ ) {
      try {
	openMidiApi( apis[i] );
	if ( rtapi_ ) {
	  queryApis.push_back(MidiApiPtr(rtapi_));
	  rtapi_ = NULL;
	}
      } catch (const Error & e) {
	if (e.getType() != Error::NO_DEVICES_FOUND)
	  throw;
      }
    }
    return;
  }

  if ( api != rtmidi::UNSPECIFIED ) {
    // Attempt to open the specified API.
    openMidiApi( api );
    if ( rtapi_ ) return;

    // No compiled support for specified API value.  Issue a warning
    // and continue as if no API was specified.
    throw RTMIDI_ERROR1(gettext_noopt("Support for the selected MIDI system %d has not been compiled into the RtMidi library."),
			Error::INVALID_PARAMETER, api);
  }

  // Iterate through the compiled APIs and return as soon as we find
  // one with at least one port or we reach the end of the list.
  std::vector< ApiType > apis;
  getCompiledApi( apis );
  for ( unsigned int i=0; i<apis.size(); i++ ) {
    openMidiApi( apis[i] );
    if ( rtapi_ && rtapi_->getPortCount() ) break;
  }

  if ( rtapi_ ) return;

  // We may reach this point, e.g. if JACK is the only
  // compiled API, but no JACK devices are found.
  throw( RTMIDI_ERROR(gettext_noopt("No supported MIDI system has been found."),
		      Error::NO_DEVICES_FOUND ) );
}

MidiOut :: ~MidiOut() throw()
{
}
#undef RTMIDI_CLASSNAME


MidiApi :: MidiApi( void )
  : apiData_( 0 ),
    connected_( false ),
    firstErrorOccurred_ (false),
    errorCallback_(0)
{
}

MidiApi :: ~MidiApi( void )
{
}

void MidiApi :: setErrorCallback( ErrorCallback errorCallback, void *userData )
{
  errorCallback_ = new CompatibilityErrorInterface(errorCallback,userData);
}

void MidiApi :: setErrorCallback(ErrorInterface * callback) {
  errorCallback_ = callback;
}


void MidiApi :: error(Error e)
{
  if ( errorCallback_ ) {

    if ( firstErrorOccurred_ )
      return;

    firstErrorOccurred_ = true;
    std::ostringstream s;
    e.printMessage(s);

    errorCallback_->rtmidi_error(e);
    firstErrorOccurred_ = false;
    return;
  }

  if ( e.getType() == Error::WARNING ) {
    e.printMessage();
  }
  else if ( e.getType() == Error::DEBUG_WARNING ) {
#if defined(__RTMIDI_DEBUG__)
    e.printMessage();
#endif
  }
  else {
    e.printMessage();
    throw e;
  }
}

//*********************************************************************//
//  Common MidiInApi Definitions
//*********************************************************************//

#define RTMIDI_CLASSNAME "MidiInApi"
MidiInApi :: MidiInApi( unsigned int queueSizeLimit )
  : MidiApi(), ignoreFlags(7), doInput(false), firstMessage(true),
    userCallback(0),
    continueSysex(false)
{
  // Allocate the MIDI queue.
  queue.ringSize = queueSizeLimit;
  if ( queue.ringSize > 0 )
    queue.ring = new MidiMessage[ queue.ringSize ];
}

MidiInApi :: ~MidiInApi( void )
{
  if (userCallback)
    userCallback->delete_me();
  // Delete the MIDI queue.
  if ( queue.ringSize > 0 ) delete [] queue.ring;
}

void MidiInApi :: setCallback( MidiCallback callback, void *userData )
{
  if ( userCallback ) {
    error(RTMIDI_ERROR(gettext_noopt("A callback function is already set."),
		       Error::WARNING));
    return;
  }

  if ( !callback ) {
    error(RTMIDI_ERROR(gettext_noopt("The callback function value is invalid."),
		       Error::WARNING));
    return;
  }

  userCallback = new CompatibilityMidiInterface(callback,userData);
}

void MidiInApi :: setCallback( MidiInterface * callback )
{
  if ( userCallback ) {
    error(RTMIDI_ERROR(gettext_noopt("A callback function is already set."),
		       Error::WARNING));
    return;
  }

  if ( !callback ) {
    error(RTMIDI_ERROR(gettext_noopt("The callback function value is invalid."),
		       Error::WARNING));
    return;
  }

  userCallback = callback;
}

void MidiInApi :: cancelCallback()
{
  if ( !userCallback ) {
    error(RTMIDI_ERROR(gettext_noopt("No callback function was set."),
		       Error::WARNING));
    return;
  }

  userCallback->delete_me();
  userCallback = 0;
}

void MidiInApi :: ignoreTypes( bool midiSysex, bool midiTime, bool midiSense )
{
  ignoreFlags = 0;
  if ( midiSysex ) ignoreFlags = 0x01;
  if ( midiTime ) ignoreFlags |= 0x02;
  if ( midiSense ) ignoreFlags |= 0x04;
}

double MidiInApi :: getMessage( std::vector<unsigned char> &message )
{
  message.clear();

  if ( userCallback ) {
    error(RTMIDI_ERROR(gettext_noopt("Returning an empty MIDI message as all input is handled by a callback function."),
		       Error::WARNING));
    return 0.0;
  }

<<<<<<< HEAD
  if ( queue.size == 0 ) return 0.0;

=======
>>>>>>> 88e53b9c
  double timeStamp;
  if (!queue.pop(message, timeStamp))
    return 0.0;

  return timeStamp;
}

unsigned int MidiInApi::MidiQueue::size(unsigned int *__back,
					unsigned int *__front)
{
  // Access back/front members exactly once and make stack copies for
  // size calculation
  unsigned int _back = back, _front = front, _size;
  if (_back >= _front)
    _size = _back - _front;
  else
    _size = ringSize - _front + _back;

  // Return copies of back/front so no new and unsynchronized accesses
  // to member variables are needed.
  if (__back) *__back = _back;
  if (__front) *__front = _front;
  return _size;
}

// As long as we haven't reached our queue size limit, push the message.
bool MidiInApi::MidiQueue::push(const MidiInApi::MidiMessage& msg)
{
  // Local stack copies of front/back
  unsigned int _back, _front, _size;

  // Get back/front indexes exactly once and calculate current size
  _size = size(&_back, &_front);

  if ( _size < ringSize-1 )
  {
    ring[_back] = msg;
    back = (back+1)%ringSize;
    return true;
  }

  return false;
}

bool MidiInApi::MidiQueue::pop(std::vector<unsigned char> &msg, double& timeStamp)
{
  // Local stack copies of front/back
  unsigned int _back, _front, _size;

  // Get back/front indexes exactly once and calculate current size
  _size = size(&_back, &_front);

  if (_size == 0)
    return false;

  // Copy queued message to the vector pointer argument and then "pop" it.
<<<<<<< HEAD
  msg.assign( ring[_front].bytes.begin(), ring[_front].bytes.end() );
  timeStamp = ring[_front].timeStamp;
=======
  msg->assign( ring[_front].bytes.begin(), ring[_front].bytes.end() );
  *timeStamp = ring[_front].timeStamp;

  // Update front
>>>>>>> 88e53b9c
  front = (front+1)%ringSize;
  return true;
}
#undef RTMIDI_CLASSNAME

//*********************************************************************//
//  Common MidiOutApi Definitions
//*********************************************************************//

#define RTMIDI_CLASSNAME "MidiOutApi"
MidiOutApi :: MidiOutApi( void )
  : MidiApi()
{
}

MidiOutApi :: ~MidiOutApi( void )
{
}


// trim from start
static inline std::string &ltrim(std::string &s) {
  s.erase(s.begin(),
	  std::find_if(s.begin(), s.end(), [](int ch) {
	      return ! std::isspace(ch);
	    }));
  return s;
}

// trim from end
static inline std::string &rtrim(std::string &s) {
  s.erase(std::find_if(s.rbegin(), s.rend(), [](int ch) {
	return ! std::isspace(ch);
      }).base(), s.end());
  return s;
}

// trim from both ends
static inline std::string &trim(std::string &s) {
  return ltrim(rtrim(s));
}
RTMIDI_NAMESPACE_END
#undef RTMIDI_CLASSNAME

// *************************************************** //
//
// OS/API-specific methods.
//
// *************************************************** //

#if defined(__MACOSX_COREMIDI__)

// The CoreMIDI API is based on the use of a callback function for
// MIDI input.  We convert the system specific time stamps to delta
// time values.

// OS-X CoreMIDI header files.
#include <CoreMIDI/CoreMIDI.h>
#include <CoreAudio/HostTime.h>
#include <CoreServices/CoreServices.h>

RTMIDI_NAMESPACE_START
/*! An abstraction layer for the CORE sequencer layer. It provides
  the following functionality:
  - dynamic allocation of the sequencer
  - optionallay avoid concurrent access to the CORE sequencer,
  which is not thread proof. This feature is controlled by
  the parameter \ref locking.
*/

/* A wrapper for temporary CFString objects */
class CFStringWrapper {
public:
  CFStringWrapper(const std::string &s):
    cfname(CFStringCreateWithCStringNoCopy( NULL,
					    s.c_str(),
					    kCFStringEncodingUTF8,
					    kCFAllocatorNull))
  {}
  CFStringWrapper(const char * s):
    cfname(CFStringCreateWithCStringNoCopy( NULL,
					    s,
					    kCFStringEncodingUTF8,
					    kCFAllocatorNull))
  {}
  ~CFStringWrapper() {
    CFRelease(cfname);
  }

  operator CFStringRef&() { return cfname; }
protected:
  CFStringRef cfname;
};

// This function was submitted by Douglas Casey Tucker and apparently
// derived largely from PortMidi.
// or copied from the Apple developer Q&A website
// https://developer.apple.com/library/mac/qa/qa1374/_index.html

CFStringRef EndpointName( MIDIEndpointRef endpoint, bool isExternal )
{
  CFMutableStringRef result = CFStringCreateMutable( NULL, 0 );
  CFStringRef str;

  // Begin with the endpoint's name.
  str = NULL;
  MIDIObjectGetStringProperty( endpoint, kMIDIPropertyName, &str );
  if ( str != NULL ) {
    CFStringAppend( result, str );
    CFRelease( str );
  }

  MIDIEntityRef entity = 0;
  MIDIEndpointGetEntity( endpoint, &entity );
  if ( entity == 0 )
    // probably virtual
    return result;

  if ( CFStringGetLength( result ) == 0 ) {
    // endpoint name has zero length -- try the entity
    str = NULL;
    MIDIObjectGetStringProperty( entity, kMIDIPropertyName, &str );
    if ( str != NULL ) {
      CFStringAppend( result, str );
      CFRelease( str );
    }
  }
  // now consider the device's name
  MIDIDeviceRef device = 0;
  MIDIEntityGetDevice( entity, &device );
  if ( device == 0 )
    return result;

  str = NULL;
  MIDIObjectGetStringProperty( device, kMIDIPropertyName, &str );
  if ( CFStringGetLength( result ) == 0 ) {
    CFRelease( result );
    return str;
  }
  if ( str != NULL ) {
    // if an external device has only one entity, throw away
    // the endpoint name and just use the device name
    if ( isExternal && MIDIDeviceGetNumberOfEntities( device ) < 2 ) {
      CFRelease( result );
      return str;
    } else {
      if ( CFStringGetLength( str ) == 0 ) {
	CFRelease( str );
	return result;
      }
      // does the entity name already start with the device name?
      // (some drivers do this though they shouldn't)
      // if so, do not prepend
      if ( CFStringCompareWithOptions( result, /* endpoint name */
				       str /* device name */,
				       CFRangeMake(0, CFStringGetLength( str ) ), 0 ) != kCFCompareEqualTo ) {
	// prepend the device name to the entity name
	if ( CFStringGetLength( result ) > 0 )
	  CFStringInsert( result, 0, CFSTR(" ") );
	CFStringInsert( result, 0, str );
      }
      CFRelease( str );
    }
  }
  return result;
}

// This function was submitted by Douglas Casey Tucker and apparently
// derived largely from PortMidi.
// Nearly the same text can be found in the Apple Q&A qa1374:
// https://developer.apple.com/library/mac/qa/qa1374/_index.html
static CFStringRef ConnectedEndpointName( MIDIEndpointRef endpoint )
{
  CFMutableStringRef result = CFStringCreateMutable( NULL, 0 );
  CFStringRef str;
  OSStatus err;
  int i;

  // Does the endpoint have connections?
  CFDataRef connections = NULL;
  int nConnected = 0;
  bool anyStrings = false;
  err = MIDIObjectGetDataProperty( endpoint, kMIDIPropertyConnectionUniqueID, &connections );
  if ( connections != NULL ) {
    // It has connections, follow them
    // Concatenate the names of all connected devices
    nConnected = CFDataGetLength( connections ) / sizeof(MIDIUniqueID);
    if ( nConnected ) {
      const SInt32 *pid = (const SInt32 *)(CFDataGetBytePtr(connections));
      for ( i=0; i<nConnected; ++i, ++pid ) {
	MIDIUniqueID id = EndianS32_BtoN( *pid );
	MIDIObjectRef connObject;
	MIDIObjectType connObjectType;
	err = MIDIObjectFindByUniqueID( id, &connObject, &connObjectType );
	if ( err == noErr ) {
	  if ( connObjectType == kMIDIObjectType_ExternalSource  ||
	       connObjectType == kMIDIObjectType_ExternalDestination ) {
	    // Connected to an external device's endpoint (10.3 and later).
	    str = EndpointName( (MIDIEndpointRef)(connObject), true );
	  } else {
	    // Connected to an external device (10.2) (or something else, catch-
	    str = NULL;
	    MIDIObjectGetStringProperty( connObject, kMIDIPropertyName, &str );
	  }
	  if ( str != NULL ) {
	    if ( anyStrings )
	      CFStringAppend( result, CFSTR(", ") );
	    else anyStrings = true;
	    CFStringAppend( result, str );
	    CFRelease( str );
	  }
	}
      }
    }
    CFRelease( connections );
  }
  if ( anyStrings )
    return result;

  CFRelease( result );

  // Here, either the endpoint had no connections, or we failed to obtain names
  return EndpointName( endpoint, false );
}


#define RTMIDI_CLASSNAME "CoreSequencer"
template <int locking=1>
class CoreSequencer {
public:
  CoreSequencer():seq(0)
  {
    if (locking) {
      pthread_mutexattr_t attr;
      pthread_mutexattr_init(&attr);
      pthread_mutexattr_settype(&attr, PTHREAD_MUTEX_NORMAL);
      pthread_mutex_init(&mutex, &attr);
    }
  }

  CoreSequencer(const std::string &n):seq(0),name(n)
  {
    if (locking) {
      pthread_mutexattr_t attr;
      pthread_mutexattr_init(&attr);
      pthread_mutexattr_settype(&attr, PTHREAD_MUTEX_NORMAL);
      pthread_mutex_init(&mutex, &attr);
    }
    init();
  }

  ~CoreSequencer()
  {
    if (seq) {
      scoped_lock lock(mutex);
      MIDIClientDispose(seq);
      seq = 0;
    }
    if (locking) {
      pthread_mutex_destroy(&mutex);
    }
  }

  bool setName(const std::string &n) {
    /* we don't want to rename the client after opening it. */
    if (seq) return false;
    name = n;
    return true;
  }

  static std::string str(CFStringRef s) {
    const char * cstr =
      CFStringGetCStringPtr(s,kCFStringEncodingUTF8);
    if (cstr) return cstr;

    CFIndex len = CFStringGetLength(s);
    std::string retval;
    retval.resize(CFStringGetMaximumSizeForEncoding(len,
						    kCFStringEncodingUTF8)+1);
    CFStringGetBytes(s,
		     CFRangeMake(0, len),
		     kCFStringEncodingUTF8,
		     0,
		     false,
		     reinterpret_cast<uint8*>(&retval[0]),
		     retval.size()-1,
		     &len);
    retval.resize(len);
    return trim(retval);
  }


#if 0
  // Obtain the name of an endpoint, following connections.

  // The result should be released by the caller.

  static CFStringRef CreateConnectedEndpointName(MIDIEndpointRef endpoint)
  {
    CFMutableStringRef result = CFStringCreateMutable(NULL, 0);
    CFStringRef str;
    OSStatus err;


    // Does the endpoint have connections?
    CFDataRef connections = NULL;
    int nConnected = 0;
    bool anyStrings = false;
    err = MIDIObjectGetDataProperty(endpoint, kMIDIPropertyConnectionUniqueID, &connections);
    if (connections != NULL) {
      // It has connections, follow them
      // Concatenate the names of all connected devices
      nConnected = CFDataGetLength(connections) / sizeof(MIDIUniqueID);

      if (nConnected) {
	const SInt32 *pid = reinterpret_cast<const SInt32 *>(CFDataGetBytePtr(connections));
	for (int i = 0; i < nConnected; ++i, ++pid) {
	  MIDIUniqueID id = EndianS32_BtoN(*pid);
	  MIDIObjectRef connObject;
	  MIDIObjectType connObjectType;
	  err = MIDIObjectFindByUniqueID(id, &connObject, &connObjectType);
	  if (err == noErr) {
	    if (connObjectType == kMIDIObjectType_ExternalSource  ||
		connObjectType == kMIDIObjectType_ExternalDestination) {
	      // Connected to an external device's endpoint (10.3 and later).
	      str = EndpointName(static_cast<MIDIEndpointRef>(connObject), true);
	    } else {
	      // Connected to an external device (10.2) (or something else, catch-all)
	      str = NULL;
	      MIDIObjectGetStringProperty(connObject, kMIDIPropertyName, &str);
	    }

	    if (str != NULL) {
	      if (anyStrings)
		CFStringAppend(result, CFSTR(", "));
	      else anyStrings = true;
	      CFStringAppend(result, str);
	      CFRelease(str);
	    }
	  }
	}
      }
      CFRelease(connections);
    }


    if (anyStrings)
      return result;
    else
      CFRelease(result);

    // Here, either the endpoint had no connections, or we failed to obtain names for any of them.
    return CreateEndpointName(endpoint, false);
  }



  //////////////////////////////////////

  // Obtain the name of an endpoint without regard for whether it has connections.

  // The result should be released by the caller.

  static CFStringRef CreateEndpointName(MIDIEndpointRef endpoint, bool isExternal)
  {
    CFMutableStringRef result = CFStringCreateMutable(NULL, 0);
    CFStringRef str;

    // begin with the endpoint's name
    str = NULL;
    MIDIObjectGetStringProperty(endpoint, kMIDIPropertyName, &str);
    if (str != NULL) {
      CFStringAppend(result, str);
      CFRelease(str);
    }

    MIDIEntityRef entity = NULL;
    MIDIEndpointGetEntity(endpoint, &entity);
    if (entity == NULL)
      // probably virtual
      return result;

    if (CFStringGetLength(result) == 0) {
      // endpoint name has zero length -- try the entity
      str = NULL;
      MIDIObjectGetStringProperty(entity, kMIDIPropertyName, &str);
      if (str != NULL) {
	CFStringAppend(result, str);
	CFRelease(str);
      }
    }



    // now consider the device's name
    MIDIDeviceRef device = NULL;
    MIDIEntityGetDevice(entity, &device);
    if (device == NULL) return result;

    str = NULL;
    MIDIObjectGetStringProperty(device, kMIDIPropertyName, &str);
    if (str != NULL) {
      // if an external device has only one entity, throw away
      // the endpoint name and just use the device name
      if (isExternal && MIDIDeviceGetNumberOfEntities(device) < 2) {
	CFRelease(result);
	return str;
      } else {
	// does the entity name already start with the device name?
	// (some drivers do this though they shouldn't)
	// if so, do not prepend

	if (CFStringCompareWithOptions(str /* device name */,
				       result /* endpoint name */,
				       CFRangeMake(0,
						   CFStringGetLength(str)),
				       0)
	    != kCFCompareEqualTo) {
	  // prepend the device name to the entity name
	  if (CFStringGetLength(result) > 0)
	    CFStringInsert(result, 0, CFSTR(" "));
	  CFStringInsert(result, 0, str);
	}
	CFRelease(str);
      }
    }

    return result;
  }
#endif

  static std::string getConnectionsString(MIDIEndpointRef port)
  {
    /* This function is derived from
       CreateConnectedEndpointName at Apple Q&A */
    std::ostringstream result;
    CFDataRef connections = NULL;
    OSStatus err = MIDIObjectGetDataProperty(port,
					     kMIDIPropertyConnectionUniqueID,
					     &connections);
    if (err != noErr)
      return result.str();

    if (!connections)
      return result.str();
    CFIndex size = CFDataGetLength( connections ) / sizeof(MIDIUniqueID);
    if (!size) {
      CFRelease(connections);
      return result.str();
    }

    CFStringRef strRef;
    const SInt32 *pid
      = reinterpret_cast<const SInt32 *>(CFDataGetBytePtr(connections));
    bool anyStrings = false;
    for (int i = 0; i < size; ++i, ++pid) {
      MIDIUniqueID id = EndianS32_BtoN(*pid);
      MIDIObjectRef connObject;
      MIDIObjectType connObjectType;
      err = MIDIObjectFindByUniqueID(id, &connObject, &connObjectType);
      if (err != noErr)
	continue;

      if (connObjectType == kMIDIObjectType_ExternalSource  ||
	  connObjectType == kMIDIObjectType_ExternalDestination) {
	// Connected to an external
	// device's endpoint
	// (10.3 and later).
	strRef = EndpointName(static_cast<MIDIEndpointRef>(connObject),
			      true);
      } else {
	// Connected to an external device
	// (10.2) (or something else, catch-all)
	strRef = NULL;
	MIDIObjectGetStringProperty(connObject,
				    kMIDIPropertyName, &strRef);
      }

      if (strRef != NULL) {
	if (anyStrings)
	  result << ", ";
	else anyStrings = true;
	result << str(strRef);
	CFRelease(strRef);
      }
    }
    CFRelease(connections);
    return result.str();
  }

  static std::string getPortName(MIDIEndpointRef port, int flags) {
    //			std::string clientname;
    std::string devicename;
    std::string portname;
    std::string entityname;
    //			std::string externaldevicename;
    std::string connections;
    std::string recommendedname;
    //			bool isVirtual;
    bool hasManyEntities = false;
    bool hasManyEndpoints = false;
    CFStringRef nameRef;
    MIDIObjectGetStringProperty(port,
				kMIDIPropertyDisplayName,
				&nameRef);
    recommendedname = str(nameRef);
    connections = getConnectionsString(port);

    MIDIObjectGetStringProperty(port,
				kMIDIPropertyName,
				&nameRef);
    portname = str(nameRef);
    CFRelease( nameRef );

    MIDIEntityRef entity = 0;
    MIDIEndpointGetEntity(port, &entity);
    // entity == NULL: probably virtual
    if (entity != 0) {
      nameRef = NULL;
      MIDIObjectGetStringProperty(entity, kMIDIPropertyName, &nameRef);
      if (nameRef != NULL) {
	entityname = str(nameRef);
	CFRelease(nameRef);
      }
      hasManyEndpoints =
	MIDIEntityGetNumberOfSources(entity) >= 2 ||
	MIDIEntityGetNumberOfDestinations(entity)
	>= 2;

      // now consider the device's name
      MIDIDeviceRef device = 0;
      MIDIEntityGetDevice(entity, &device);
      if (device != 0) {
	hasManyEntities = MIDIDeviceGetNumberOfEntities(device) >= 2;
	MIDIObjectGetStringProperty(device,
				    kMIDIPropertyName,
				    &nameRef);
	devicename = str(nameRef);
	CFRelease(nameRef);
      }
      // does the entity name already start with the device name?
      // (some drivers do this though they shouldn't)
      if (entityname.substr(0,devicename.length())
	  == devicename) {
	int start = devicename.length();
	while (isspace(entityname[start]))
	  start++;
	entityname = entityname.substr(start);
      }
    }

    int naming = flags & PortDescriptor::NAMING_MASK;

    std::ostringstream os;
    bool needcolon;
    switch (naming) {
    case PortDescriptor::SESSION_PATH:
      if (flags & PortDescriptor::INCLUDE_API)
	os << "CORE:";
      os << port;
      break;
    case PortDescriptor::STORAGE_PATH:
      if (flags & PortDescriptor::INCLUDE_API)
	os << "CORE:";
      // os << clientname;
      os << devicename;
      os << ":" << portname;
      os << ":" << entityname;
      //				os << ":" << externaldevicename;
      os << ":" << connections;
      //				os << ":" << recommendedname;
      if (flags & PortDescriptor::UNIQUE_PORT_NAME)
	os << ";" << port;
      break;
    case PortDescriptor::LONG_NAME:
      needcolon = !devicename.empty();
      os << devicename;
      if (hasManyEndpoints ||
	  hasManyEntities ||
	  devicename.empty()) {
	if (!entityname.empty()) {
	  if (needcolon)
	    os << ": ";
	  os << entityname;
	  needcolon = true;
	}
	if ((hasManyEndpoints
	     || entityname.empty())
	    && !portname.empty()) {
	  if (needcolon)
	    os << ": ";
	  os << portname;
	}
      }
      if (!connections.empty()) {
	os << " ⇒ ";
	os << connections;
      }
      if (flags &
	  (PortDescriptor::INCLUDE_API
	   | PortDescriptor::UNIQUE_PORT_NAME)) {
	os << " (";
	if (flags &
	    PortDescriptor::INCLUDE_API) {
	  os << "CORE";
	  if (flags & PortDescriptor::UNIQUE_PORT_NAME)
	    os << ":";
	}
	if (flags & PortDescriptor::UNIQUE_PORT_NAME) {
	  os << port;
	}
	os << ")";
      }
      break;
    case PortDescriptor::SHORT_NAME:
    default:
      if (!recommendedname.empty()) {
	os << recommendedname;
      } else
	if (!connections.empty()) {
	  os << connections;
	} else {
	  os << devicename;
	  if (hasManyEntities ||
	      hasManyEndpoints ||
	      devicename.empty()) {
	    if (!devicename.empty())
	      os << " ";
	    if (!portname.empty()) {
	      os << portname;
	    } else  if (!entityname.empty()) {
	      os << entityname;
	    } else
	      os << "???";
	  }
	}
      if (flags &
	  (PortDescriptor::INCLUDE_API
	   | PortDescriptor::UNIQUE_PORT_NAME)) {
	os << " (";
	if (flags &
	    PortDescriptor::INCLUDE_API) {
	  os << "CORE";
	  if (flags & PortDescriptor::UNIQUE_PORT_NAME)
	    os << ":";
	}
	if (flags & PortDescriptor::UNIQUE_PORT_NAME) {
	  os << port;
	}
	os << ")";
      }
      break;
    }
    return os.str();
  }

  int getPortCapabilities(MIDIEndpointRef port) {
    int retval = 0;
    MIDIEntityRef entity = 0;
    OSStatus stat =
      MIDIEndpointGetEntity(port,&entity);
    if (stat == kMIDIObjectNotFound) {
      // plan B for virtual ports
      MIDIUniqueID uid;
      stat = MIDIObjectGetIntegerProperty (port,
					   kMIDIPropertyUniqueID,
					   &uid);
      if (stat != noErr) {
	throw RTMIDI_ERROR(gettext_noopt("Could not get the unique identifier of a midi endpoint."),
			   Error::WARNING);
	return 0;
      }
      MIDIObjectRef obj;
      MIDIObjectType type;
      stat = MIDIObjectFindByUniqueID (uid,
				       &obj,
				       &type);
      if (stat != noErr || obj != port) {
	throw RTMIDI_ERROR(gettext_noopt("Could not get the endpoint back from the unique identifier of a midi endpoint."),
			   Error::WARNING);
	return 0;
      }
      if (type == kMIDIObjectType_Source
	  || type == kMIDIObjectType_ExternalSource)
	return PortDescriptor::INPUT;
      else if (type == kMIDIObjectType_Destination
	       || type == kMIDIObjectType_ExternalDestination)
	return PortDescriptor::OUTPUT;
      else {
	return 0;
      }

    } else if (stat != noErr) {
      throw RTMIDI_ERROR(gettext_noopt("Could not get the entity of a midi endpoint."),
			 Error::WARNING);
      return 0;
    }
    /* Theoretically Mac OS X could silently use
       the same endpoint reference for input and
       output. We might benefit from this
       behaviour.
       \todo: Find a way to query the object
       whether it can act as source or destination.
    */
    ItemCount count =
      MIDIEntityGetNumberOfDestinations(entity);
    for (ItemCount i = 0; i < count ; i++) {
      MIDIEndpointRef dest=
	MIDIEntityGetDestination(entity,i);
      if (dest == port) {
	retval |=
	  PortDescriptor::OUTPUT;
	break;
      }
    }
    count =
      MIDIEntityGetNumberOfSources(entity);
    for (ItemCount i = 0; i < count ; i++) {
      MIDIEndpointRef src=
	MIDIEntityGetSource(entity,i);
      if (src == port) {
	retval |=
	  PortDescriptor::INPUT;
      }
    }
    return retval;
  }


  MIDIPortRef createPort (const std::string &portName,
			  int flags,
			  MidiInCore * data = NULL)
  {
    init();
    scoped_lock lock (mutex);
    MIDIPortRef port = 0;
    OSStatus result;
    switch (flags) {
    case PortDescriptor::INPUT: {
      result = MIDIInputPortCreate(seq,
				   CFStringWrapper(portName),
				   MidiInCore::midiInputCallback,
				   (void *)data,
				   &port);
    }
      break;
    case PortDescriptor::OUTPUT: {
      result
	= MIDIOutputPortCreate(seq,
			       CFStringWrapper(portName),
			       &port);
    }
      break;
    default:
      throw RTMIDI_ERROR(gettext_noopt("Error creating OS X MIDI port because of invalid port flags."),
			 Error::INVALID_PARAMETER);
    }
    if ( result != noErr ) {
      throw RTMIDI_ERROR(gettext_noopt("Error creating OS-X MIDI port."),
			 Error::DRIVER_ERROR);
    }
    return port;
  }

  MIDIEndpointRef createVirtualPort (const std::string &portName,
				     int flags,
				     MidiInCore * data = NULL)
  {
    init();
    scoped_lock lock (mutex);
    MIDIEndpointRef port = 0;
    OSStatus result;
    switch (flags) {
    case PortDescriptor::INPUT: {
      result
	= MIDIDestinationCreate(seq,
				CFStringWrapper(portName),
				MidiInCore::midiInputCallback,
				(void *)data,
				&port);
    }
      break;
    case PortDescriptor::OUTPUT: {
      result
	= MIDISourceCreate(seq,
			   CFStringWrapper(portName),
			   &port);
    }
      break;
    default:
      throw RTMIDI_ERROR(gettext_noopt("Error creating OS X MIDI port because of invalid port flags."),
			 Error::INVALID_PARAMETER);
    }
    if ( result != noErr ) {
      throw RTMIDI_ERROR(gettext_noopt("Error creating OS-X MIDI port."),
			 Error::DRIVER_ERROR);
    }
    return port;
  }


  /*! Use CoreSequencer like a C pointer.
    \note This function breaks the design to control thread safety
    by the selection of the \ref locking parameter to the class.
    It should be removed as soon as possible in order ensure the
    thread policy that has been intended by creating this class.
  */
  operator MIDIClientRef ()
  {
    return seq;
  }
protected:
  struct scoped_lock {
    pthread_mutex_t * mutex;
    scoped_lock(pthread_mutex_t & m): mutex(&m)
    {
      if (locking)
	pthread_mutex_lock(mutex);
    }
    ~scoped_lock()
    {
      if (locking)
	pthread_mutex_unlock(mutex);
    }
  };
  pthread_mutex_t mutex;
  MIDIClientRef seq;
  std::string name;


  void init()
  {
    init (seq);
  }

  void init(MIDIClientRef &client)
  {
    if (client) return;
    {
      scoped_lock lock(mutex);

      OSStatus result = MIDIClientCreate(CFStringWrapper(name), NULL, NULL, &client );
      if ( result != noErr ) {
	throw RTMIDI_ERROR1(gettext_noopt("Error creating OS-X MIDI client object (Error no: %d)."),
			    Error::DRIVER_ERROR,
			    result);
	return;
      }
    }
  }
};
#undef RTMIDI_CLASSNAME

typedef CoreSequencer<1> LockingCoreSequencer;
typedef CoreSequencer<0> NonLockingCoreSequencer;

#define RTMIDI_CLASSNAME "CorePortDescriptor"
struct CorePortDescriptor:public PortDescriptor	{
  CorePortDescriptor(const std::string &name):api(0),
					       clientName(name),
					       endpoint(0)
  {
  }
  CorePortDescriptor(MIDIEndpointRef p,
		     const std::string &name):api(0),
					       clientName(name),
					       endpoint(p)
  {
    seq.setName(name);
  }
  CorePortDescriptor(CorePortDescriptor &
		     other):PortDescriptor(other),
			    api(other.api),
			    clientName(other.clientName),
			    endpoint(other.endpoint)
  {
    seq.setName(clientName);
  }
  ~CorePortDescriptor() {}

  MidiInApi * getInputApi(unsigned int queueSizeLimit = 100) const {
    if (getCapabilities() & INPUT)
      return new MidiInCore(clientName,queueSizeLimit);
    else
      return 0;
  }

  MidiOutApi * getOutputApi() const {
    if (getCapabilities() & OUTPUT)
      return new MidiOutCore(clientName);
    else
      return 0;
  }

  void setEndpoint(MIDIEndpointRef e)
  {
    endpoint = e;
  }
  MIDIEndpointRef getEndpoint() const
  {
    return endpoint;
  }

  std::string getName(int flags = SHORT_NAME | UNIQUE_PORT_NAME) {
    return seq.getPortName(endpoint,flags);
  }

  const std::string &getClientName() {
    return clientName;
  }
  int getCapabilities() const {
    if (!endpoint) return 0;
    return seq.getPortCapabilities(endpoint);
  }
  static PortList getPortList(int capabilities, const std::string &clientName);
protected:
  MidiApi * api;
  static LockingCoreSequencer seq;

  std::string clientName;
  MIDIEndpointRef endpoint;
};

LockingCoreSequencer CorePortDescriptor::seq;



PortList CorePortDescriptor :: getPortList(int capabilities, const std::string &clientName)
{
  PortList list;

  CFRunLoopRunInMode( kCFRunLoopDefaultMode, 0, false );
  int caps = capabilities & PortDescriptor::INOUTPUT;
  // bool unlimited = capabilities & PortDescriptor::UNLIMITED;
  bool forceInput = PortDescriptor::INPUT & caps;
  bool forceOutput = PortDescriptor::OUTPUT & caps;
  bool allowOutput = forceOutput || !forceInput;
  bool allowInput = forceInput || !forceOutput;
  if (allowOutput) {
    ItemCount count =
      MIDIGetNumberOfDestinations();
    for (ItemCount i = 0 ; i < count; i++) {
      MIDIEndpointRef destination =
	MIDIGetDestination(i);
      try {
	if ((seq.getPortCapabilities(destination)
	     & caps) == caps)
	  list.push_back(Pointer<PortDescriptor>(
						 new CorePortDescriptor(destination, clientName)));
      } catch (Error & e) {
	if (e.getType() == Error::WARNING ||
	    e.getType() == Error::DEBUG_WARNING)
	  e.printMessage();
	else throw;
      }
    }
    // Combined sources and destinations
    // should be both occur as destinations and as
    // sources. So we have finished the search, here.
  } else if (allowInput) {
    ItemCount count =
      MIDIGetNumberOfSources();
    for (ItemCount i = 0 ; i < count; i++) {
      MIDIEndpointRef src =
	MIDIGetSource(i);
      try {
	if ((seq.getPortCapabilities(src)
	     & caps) == caps)
	  list.push_back(Pointer<PortDescriptor>(
						 new CorePortDescriptor(src, clientName)));
      } catch (Error & e) {
	if (e.getType() == Error::WARNING ||
	    e.getType() == Error::DEBUG_WARNING)
	  e.printMessage();
	else throw;
      }
    }
  }
  return list;
}
#undef RTMIDI_CLASSNAME


#define RTMIDI_CLASSNAME "CoreMidiData"
// A structure to hold variables related to the CoreMIDI API
// implementation.
struct CoreMidiData:public CorePortDescriptor {
  CoreMidiData(const std::string &clientname):CorePortDescriptor(clientname),
					       client(clientname),
					       localEndpoint(0),
					       localPort(0) {}
  ~CoreMidiData() {
    if (localEndpoint)
      MIDIEndpointDispose(localEndpoint);
    localEndpoint = 0;
  }

  void openPort(const std::string &name,
		int flags,
		MidiInCore * data = NULL) {
    localPort = client.createPort(name, flags, data);
  }

  void setRemote(const CorePortDescriptor & remote)
  {
    setEndpoint(remote.getEndpoint());
  }

  NonLockingCoreSequencer client;
  MIDIEndpointRef localEndpoint;
  MIDIPortRef localPort;
  unsigned long long lastTime;
  MIDISysexSendRequest sysexreq;
};
#undef RTMIDI_CLASSNAME


//*********************************************************************//
//  API: OS-X
//  Class Definitions: MidiInCore
//*********************************************************************//

#define RTMIDI_CLASSNAME "MidiInCore"
void MidiInCore::midiInputCallback( const MIDIPacketList *list,
				    void *procRef,
				    void */*srcRef*/ ) throw()
{
  MidiInCore *data = static_cast<MidiInCore *> (procRef);
  CoreMidiData *apiData = static_cast<CoreMidiData *> (data->apiData_);

  unsigned char status;
  unsigned short nBytes, iByte, size;
  unsigned long long time;

  bool& continueSysex = data->continueSysex;
  MidiInApi::MidiMessage& message = data->message;

  const MIDIPacket *packet = &list->packet[0];
  for ( unsigned int i=0; i<list->numPackets; ++i ) {

    // My interpretation of the CoreMIDI documentation: all message
    // types, except sysex, are complete within a packet and there may
    // be several of them in a single packet.  Sysex messages can be
    // broken across multiple packets and PacketLists but are bundled
    // alone within each packet (these packets do not contain other
    // message types).  If sysex messages are split across multiple
    // MIDIPacketLists, they must be handled by multiple calls to this
    // function.

    nBytes = packet->length;
    if ( nBytes == 0 ) continue;

    // Calculate time stamp.

    if ( data->firstMessage ) {
      message.timeStamp = 0.0;
      data->firstMessage = false;
    }
    else {
      time = packet->timeStamp;
      if ( time == 0 ) { // this happens when receiving asynchronous sysex messages
	time = AudioGetCurrentHostTime();
      }
      time -= apiData->lastTime;
      time = AudioConvertHostTimeToNanos( time );
      if ( !continueSysex )
	message.timeStamp = time * 0.000000001;
    }
    apiData->lastTime = packet->timeStamp;
    if ( apiData->lastTime == 0 ) { // this happens when receiving asynchronous sysex messages
      apiData->lastTime = AudioGetCurrentHostTime();
    }
    //std::cout << "TimeStamp = " << packet->timeStamp << std::endl;

    iByte = 0;
    if ( continueSysex ) {
      // We have a continuing, segmented sysex message.
      if ( !( data->ignoreFlags & 0x01 ) ) {
	// If we're not ignoring sysex messages, copy the entire packet.
	for ( unsigned int j=0; j<nBytes; ++j )
	  message.bytes.push_back( packet->data[j] );
      }
      continueSysex = packet->data[nBytes-1] != 0xF7;

      if ( !( data->ignoreFlags & 0x01 ) ) {
	if ( !continueSysex ) {
	  // If not a continuing sysex message, invoke the user callback function or queue the message.
	  if ( data->userCallback ) {
	    data->userCallback->rtmidi_midi_in( message.timeStamp,
						message.bytes);
	  }
	  else {
	    // As long as we haven't reached our queue size limit, push the message.
	    if (!data->queue.push(message)) {
	      try {
		data->error(RTMIDI_ERROR(rtmidi_gettext("Error: Message queue limit reached."),
					 Error::WARNING));
	      } catch (Error & e) {
		// don't bother ALSA with an unhandled exception
	      }
	    }
	  }
	  message.bytes.clear();
	}
      }
    }
    else {
      while ( iByte < nBytes ) {
	size = 0;
	// We are expecting that the next byte in the packet is a status byte.
	status = packet->data[iByte];
	if ( !(status & 0x80) ) break;
	// Determine the number of bytes in the MIDI message.
	if ( status < 0xC0 ) size = 3;
	else if ( status < 0xE0 ) size = 2;
	else if ( status < 0xF0 ) size = 3;
	else if ( status == 0xF0 ) {
	  // A MIDI sysex
	  if ( data->ignoreFlags & 0x01 ) {
	    size = 0;
	    iByte = nBytes;
	  }
	  else size = nBytes - iByte;
	  continueSysex = packet->data[nBytes-1] != 0xF7;
	}
	else if ( status == 0xF1 ) {
	  // A MIDI time code message
	  if ( data->ignoreFlags & 0x02 ) {
	    size = 0;
	    iByte += 2;
	  }
	  else size = 2;
	}
	else if ( status == 0xF2 ) size = 3;
	else if ( status == 0xF3 ) size = 2;
	else if ( status == 0xF8 && ( data->ignoreFlags & 0x02 ) ) {
	  // A MIDI timing tick message and we're ignoring it.
	  size = 0;
	  iByte += 1;
	}
	else if ( status == 0xFE && ( data->ignoreFlags & 0x04 ) ) {
	  // A MIDI active sensing message and we're ignoring it.
	  size = 0;
	  iByte += 1;
	}
	else size = 1;

	// Copy the MIDI data to our vector.
	if ( size ) {
	  message.bytes.assign( &packet->data[iByte], &packet->data[iByte+size] );
	  if ( !continueSysex ) {
	    // If not a continuing sysex message, invoke the user callback function or queue the message.
	    if ( data->userCallback ) {
	      data->userCallback->rtmidi_midi_in( message.timeStamp,
						  message.bytes);
	    }
	    else {
	      // As long as we haven't reached our queue size limit, push the message.
	      if (!data->queue.push(message)) {
		try {
		  data->error(RTMIDI_ERROR(rtmidi_gettext("Error: Message queue limit reached."),
					   Error::WARNING));
		} catch (Error & e) {
		  // don't bother WinMM with an unhandled exception
		}
	      }
	    }
	    message.bytes.clear();
	  }
	  iByte += size;
	}
      }
    }
    packet = MIDIPacketNext(packet);
  }
}

MidiInCore :: MidiInCore( const std::string &clientName,
			  unsigned int queueSizeLimit ) :
  MidiInApi( queueSizeLimit )
{
  initialize( clientName );
}

MidiInCore :: ~MidiInCore( void )
{
  // Cleanup.
  CoreMidiData *data = static_cast<CoreMidiData *> (apiData_);
  try {
    // Close a connection if it exists.
    closePort();

  } catch (Error & e) {
    delete data;
    throw;
  }
  delete data;

}

void MidiInCore :: initialize( const std::string &clientName )
{
  // Save our api-specific connection information.
  CoreMidiData *data = (CoreMidiData *) new CoreMidiData(clientName);
  apiData_ = (void *) data;
}

void MidiInCore :: openPort( unsigned int portNumber,
			     const std::string &portName )
{
  if ( connected_ ) {
    error(RTMIDI_ERROR(gettext_noopt("A valid connection already exists."),
		       Error::WARNING));
    return;
  }

  CFRunLoopRunInMode( kCFRunLoopDefaultMode, 0, false );
  unsigned int nSrc = MIDIGetNumberOfSources();
  if (nSrc < 1) {
    error(RTMIDI_ERROR(gettext_noopt("No MIDI input sources found."),
		       Error::NO_DEVICES_FOUND));
    return;
  }

  if ( portNumber >= nSrc ) {
    std::ostringstream ost;
    ost << "";
    errorString_ = ost.str();
    error(RTMIDI_ERROR1(gettext_noopt("The 'portNumber' argument (%d) is invalid."),
			Error::INVALID_PARAMETER, portNumber) );
    return;
  }

  MIDIPortRef port;
  CoreMidiData *data = static_cast<CoreMidiData *> (apiData_);
  OSStatus result = MIDIInputPortCreate( data->client,
					 CFStringWrapper(portName),
					 midiInputCallback, (void *)this, &port );
  if ( result != noErr ) {
    MIDIClientDispose( data->client );
    data->client = 0;
    error(RTMIDI_ERROR(gettext_noopt("Error creating OS-X MIDI input port."),
		       Error::DRIVER_ERROR));
    return;
  }

  // Get the desired input source identifier.
  MIDIEndpointRef endpoint = MIDIGetSource( portNumber );
  if ( endpoint == 0 ) {
    MIDIPortDispose( port );
    port = 0;
    MIDIClientDispose( data->client );
    data->client = 0;
    error(RTMIDI_ERROR(gettext_noopt("Error getting MIDI input source reference."),
		       Error::DRIVER_ERROR) );
    return;
  }

  // Make the connection.
  result = MIDIPortConnectSource( port, endpoint, NULL );
  if ( result != noErr ) {
    MIDIPortDispose( port );
    port = 0;
    MIDIClientDispose( data->client );
    data -> client = 0;
    error(RTMIDI_ERROR(gettext_noopt("Error connecting OS-X MIDI input port."),
		       Error::DRIVER_ERROR) );
    return;
  }

  // Save our api-specific port information.
  data->localPort = port;
  data->setEndpoint(endpoint);

  connected_ = true;
}

void MidiInCore :: openVirtualPort( const std::string &portName )
{
  CoreMidiData *data = static_cast<CoreMidiData *> (apiData_);

  // Create a virtual MIDI input destination.
  MIDIEndpointRef endpoint;
  OSStatus result = MIDIDestinationCreate( data->client,
					   CFStringWrapper(portName),
					   midiInputCallback, (void *)this, &endpoint );
  if ( result != noErr ) {
    error(RTMIDI_ERROR(gettext_noopt("Error creating virtual OS-X MIDI destination."),
		       Error::DRIVER_ERROR) );
    return;
  }

  // Save our api-specific connection information.
  data->localEndpoint = endpoint;
}

void MidiInCore :: openPort( const PortDescriptor & port,
			     const std::string &portName)
{
  CoreMidiData *data = static_cast<CoreMidiData *> (apiData_);
  const CorePortDescriptor * remote = dynamic_cast<const CorePortDescriptor *>(&port);

  if ( !data ) {
    error(RTMIDI_ERROR(gettext_noopt("Data has not been allocated."),
		       Error::SYSTEM_ERROR) );
    return;
  }
  if ( connected_ || data -> localEndpoint) {
    error(RTMIDI_ERROR(gettext_noopt("A valid connection already exists."),
		       Error::WARNING) );
    return;
  }
  if (!remote) {
    error(RTMIDI_ERROR(gettext_noopt("Core MIDI has been instructed to open a non-Core MIDI port. This doesn't work."),
		       Error::INVALID_DEVICE) );
    return;
  }

  data->openPort (portName,
		  PortDescriptor::INPUT,
		  this);
  data->setRemote(*remote);
  OSStatus result =
    MIDIPortConnectSource(data->localPort,
			  data->getEndpoint(),
			  NULL);
  if ( result != noErr ) {
    error(RTMIDI_ERROR(gettext_noopt("Error creating OS-X MIDI port."),
		       Error::DRIVER_ERROR));
  }

  connected_ = true;
}

Pointer<PortDescriptor> MidiInCore :: getDescriptor(bool local)
{
  CoreMidiData *data = static_cast<CoreMidiData *>
    (apiData_);
  if (!data) {
    return NULL;
  }
  if (local) {
    if (data && data->localEndpoint) {
      return Pointer<PortDescriptor>(new
				     CorePortDescriptor(data->localEndpoint, data->getClientName()));
    }
  } else {
    if (data->getEndpoint()) {
      return Pointer<PortDescriptor>(new CorePortDescriptor(*data));
    }
  }
  return NULL;
}

PortList MidiInCore :: getPortList(int capabilities)
{
  CoreMidiData *data = static_cast<CoreMidiData *> (apiData_);
  try {
    return CorePortDescriptor::getPortList(capabilities | PortDescriptor::INPUT,
					   data->getClientName());
  } catch (Error & e) {
    error(e);
    return PortList();
  }
}

void MidiInCore :: closePort( void )
{
  CoreMidiData *data = static_cast<CoreMidiData *> (apiData_);

  if ( data->localPort ) {
    MIDIPortDispose( data->localPort );
    data->localPort = 0;
  }

  if (data->localEndpoint) {
    MIDIEndpointDispose( data->localEndpoint );
    data->localEndpoint = 0;
  }

  connected_ = false;
}


unsigned int MidiInCore :: getPortCount()
{
  CFRunLoopRunInMode( kCFRunLoopDefaultMode, 0, false );
  return MIDIGetNumberOfSources();
}

std::string MidiInCore :: getPortName( unsigned int portNumber )
{
  CFStringRef nameRef;
  MIDIEndpointRef portRef;
  char name[128];

  std::string stringName;
  CFRunLoopRunInMode( kCFRunLoopDefaultMode, 0, false );
  if ( portNumber >= MIDIGetNumberOfSources() ) {
    error(RTMIDI_ERROR1(gettext_noopt("The 'portNumber' argument (%d) is invalid."),
			Error::WARNING, portNumber));
    return stringName;
  }

  portRef = MIDIGetSource( portNumber );
  nameRef = ConnectedEndpointName(portRef);
  CFStringGetCString( nameRef, name, sizeof(name), kCFStringEncodingUTF8);
  CFRelease( nameRef );

  return stringName = name;
}
#undef RTMIDI_CLASSNAME


//*********************************************************************//
//  API: OS-X
//  Class Definitions: MidiOutCore
//*********************************************************************//

#define RTMIDI_CLASSNAME "MidiOutCore"
MidiOutCore :: MidiOutCore( const std::string &clientName ) : MidiOutApi()
{
  initialize( clientName );
}

MidiOutCore :: ~MidiOutCore( void )
{
  // Close a connection if it exists.
  closePort();

  // Cleanup.
  CoreMidiData *data = static_cast<CoreMidiData *> (apiData_);
  delete data;
}

void MidiOutCore :: initialize( const std::string &clientName )
{
  // Save our api-specific connection information.
  CoreMidiData *data = (CoreMidiData *) new CoreMidiData(clientName);
  apiData_ = (void *) data;
}

unsigned int MidiOutCore :: getPortCount()
{
  CFRunLoopRunInMode( kCFRunLoopDefaultMode, 0, false );
  return MIDIGetNumberOfDestinations();
}

std::string MidiOutCore :: getPortName( unsigned int portNumber )
{
  CFStringRef nameRef;
  MIDIEndpointRef portRef;
  char name[128];

  std::string stringName;
  CFRunLoopRunInMode( kCFRunLoopDefaultMode, 0, false );
  if ( portNumber >= MIDIGetNumberOfDestinations() ) {
    error(RTMIDI_ERROR1(gettext_noopt("The 'portNumber' argument (%d) is invalid."),
			Error::WARNING, portNumber) );
    return stringName;
  }

  portRef = MIDIGetDestination( portNumber );
  nameRef = ConnectedEndpointName(portRef);
  CFStringGetCString( nameRef, name, sizeof(name), kCFStringEncodingUTF8 );
  CFRelease( nameRef );

  return stringName = name;
}

void MidiOutCore :: openPort( unsigned int portNumber,
			      const std::string &portName )
{
  if ( connected_ ) {
    error(RTMIDI_ERROR(gettext_noopt("A valid connection already exists."),
		       Error::WARNING) );
    return;
  }

  CFRunLoopRunInMode( kCFRunLoopDefaultMode, 0, false );
  unsigned int nDest = MIDIGetNumberOfDestinations();
  if (nDest < 1) {
    error(RTMIDI_ERROR(gettext_noopt("No MIDI output destinations found."),
		       Error::NO_DEVICES_FOUND) );
    return;
  }

  if ( portNumber >= nDest ) {
    error(RTMIDI_ERROR1(gettext_noopt("The 'portNumber' argument (%d) is invalid."),
			Error::INVALID_PARAMETER, portNumber) );
    return;
  }

  MIDIPortRef port;
  CoreMidiData *data = static_cast<CoreMidiData *> (apiData_);
  OSStatus result = MIDIOutputPortCreate( data->client,
					  CFStringWrapper( portName ),
					  &port );
  if ( result != noErr ) {
    MIDIClientDispose( data->client );
    data->client = 0;
    error(RTMIDI_ERROR(gettext_noopt("Error creating OS-X MIDI output port."),
		       Error::DRIVER_ERROR) );
    return;
  }

  // Get the desired output port identifier.
  MIDIEndpointRef destination = MIDIGetDestination( portNumber );
  if ( destination == 0 ) {
    MIDIPortDispose( port );
    port = 0;
    MIDIClientDispose( data->client );
    data->client = 0;
    error(RTMIDI_ERROR(gettext_noopt("Error getting MIDI output destination reference."),
		       Error::DRIVER_ERROR) );
    return;
  }

  // Save our api-specific connection information.
  data->localPort = port;
  data->setEndpoint(destination);
  connected_ = true;
}

void MidiOutCore :: closePort( void )
{
  CoreMidiData *data = static_cast<CoreMidiData *> (apiData_);

  if ( data->localPort ) {
    MIDIPortDispose( data->localPort );
    data->localPort = 0;
  }

  if (data->localEndpoint) {
    MIDIEndpointDispose( data->localEndpoint );
    data->localEndpoint = 0;
  }

  connected_ = false;
}

void MidiOutCore :: openVirtualPort( const std::string &portName )
{
  CoreMidiData *data = static_cast<CoreMidiData *> (apiData_);

  if ( data->localEndpoint ) {
    error(RTMIDI_ERROR(gettext_noopt("A virtual output port already exists."),
		       Error::WARNING) );
    return;
  }

  // Create a virtual MIDI output source.
  MIDIEndpointRef endpoint;
  OSStatus result = MIDISourceCreate( data->client,
				      CFStringWrapper( portName ),
				      &endpoint );
  if ( result != noErr ) {
    error(RTMIDI_ERROR(gettext_noopt("Error creating OS-X virtual MIDI source."),
		       Error::DRIVER_ERROR) );
    return;
  }

  // Save our api-specific connection information.
  data->localEndpoint = endpoint;
}

void MidiOutCore :: openPort( const PortDescriptor & port,
			      const std::string &portName)
{
  CoreMidiData *data = static_cast<CoreMidiData *> (apiData_);
  const CorePortDescriptor * remote = dynamic_cast<const CorePortDescriptor *>(&port);

  if ( !data ) {
    error(RTMIDI_ERROR(gettext_noopt("Data has not been allocated."),
		       Error::SYSTEM_ERROR) );
    return;
  }
  if ( connected_ || data -> localEndpoint) {
    error(RTMIDI_ERROR(gettext_noopt("A valid connection already exists."),
		       Error::WARNING) );
    return;
  }
  if (!remote) {
    error(RTMIDI_ERROR(gettext_noopt("Core MIDI has been instructed to open a non-Core MIDI port. This doesn't work."),
		       Error::INVALID_DEVICE) );
    return;
  }

  try {
    data->openPort (portName,
		    PortDescriptor::OUTPUT);
    data->setRemote(*remote);
    connected_ = true;
  } catch (Error & e) {
    error(e);
  }
}

Pointer<PortDescriptor> MidiOutCore :: getDescriptor(bool local)
{
  CoreMidiData *data = static_cast<CoreMidiData *>
    (apiData_);
  if (!data) {
    return NULL;
  }
  try {
    if (local) {
      if (data && data->localEndpoint) {
	return Pointer<PortDescriptor>(
				       new CorePortDescriptor(data->localEndpoint, data->getClientName()));
      }
    } else {
      if (data->getEndpoint()) {
	return Pointer<PortDescriptor>(
				       new CorePortDescriptor(*data));
      }
    }
  } catch (Error & e) {
    error(e);
  }
  return NULL;
}

PortList MidiOutCore :: getPortList(int capabilities)
{
  CoreMidiData *data = static_cast<CoreMidiData *> (apiData_);
  try {
    return CorePortDescriptor::getPortList(capabilities | PortDescriptor::OUTPUT,
					   data->getClientName());
  } catch (Error & e) {
    error(e);
    return PortList();
  }
}


// Not necessary if we don't treat sysex messages any differently than
// normal messages ... see below.
//static void sysexCompletionProc( MIDISysexSendRequest *sreq )
//{
//  free( sreq );
//}

void MidiOutCore :: sendMessage( const unsigned char *message, size_t size )
{
  // We use the MIDISendSysex() function to asynchronously send sysex
  // messages.  Otherwise, we use a single CoreMidi MIDIPacket.
  if ( size == 0 ) {
    error(RTMIDI_ERROR(gettext_noopt("No data in message argument."),
		       Error::WARNING));
    return;
  }

  //  unsigned int packetBytes, bytesLeft = size;
  //  unsigned int messageIndex = 0;
  MIDITimeStamp timeStamp = AudioGetCurrentHostTime();
  CoreMidiData *data = static_cast<CoreMidiData *> (apiData_);
  OSStatus result;

  if ( message.at(0) != 0xF0 && size > 3 ) {
    error(RTMIDI_ERROR(gettext_noopt("message format problem ... not sysex but > 3 bytes?"),
		       Error::WARNING ));
    return;
  }

  Byte buffer[size+(sizeof(MIDIPacketList))];
  ByteCount listSize = sizeof(buffer);
  MIDIPacketList *packetList = (MIDIPacketList*)buffer;
  MIDIPacket *packet = MIDIPacketListInit( packetList );

  ByteCount remainingBytes = size;
  while (remainingBytes && packet) {
    ByteCount bytesForPacket = remainingBytes > 65535 ? 65535 : remainingBytes; // 65535 = maximum size of a MIDIPacket
    const Byte* dataStartPtr = (const Byte *) &message[size - remainingBytes];
    packet = MIDIPacketListAdd( packetList, listSize, packet, timeStamp, bytesForPacket, dataStartPtr);
    remainingBytes -= bytesForPacket;
  }

  if ( !packet ) {
    error(RTMIDI_ERROR(gettext_noopt("Could not allocate packet list."),
		       Error::DRIVER_ERROR) );
    return;
  }

  // Send to any destinations that may have connected to us.
  if ( data->localEndpoint ) {
    result = MIDIReceived( data->localEndpoint, packetList );
    if ( result != noErr ) {
      error(RTMIDI_ERROR(gettext_noopt("Error sending MIDI to virtual destinations."),
			 Error::WARNING) );
    }
  }

  // And send to an explicit destination port if we're connected.
  if ( connected_ ) {
    result = MIDISend( data->localPort, data->getEndpoint(), packetList );
    if ( result != noErr ) {
      error(RTMIDI_ERROR(gettext_noopt("Error sending MIDI message to port."),
			 Error::WARNING) );
    }
  }
}
#undef RTMIDI_CLASSNAME
RTMIDI_NAMESPACE_END
#endif  // __MACOSX_COREMIDI__


//*********************************************************************//
//  API: LINUX ALSA SEQUENCER
//*********************************************************************//

// API information found at:
//   - http://www.alsa-project.org/documentation.php#Library

#if defined(__LINUX_ALSA__)

// The ALSA Sequencer API is based on the use of a callback function for
// MIDI input.
//
// Thanks to Pedro Lopez-Cabanillas for help with the ALSA sequencer
// time stamps and other assorted fixes!!!

// If you don't need timestamping for incoming MIDI events, define the
// preprocessor definition AVOID_TIMESTAMPING to save resources
// associated with the ALSA sequencer queues.

#include <pthread.h>
#include <sys/time.h>

// ALSA header file.
#include <alsa/asoundlib.h>

RTMIDI_NAMESPACE_START
struct AlsaMidiData;

/*! An abstraction layer for the ALSA sequencer layer. It provides
  the following functionality:
  - dynamic allocation of the sequencer
  - optionallay avoid concurrent access to the ALSA sequencer,
  which is not thread proof. This feature is controlled by
  the parameter \ref locking.
*/

#define RTMIDI_CLASSNAME "AlsaSequencer"
template <int locking=1>
class AlsaSequencer {
public:
  AlsaSequencer():seq(0)
  {
    if (locking) {
      pthread_mutexattr_t attr;
      pthread_mutexattr_init(&attr);
      pthread_mutexattr_settype(&attr, PTHREAD_MUTEX_NORMAL);
      pthread_mutex_init(&mutex, &attr);
    }
  }

  AlsaSequencer(const std::string &n):seq(0),name(n)
  {
    if (locking) {
      pthread_mutexattr_t attr;
      pthread_mutexattr_init(&attr);
      pthread_mutexattr_settype(&attr, PTHREAD_MUTEX_NORMAL);
      pthread_mutex_init(&mutex, &attr);
    }
    init();
    {
      scoped_lock lock(mutex);
      snd_seq_set_client_name( seq, name.c_str() );
    }
  }

  ~AlsaSequencer()
  {
    if (seq) {
      scoped_lock lock(mutex);
      snd_seq_close(seq);
      seq = 0;
    }
    if (locking) {
      pthread_mutex_destroy(&mutex);
    }
  }

  bool setName(const std::string &n) {
    /* we don't want to rename the client after opening it. */
    if (seq) return false;
    name = n;
    return true;
  }

  std::string GetPortName(int client, int port, int flags) {
    init();
    snd_seq_client_info_t *cinfo;
    snd_seq_client_info_alloca( &cinfo );
    {
      scoped_lock lock (mutex);
      snd_seq_get_any_client_info(seq,client,cinfo);
    }

    snd_seq_port_info_t *pinfo;
    snd_seq_port_info_alloca( &pinfo );
    {
      scoped_lock lock (mutex);
      snd_seq_get_any_port_info(seq,client,port,pinfo);
    }

    int naming = flags & PortDescriptor::NAMING_MASK;

    std::ostringstream os;
    switch (naming) {
    case PortDescriptor::SESSION_PATH:
      if (flags & PortDescriptor::INCLUDE_API)
	os << "ALSA:";
      os << client << ":" << port;
      break;
    case PortDescriptor::STORAGE_PATH:
      if (flags & PortDescriptor::INCLUDE_API)
	os << "ALSA:";
      os << snd_seq_client_info_get_name(cinfo);
      os << ":";
      os << snd_seq_port_info_get_name(pinfo);
      if (flags & PortDescriptor::UNIQUE_PORT_NAME)
	os << ";" << client << ":" << port;
      break;
    case PortDescriptor::LONG_NAME:
      os << snd_seq_client_info_get_name( cinfo );
      if (flags & PortDescriptor::UNIQUE_PORT_NAME) {
	os << " " << client;
      }
      os << ":";
      if (flags & PortDescriptor::UNIQUE_PORT_NAME) {
	os << port;
      }

      os << " " << snd_seq_port_info_get_name(pinfo);
      if (flags & PortDescriptor::INCLUDE_API)
	os << " (ALSA)";
      break;
    case PortDescriptor::SHORT_NAME:
    default:
      os << snd_seq_client_info_get_name( cinfo );
      if (flags & PortDescriptor::UNIQUE_PORT_NAME) {
	os << " ";
	os << client;
      }
      os << ":" << port;
      if (flags & PortDescriptor::INCLUDE_API)
	os << " (ALSA)";

      break;
    }
    return os.str();
  }

  int getPortCapabilities(int client, int port) {
    init();
    snd_seq_port_info_t *pinfo;
    snd_seq_port_info_alloca( &pinfo );
    {
      scoped_lock lock (mutex);
      snd_seq_get_any_port_info(seq,client,port,pinfo);
    }
    unsigned int caps = snd_seq_port_info_get_capability(pinfo);
    int retval = (caps & (SND_SEQ_PORT_CAP_READ|SND_SEQ_PORT_CAP_SUBS_READ))?
      PortDescriptor::INPUT:0;
    if (caps & (SND_SEQ_PORT_CAP_WRITE|SND_SEQ_PORT_CAP_SUBS_WRITE))
      retval |= PortDescriptor::OUTPUT;
    return retval;
  }

  int getNextClient(snd_seq_client_info_t * cinfo ) {
    init();
    scoped_lock lock (mutex);
    return snd_seq_query_next_client (seq, cinfo);
  }
  int getNextPort(snd_seq_port_info_t * pinfo ) {
    init();
    scoped_lock lock (mutex);
    return snd_seq_query_next_port (seq, pinfo);
  }

  int createPort (snd_seq_port_info_t *pinfo) {
    init();
    scoped_lock lock (mutex);
    return snd_seq_create_port(seq, pinfo);
  }

  void deletePort(int port) {
    init();
    scoped_lock lock (mutex);
    snd_seq_delete_port( seq, port );
  }

  snd_seq_port_subscribe_t * connectPorts(const snd_seq_addr_t & from,
					  const snd_seq_addr_t & to,
					  bool real_time) {
    init();
    snd_seq_port_subscribe_t *subscription;

    if (snd_seq_port_subscribe_malloc( &subscription ) < 0) {
      throw RTMIDI_ERROR(gettext_noopt("Could not allocate ALSA port subscription."),
			 Error::DRIVER_ERROR );
      return 0;
    }
    snd_seq_port_subscribe_set_sender(subscription, &from);
    snd_seq_port_subscribe_set_dest(subscription, &to);
    if (real_time) {
      snd_seq_port_subscribe_set_time_update(subscription, 1);
      snd_seq_port_subscribe_set_time_real(subscription, 1);
    }
    {
      scoped_lock lock (mutex);
      if ( snd_seq_subscribe_port(seq, subscription) ) {
	snd_seq_port_subscribe_free( subscription );
	subscription = 0;
	throw RTMIDI_ERROR(gettext_noopt("Error making ALSA port connection."),
			   Error::DRIVER_ERROR);
	return 0;
      }
    }
    return subscription;
  }

  void closePort(snd_seq_port_subscribe_t * subscription ) {
    init();
    scoped_lock lock(mutex);
    snd_seq_unsubscribe_port( seq, subscription );
  }

  void startQueue(int queue_id) {
    init();
    scoped_lock lock(mutex);
    snd_seq_start_queue( seq, queue_id, NULL );
    snd_seq_drain_output( seq );
  }

  /*! Use AlsaSequencer like a C pointer.
    \note This function breaks the design to control thread safety
    by the selection of the \ref locking parameter to the class.
    It should be removed as soon as possible in order ensure the
    thread policy that has been intended by creating this class.
  */
  operator snd_seq_t * ()
  {
    return seq;
  }
protected:
  struct scoped_lock {
    pthread_mutex_t * mutex;
    scoped_lock(pthread_mutex_t & m): mutex(&m)
    {
      if (locking)
	pthread_mutex_lock(mutex);
    }
    ~scoped_lock()
    {
      if (locking)
	pthread_mutex_unlock(mutex);
    }
  };
  pthread_mutex_t mutex;
  snd_seq_t * seq;
  std::string name;


  snd_seq_client_info_t * GetClient(int id) {
    init();
    snd_seq_client_info_t * cinfo;
    scoped_lock lock(mutex);
    snd_seq_get_any_client_info(seq,id,cinfo);
    return cinfo;
  }

  void init()
  {
    init (seq);
  }

  void init(snd_seq_t * &s)
  {
    if (s) return;
    {
      scoped_lock lock(mutex);
      int result = snd_seq_open(&s, "default", SND_SEQ_OPEN_DUPLEX, SND_SEQ_NONBLOCK);
      if ( result < 0 ) {
	switch (result) {
	case -ENOENT: // /dev/snd/seq does not exist
	  // Error numbers are defined to be positive
	case ENOENT: // just in case ...
	  throw RTMIDI_ERROR(snd_strerror(result),
			     Error::NO_DEVICES_FOUND);
	  return;
	default:
	  std::cerr << __FILE__ << ":" << __LINE__
		    << "Got unhandled error number " << result << std::endl;
	  throw RTMIDI_ERROR(snd_strerror(result),
			     Error::DRIVER_ERROR );
	  return;
	}
      }
      snd_seq_set_client_name( seq, name.c_str() );
    }
  }
};
#undef RTMIDI_CLASSNAME
typedef AlsaSequencer<1> LockingAlsaSequencer;
typedef AlsaSequencer<0> NonLockingAlsaSequencer;

#define RTMIDI_CLASSNAME "AlsaPortDescriptor"
struct AlsaPortDescriptor:public PortDescriptor,
			  public snd_seq_addr_t
{
  MidiApi * api;
  static LockingAlsaSequencer seq;
  AlsaPortDescriptor(const std::string &name):api(0),clientName(name)
  {
    client = 0;
    port   = 0;
  }
  AlsaPortDescriptor(int c, int p, const std::string &name):api(0),clientName(name)
  {
    client = c;
    port   = p;
    seq.setName(name);
  }
  AlsaPortDescriptor(snd_seq_addr_t & other,
		     const std::string &name):snd_seq_addr_t(other),
					       clientName(name) {
    seq.setName(name);
  }
  ~AlsaPortDescriptor() {}
  MidiInApi * getInputApi(unsigned int queueSizeLimit = 100) const {
    if (getCapabilities() & INPUT)
      return new MidiInAlsa(clientName,queueSizeLimit);
    else
      return 0;
  }
  MidiOutApi * getOutputApi() const {
    if (getCapabilities() & OUTPUT)
      return new MidiOutAlsa(clientName);
    else
      return 0;
  }
  std::string getName(int flags = SHORT_NAME | UNIQUE_PORT_NAME) {
    return seq.GetPortName(client,port,flags);
  }

  const std::string &getClientName() {
    return clientName;
  }
  int getCapabilities() const {
    if (!client) return 0;
    return seq.getPortCapabilities(client,port);
  }
  static PortList getPortList(int capabilities, const std::string &clientName);
protected:
  std::string clientName;
};

LockingAlsaSequencer AlsaPortDescriptor::seq;



PortList AlsaPortDescriptor :: getPortList(int capabilities, const std::string &clientName)
{
  PortList list;
  snd_seq_client_info_t *cinfo;
  snd_seq_port_info_t *pinfo;
  int client;
  snd_seq_client_info_alloca( &cinfo );
  snd_seq_port_info_alloca( &pinfo );

  snd_seq_client_info_set_client( cinfo, -1 );
  while ( seq.getNextClient(cinfo ) >= 0 ) {
    client = snd_seq_client_info_get_client( cinfo );
    // ignore default device (it is included in the following results again)
    if ( client == 0 ) continue;
    // Reset query info
    snd_seq_port_info_set_client( pinfo, client );
    snd_seq_port_info_set_port( pinfo, -1 );
    while ( seq.getNextPort( pinfo ) >= 0 ) {
      unsigned int atyp = snd_seq_port_info_get_type( pinfo );
      // otherwise we get ports without any
      if ( !(capabilities & UNLIMITED) &&
	   !( atyp & SND_SEQ_PORT_TYPE_MIDI_GENERIC )  &&
	   !( atyp & SND_SEQ_PORT_TYPE_SYNTH )
	   ) continue;
      unsigned int caps = snd_seq_port_info_get_capability( pinfo );
      if (capabilities & INPUT) {
	/* we need both READ and SUBS_READ */
	if ((caps & (SND_SEQ_PORT_CAP_READ | SND_SEQ_PORT_CAP_SUBS_READ))
	    != (SND_SEQ_PORT_CAP_READ | SND_SEQ_PORT_CAP_SUBS_READ))
	  continue;
      }
      if (capabilities & OUTPUT) {
	/* we need both WRITE and SUBS_WRITE */
	if ((caps & (SND_SEQ_PORT_CAP_WRITE|SND_SEQ_PORT_CAP_SUBS_WRITE))
	    != (SND_SEQ_PORT_CAP_WRITE|SND_SEQ_PORT_CAP_SUBS_WRITE))
	  continue;
      }
      list.push_back(Pointer<PortDescriptor>(
					     new AlsaPortDescriptor(client,snd_seq_port_info_get_port(pinfo),clientName)));
    }
  }
  return list;
}
#undef RTMIDI_CLASSNAME


/*! A structure to hold variables related to the ALSA API
  implementation.

  \note After all sequencer handling is covered by the \ref
  AlsaSequencer class, we should make seq to be a pointer in order
  to allow a common client implementation.
*/
#define RTMIDI_CLASSNAME "AlsaMidiData"

struct AlsaMidiData:public AlsaPortDescriptor {
  /*
    AlsaMidiData():seq()
    {
    init();
    }
  */
  AlsaMidiData(const std::string &clientName):AlsaPortDescriptor(clientName),
					      seq(clientName)
  {
    init();
  }
  ~AlsaMidiData()
  {
    if (local.client)
      deletePort();
  }
  void init () {
    local.port   = 0;
    local.client = 0;
    port = -1;
    subscription = 0;
    coder = 0;
    bufferSize = 32;
    buffer = 0;
    dummy_thread_id = pthread_self();
    thread = dummy_thread_id;
    queue_id = -1;
    trigger_fds[0] = -1;
    trigger_fds[1] = -1;
  }
  snd_seq_addr_t local; /*!< Our port and client id. If client = 0 (default) this means we didn't aquire a port so far. */
  NonLockingAlsaSequencer seq;
  //		unsigned int portNum;
  snd_seq_port_subscribe_t *subscription;
  snd_midi_event_t *coder;
  unsigned int bufferSize;
  unsigned char *buffer;
  pthread_t thread;
  pthread_t dummy_thread_id;
  snd_seq_real_time_t lastTime;
  int queue_id; // an input queue is needed to get timestamped events
  int trigger_fds[2];

  void setRemote(const AlsaPortDescriptor * remote) {
    port   = remote->port;
    client = remote->client;
  }
  void connectPorts(const snd_seq_addr_t &from,
		    const snd_seq_addr_t &to,
		    bool real_time) {
    subscription = seq.connectPorts(from, to, real_time);
  }

  int openPort(int alsaCapabilities,
	       const std::string &portName) {
    if (subscription) {
      api->error( RTMIDI_ERROR(gettext_noopt("Could not allocate ALSA port subscription."),
			       Error::DRIVER_ERROR ));
      return -99;
    }

    snd_seq_port_info_t *pinfo;
    snd_seq_port_info_alloca( &pinfo );

    snd_seq_port_info_set_client( pinfo, 0 );
    snd_seq_port_info_set_port( pinfo, 0 );
    snd_seq_port_info_set_capability( pinfo,
				      alsaCapabilities);
    snd_seq_port_info_set_type( pinfo,
				SND_SEQ_PORT_TYPE_MIDI_GENERIC |
				SND_SEQ_PORT_TYPE_APPLICATION );
    snd_seq_port_info_set_midi_channels(pinfo, 16);
#ifndef AVOID_TIMESTAMPING
    snd_seq_port_info_set_timestamping(pinfo, 1);
    snd_seq_port_info_set_timestamp_real(pinfo, 1);
    snd_seq_port_info_set_timestamp_queue(pinfo, queue_id);
#endif
    snd_seq_port_info_set_name(pinfo,  portName.c_str() );
    int createok = seq.createPort(pinfo);

    if ( createok < 0 ) {
      api->error(RTMIDI_ERROR("ALSA error while creating input port.",
			      Error::DRIVER_ERROR));
      return createok;
    }

    local.client = snd_seq_port_info_get_client( pinfo );
    local.port   = snd_seq_port_info_get_port(pinfo);
    return 0;
  }

  void deletePort() {
    seq.deletePort(local.port);
    local.client = 0;
    local.port   = 0;
  }

  void closePort() {
    seq.closePort(subscription );
    snd_seq_port_subscribe_free( subscription );
    subscription = 0;
  }

  bool startQueue(void * userdata) {
    // Start the input queue
#ifndef AVOID_TIMESTAMPING
    seq.startQueue(queue_id);
#endif
    // Start our MIDI input thread.
    pthread_attr_t attr;
    pthread_attr_init(&attr);
    pthread_attr_setdetachstate(&attr, PTHREAD_CREATE_JOINABLE);
    pthread_attr_setschedpolicy(&attr, SCHED_OTHER);

    int err = pthread_create(&thread, &attr, MidiInAlsa::alsaMidiHandler, userdata);
    pthread_attr_destroy(&attr);
    if ( err ) {
      closePort();
      api->error(RTMIDI_ERROR(gettext_noopt("Error starting MIDI input thread!"),
			      Error::THREAD_ERROR));
      return false;
    }
    return true;
  }
};
#undef RTMIDI_CLASSNAME

#define PORT_TYPE( pinfo, bits ) ((snd_seq_port_info_get_capability(pinfo) & (bits)) == (bits))

//*********************************************************************//
//  API: LINUX ALSA
//  Class Definitions: MidiInAlsa
//*********************************************************************//

#define RTMIDI_CLASSNAME "MidiInAlsa"
// static function:
void * MidiInAlsa::alsaMidiHandler( void *ptr ) throw()
{
  MidiInAlsa *data = static_cast<MidiInAlsa *> (ptr);
  AlsaMidiData *apiData = static_cast<AlsaMidiData *> (data->apiData_);

  long nBytes;
  double time;
  bool continueSysex = false;
  bool doDecode = false;
  MidiInApi::MidiMessage message;
  int poll_fd_count;
  struct pollfd *poll_fds;

  snd_seq_event_t *ev;
  int result;
  apiData->bufferSize = 32;
  result = snd_midi_event_new( 0, &apiData->coder );
  if ( result < 0 ) {
    data->doInput = false;
    try {
      data->error(RTMIDI_ERROR(rtmidi_gettext("Error initializing MIDI event parser."),
			       Error::WARNING));
    } catch (Error & e) {
      // don't bother ALSA with an unhandled exception
    }
    return 0;
  }
  unsigned char *buffer = (unsigned char *) malloc( apiData->bufferSize );
  if ( buffer == NULL ) {
    data->doInput = false;
    snd_midi_event_free( apiData->coder );
    apiData->coder = 0;
    try {
      data->error(RTMIDI_ERROR(rtmidi_gettext("Error initializing buffer memory."),
			       Error::WARNING));
    } catch (Error & e) {
      // don't bother ALSA with an unhandled exception
    }
    return 0;
  }
  snd_midi_event_init( apiData->coder );
  snd_midi_event_no_status( apiData->coder, 1 ); // suppress running status messages

  poll_fd_count = snd_seq_poll_descriptors_count( apiData->seq, POLLIN ) + 1;
  poll_fds = (struct pollfd*)alloca( poll_fd_count * sizeof( struct pollfd ));
  snd_seq_poll_descriptors( apiData->seq, poll_fds + 1, poll_fd_count - 1, POLLIN );
  poll_fds[0].fd = apiData->trigger_fds[0];
  poll_fds[0].events = POLLIN;

  while ( data->doInput ) {

    if ( snd_seq_event_input_pending( apiData->seq, 1 ) == 0 ) {
      // No data pending
      if ( poll( poll_fds, poll_fd_count, -1) >= 0 ) {
	if ( poll_fds[0].revents & POLLIN ) {
	  bool dummy;
	  int res = read( poll_fds[0].fd, &dummy, sizeof(dummy) );
	  (void) res;
	}
      }
      continue;
    }

    // If here, there should be data.
    result = snd_seq_event_input( apiData->seq, &ev );
    if ( result == -ENOSPC ) {
      try {
	data->error(RTMIDI_ERROR(rtmidi_gettext("MIDI input buffer overrun."),
				 Error::WARNING));
      } catch (Error & e) {
	// don't bother ALSA with an unhandled exception
      }

      continue;
    }
    else if ( result == -EAGAIN ) {
      try {
	data->error(RTMIDI_ERROR(rtmidi_gettext("ALSA returned without providing a MIDI event."),
				 Error::WARNING));
      } catch (Error & e) {
	// don't bother ALSA with an unhandled exception
      }

      continue;
    }
    else if ( result <= 0 ) {
      try {
	data->error(RTMIDI_ERROR1(rtmidi_gettext("Unknown MIDI input error.\nThe system reports:\n%s"),
				  Error::WARNING,
				  strerror(-result)));
      } catch (Error & e) {
	// don't bother ALSA with an unhandled exception
      }
      continue;
    }

    // This is a bit weird, but we now have to decode an ALSA MIDI
    // event (back) into MIDI bytes.  We'll ignore non-MIDI types.
    if ( !continueSysex ) message.bytes.clear();

    doDecode = false;
    switch ( ev->type ) {

    case SND_SEQ_EVENT_PORT_SUBSCRIBED:
#if defined(__RTMIDI_DEBUG__)
      std::cout << "MidiInAlsa::alsaMidiHandler: port connection made!\n";
#endif
      break;

    case SND_SEQ_EVENT_PORT_UNSUBSCRIBED:
#if defined(__RTMIDI_DEBUG__)
      std::cerr << "MidiInAlsa::alsaMidiHandler: port connection has closed!\n";
      std::cout << "sender = " << (int) ev->data.connect.sender.client << ":"
		<< (int) ev->data.connect.sender.port
		<< ", dest = " << (int) ev->data.connect.dest.client << ":"
		<< (int) ev->data.connect.dest.port
		<< std::endl;
#endif
      break;

    case SND_SEQ_EVENT_QFRAME: // MIDI time code
      if ( !( data->ignoreFlags & 0x02 ) ) doDecode = true;
      break;

    case SND_SEQ_EVENT_TICK: // 0xF9 ... MIDI timing tick
      if ( !( data->ignoreFlags & 0x02 ) ) doDecode = true;
      break;

    case SND_SEQ_EVENT_CLOCK: // 0xF8 ... MIDI timing (clock) tick
      if ( !( data->ignoreFlags & 0x02 ) ) doDecode = true;
      break;

    case SND_SEQ_EVENT_SENSING: // Active sensing
      if ( !( data->ignoreFlags & 0x04 ) ) doDecode = true;
      break;

    case SND_SEQ_EVENT_SYSEX:
      if ( (data->ignoreFlags & 0x01) ) break;
      if ( ev->data.ext.len > apiData->bufferSize ) {
	apiData->bufferSize = ev->data.ext.len;
	free( buffer );
	buffer = (unsigned char *) malloc( apiData->bufferSize );
	if ( buffer == NULL ) {
	  data->doInput = false;
	  try {
	    data->error(RTMIDI_ERROR(rtmidi_gettext("Error resizing buffer memory."),
				     Error::WARNING));
	  } catch (Error & e) {
	    // don't bother ALSA with an unhandled exception
	  }
	  break;
	}
      }
      RTMIDI_FALLTHROUGH;
    default:
      doDecode = true;
    }

    if ( doDecode ) {

      nBytes = snd_midi_event_decode( apiData->coder, buffer, apiData->bufferSize, ev );
      if ( nBytes > 0 ) {
	// The ALSA sequencer has a maximum buffer size for MIDI sysex
	// events of 256 bytes.  If a device sends sysex messages larger
	// than this, they are segmented into 256 byte chunks.  So,
	// we'll watch for this and concatenate sysex chunks into a
	// single sysex message if necessary.
	if ( !continueSysex )
	  message.bytes.assign( buffer, &buffer[nBytes] );
	else
	  message.bytes.insert( message.bytes.end(), buffer, &buffer[nBytes] );

	continueSysex = ( ( ev->type == SND_SEQ_EVENT_SYSEX ) && ( message.bytes.back() != 0xF7 ) );
	if ( !continueSysex ) {

	  // Calculate the time stamp:
	  message.timeStamp = 0.0;

	  // Method 1: Use the system time.
	  //(void)gettimeofday(&tv, (struct timezone *)NULL);
	  //time = (tv.tv_sec * 1000000) + tv.tv_usec;

	  // Method 2: Use the ALSA sequencer event time data.
	  // (thanks to Pedro Lopez-Cabanillas!).
	  // time = ( ev->time.time.tv_sec * 1000000 ) + ( ev->time.time.tv_nsec/1000 );
	  // lastTime = time;
	  // time -= apiData->lastTime;
	  // apiData->lastTime = lastTime;
	  // Using method from:
	  // https://www.gnu.org/software/libc/manual/html_node/Elapsed-Time.html

	  // Perform the carry for the later subtraction by updating y.
	  snd_seq_real_time_t &x(ev->time.time);
	  snd_seq_real_time_t &y(apiData->lastTime);
	  if (x.tv_nsec < y.tv_nsec) {
	    int nsec = (y.tv_nsec - x.tv_nsec) / 1000000000 + 1;
	    y.tv_nsec -= 1000000000 * nsec;
	    y.tv_sec += nsec;
	  }
	  if (x.tv_nsec - y.tv_nsec > 1000000000) {
	    int nsec = (x.tv_nsec - y.tv_nsec) / 1000000000;
	    y.tv_nsec += 1000000000 * nsec;
	    y.tv_sec -= nsec;
	  }

	  // Compute the time difference.
	  time = x.tv_sec - y.tv_sec + (x.tv_nsec - y.tv_nsec)*1e-9;

	  apiData->lastTime = ev->time.time;

	  if ( data->firstMessage == true )
	    data->firstMessage = false;
	  else
	    message.timeStamp = time * 0.000001;
	}
	else {
#if defined(__RTMIDI_DEBUG__)
	  try {
	    data->error(RTMIDI_ERROR(rtmidi_gettext("Event parsing error or not a MIDI event."),
				     Error::WARNING));
	  } catch (Error & e) {
	    // don't bother ALSA with an unhandled exception
	  }
#endif
	}
      }
    }

    snd_seq_free_event( ev );
    ev = 0;
    if ( message.bytes.size() == 0 || continueSysex ) continue;

    if ( data->userCallback ) {
      data->userCallback->rtmidi_midi_in( message.timeStamp, message.bytes);
    }
    else {
      // As long as we haven't reached our queue size limit, push the message.
      if (!data->queue.push(message)) {
	try {
	  data->error(RTMIDI_ERROR(rtmidi_gettext("Error: Message queue limit reached."),
				   Error::WARNING));
	} catch (Error & e) {
	  // don't bother ALSA with an unhandled exception
	}
      }
    }
  }

  if ( buffer ) free( buffer );
  snd_midi_event_free( apiData->coder );
  apiData->coder = 0;
  apiData->thread = apiData->dummy_thread_id;
  return 0;
}

MidiInAlsa :: MidiInAlsa( const std::string &clientName,
			  unsigned int queueSizeLimit ) : MidiInApi( queueSizeLimit )
{
  initialize( clientName );
}

MidiInAlsa :: ~MidiInAlsa()
{
  // Close a connection if it exists.
  closePort();

  // Shutdown the input thread.
  AlsaMidiData *data = static_cast<AlsaMidiData *> (apiData_);
  if ( doInput ) {
    doInput = false;
    int res = write( data->trigger_fds[1], &doInput, sizeof(doInput) );
    (void) res;
    if ( !pthread_equal(data->thread, data->dummy_thread_id) )
      pthread_join( data->thread, NULL );
  }

  // Cleanup.
  close ( data->trigger_fds[0] );
  close ( data->trigger_fds[1] );
  if ( data->local.client ) data->deletePort();
#ifndef AVOID_TIMESTAMPING
  snd_seq_free_queue( data->seq, data->queue_id );
  data->queue_id = -1;
#endif
  delete data;
}

void MidiInAlsa :: initialize( const std::string &clientName )
{

  // Save our api-specific connection information.
  AlsaMidiData *data = new AlsaMidiData (clientName);
  apiData_ = (void *) data;

  if ( pipe(data->trigger_fds) == -1 ) {
    error(RTMIDI_ERROR(gettext_noopt("Error creating pipe objects."),
		       Error::DRIVER_ERROR) );
    return;
  }

  // Create the input queue
#ifndef AVOID_TIMESTAMPING
  data->queue_id = snd_seq_alloc_named_queue(data->seq, "Midi Queue");
  // Set arbitrary tempo (mm=100) and resolution (240)
  snd_seq_queue_tempo_t *qtempo;
  snd_seq_queue_tempo_alloca(&qtempo);
  snd_seq_queue_tempo_set_tempo(qtempo, 600000);
  snd_seq_queue_tempo_set_ppq(qtempo, 240);
  snd_seq_set_queue_tempo(data->seq, data->queue_id, qtempo);
  snd_seq_drain_output(data->seq);
#endif
}

// This function is used to count or get the pinfo structure for a given port number.
unsigned int portInfo( snd_seq_t *seq, snd_seq_port_info_t *pinfo, unsigned int type, int portNumber )
{
  snd_seq_client_info_t *cinfo;
  int client;
  int count = 0;
  snd_seq_client_info_alloca( &cinfo );

  snd_seq_client_info_set_client( cinfo, -1 );
  while ( snd_seq_query_next_client( seq, cinfo ) >= 0 ) {
    client = snd_seq_client_info_get_client( cinfo );
    if ( client == 0 ) continue;
    // Reset query info
    snd_seq_port_info_set_client( pinfo, client );
    snd_seq_port_info_set_port( pinfo, -1 );
    while ( snd_seq_query_next_port( seq, pinfo ) >= 0 ) {
      unsigned int atyp = snd_seq_port_info_get_type( pinfo );
      if ( ( ( atyp & SND_SEQ_PORT_TYPE_MIDI_GENERIC ) == 0 ) &&
	   ( ( atyp & SND_SEQ_PORT_TYPE_SYNTH ) == 0 ) ) continue;
      unsigned int caps = snd_seq_port_info_get_capability( pinfo );
      if ( ( caps & type ) != type ) continue;
      if ( count == portNumber ) return 1;
      ++count;
    }
  }

  // If a negative portNumber was used, return the port count.
  if ( portNumber < 0 ) return count;
  return 0;
}

unsigned int MidiInAlsa :: getPortCount()
{
  snd_seq_port_info_t *pinfo;
  snd_seq_port_info_alloca( &pinfo );

  AlsaMidiData *data = static_cast<AlsaMidiData *> (apiData_);
  return portInfo( data->seq, pinfo, SND_SEQ_PORT_CAP_READ|SND_SEQ_PORT_CAP_SUBS_READ, -1 );
}

std::string MidiInAlsa :: getPortName( unsigned int portNumber )
{
  snd_seq_client_info_t *cinfo;
  snd_seq_port_info_t *pinfo;
  snd_seq_client_info_alloca( &cinfo );
  snd_seq_port_info_alloca( &pinfo );

  std::string stringName;
  AlsaMidiData *data = static_cast<AlsaMidiData *> (apiData_);
  if ( portInfo( data->seq, pinfo, SND_SEQ_PORT_CAP_READ|SND_SEQ_PORT_CAP_SUBS_READ, (int) portNumber ) ) {
    int cnum = snd_seq_port_info_get_client( pinfo );
    snd_seq_get_any_client_info( data->seq, cnum, cinfo );
    std::ostringstream os;
    os << snd_seq_client_info_get_name( cinfo );
    os << ":";
    os << snd_seq_port_info_get_name( pinfo );
    os << " ";                                    // These lines added to make sure devices are listed
    os << snd_seq_port_info_get_client( pinfo );  // with full portnames added to ensure individual device names
    os << ":";
    os << snd_seq_port_info_get_port( pinfo );
    stringName = os.str();
    return stringName;
  }

  // If we get here, we didn't find a match.
  error( RTMIDI_ERROR(gettext_noopt("Error looking for port name."),
		      Error::WARNING) );
  return stringName;
}

void MidiInAlsa :: openPort( unsigned int portNumber, const std::string &portName )
{
  if ( connected_ ) {
    error(RTMIDI_ERROR(gettext_noopt("A valid connection already exists."),
		       Error::WARNING) );
    return;
  }

  unsigned int nSrc = this->getPortCount();
  if ( nSrc < 1 ) {
    error( RTMIDI_ERROR(gettext_noopt("No MIDI input sources found."),
			Error::NO_DEVICES_FOUND ));
    return;
  }

  snd_seq_port_info_t *src_pinfo;
  snd_seq_port_info_alloca( &src_pinfo );
  AlsaMidiData *data = static_cast<AlsaMidiData *> (apiData_);
  if ( portInfo( data->seq, src_pinfo, SND_SEQ_PORT_CAP_READ|SND_SEQ_PORT_CAP_SUBS_READ, (int) portNumber ) == 0 ) {
    std::ostringstream ost;
    error( RTMIDI_ERROR1(gettext_noopt("The 'portNumber' argument (%d) is invalid."),
			 Error::INVALID_PARAMETER,
			 portNumber) );
    return;
  }

  snd_seq_addr_t sender, receiver;
  sender.client = snd_seq_port_info_get_client( src_pinfo );
  sender.port = snd_seq_port_info_get_port( src_pinfo );

  snd_seq_port_info_t *pinfo;
  snd_seq_port_info_alloca( &pinfo );
  if ( !data->local.client ) {
    snd_seq_port_info_set_client( pinfo, 0 );
    snd_seq_port_info_set_port( pinfo, 0 );
    snd_seq_port_info_set_capability( pinfo,
				      SND_SEQ_PORT_CAP_WRITE |
				      SND_SEQ_PORT_CAP_SUBS_WRITE );
    snd_seq_port_info_set_type( pinfo,
				SND_SEQ_PORT_TYPE_MIDI_GENERIC |
				SND_SEQ_PORT_TYPE_APPLICATION );
    snd_seq_port_info_set_midi_channels(pinfo, 16);
#ifndef AVOID_TIMESTAMPING
    snd_seq_port_info_set_timestamping(pinfo, 1);
    snd_seq_port_info_set_timestamp_real(pinfo, 1);
    snd_seq_port_info_set_timestamp_queue(pinfo, data->queue_id);
#endif
    snd_seq_port_info_set_name(pinfo,  portName.c_str() );
    int createok = snd_seq_create_port(data->seq, pinfo);

    if ( createok < 0 ) {
      error( RTMIDI_ERROR(gettext_noopt("Error creating ALSA input port."),
			  Error::DRIVER_ERROR));
      return;
    }
    data->local.port   = snd_seq_port_info_get_port(pinfo);
    data->local.client = snd_seq_port_info_get_client(pinfo);
  }

  receiver = data->local;

  if ( !data->subscription ) {
    // Make subscription
    if (snd_seq_port_subscribe_malloc( &data->subscription ) < 0) {
      error( RTMIDI_ERROR(gettext_noopt("Could not allocate ALSA port subscription."),
			  Error::DRIVER_ERROR) );
      return;
    }
    snd_seq_port_subscribe_set_sender(data->subscription, &sender);
    snd_seq_port_subscribe_set_dest(data->subscription, &receiver);
    if ( snd_seq_subscribe_port(data->seq, data->subscription) ) {
      snd_seq_port_subscribe_free( data->subscription );
      data->subscription = 0;
      error( RTMIDI_ERROR(gettext_noopt("Error making ALSA port connection."),
			  Error::DRIVER_ERROR) );
      return;
    }
  }

  if ( doInput == false ) {
    // Start the input queue
#ifndef AVOID_TIMESTAMPING
    snd_seq_start_queue( data->seq, data->queue_id, NULL );
    snd_seq_drain_output( data->seq );
#endif
    // Start our MIDI input thread.
    pthread_attr_t attr;
    pthread_attr_init(&attr);
    pthread_attr_setdetachstate(&attr, PTHREAD_CREATE_JOINABLE);
    pthread_attr_setschedpolicy(&attr, SCHED_OTHER);

    doInput = true;
    int err = pthread_create(&data->thread, &attr, alsaMidiHandler, this);
    pthread_attr_destroy(&attr);
    if ( err ) {
      snd_seq_unsubscribe_port( data->seq, data->subscription );
      snd_seq_port_subscribe_free( data->subscription );
      data->subscription = 0;
      doInput = false;
      error( RTMIDI_ERROR(gettext_noopt("Error starting MIDI input thread!"),
			  Error::THREAD_ERROR) );
      return;
    }
  }

  connected_ = true;
}

void MidiInAlsa :: openPort( const PortDescriptor & port,
			     const std::string &portName)
{
  AlsaMidiData *data = static_cast<AlsaMidiData *> (apiData_);
  const AlsaPortDescriptor * remote = dynamic_cast<const AlsaPortDescriptor *>(&port);

  if ( !data ) {
    error( RTMIDI_ERROR(gettext_noopt("Data has not been allocated."),
			Error::SYSTEM_ERROR) );
    return;
  }
  if ( connected_ ) {
    error( RTMIDI_ERROR(gettext_noopt("A valid connection already exists."),
			Error::WARNING) );
    return;
  }
  if (data->subscription) {
    error( RTMIDI_ERROR(gettext_noopt("Could not allocate ALSA port subscription."),
			Error::DRIVER_ERROR));
    return;
  }
  if (!remote) {
    error( RTMIDI_ERROR(gettext_noopt("ALSA has been instructed to open a non-ALSA MIDI port. This doesn't work."),
			Error::INVALID_DEVICE) );
    return;
  }

  try {
    if (!data->local.client)
      data->openPort (SND_SEQ_PORT_CAP_WRITE
		      | SND_SEQ_PORT_CAP_SUBS_WRITE,
		      portName);
    data->setRemote(remote);
    data->connectPorts(*remote,
		       data->local,
		       false);


    if ( doInput == false ) {
      doInput
	= data->startQueue(this);
    }

    connected_ = true;
  } catch (Error & e) {
    error(e);
  }
}

Pointer<PortDescriptor> MidiInAlsa :: getDescriptor(bool local)
{
  AlsaMidiData *data = static_cast<AlsaMidiData *> (apiData_);
  try {
    if (local) {
      if (data && data->local.client) {
	return Pointer<PortDescriptor>(
				       new AlsaPortDescriptor(data->local,data->getClientName()));
      }
    } else {
      if (data && data->client) {
	return Pointer<PortDescriptor>(
				       new AlsaPortDescriptor(*data,data->getClientName()));
      }
    }
  } catch (Error & e) {
    error (e);
  }
  return NULL;
}
PortList MidiInAlsa :: getPortList(int capabilities)
{
  AlsaMidiData *data = static_cast<AlsaMidiData *> (apiData_);
  try {
    return AlsaPortDescriptor::getPortList(capabilities | PortDescriptor::INPUT,
					   data->getClientName());
  } catch (Error & e) {
    error (e);
    return PortList();
  }
}



void MidiInAlsa :: openVirtualPort(const std::string &portName )
{
  AlsaMidiData *data = static_cast<AlsaMidiData *> (apiData_);
  if ( !data->local.client ) {
    snd_seq_port_info_t *pinfo;
    snd_seq_port_info_alloca( &pinfo );
    snd_seq_port_info_set_capability( pinfo,
				      SND_SEQ_PORT_CAP_WRITE |
				      SND_SEQ_PORT_CAP_SUBS_WRITE );
    snd_seq_port_info_set_type( pinfo,
				SND_SEQ_PORT_TYPE_MIDI_GENERIC |
				SND_SEQ_PORT_TYPE_APPLICATION );
    snd_seq_port_info_set_midi_channels(pinfo, 16);
#ifndef AVOID_TIMESTAMPING
    snd_seq_port_info_set_timestamping(pinfo, 1);
    snd_seq_port_info_set_timestamp_real(pinfo, 1);
    snd_seq_port_info_set_timestamp_queue(pinfo, data->queue_id);
#endif
    snd_seq_port_info_set_name(pinfo, portName.c_str());
    int createok = snd_seq_create_port(data->seq, pinfo);

    if ( createok < 0 ) {
      errorString_ = "MidiInAlsa::openVirtualPort: ";
      error( RTMIDI_ERROR(gettext_noopt("Error creating ALSA virtual port."),
			  Error::DRIVER_ERROR) );
      return;
    }
    data->local.port   = snd_seq_port_info_get_port(pinfo);
    data->local.client = snd_seq_port_info_get_client(pinfo);
  }

  if ( doInput == false ) {
    // Wait for old thread to stop, if still running
    if ( !pthread_equal(data->thread, data->dummy_thread_id) )
      pthread_join( data->thread, NULL );

    // Start the input queue
#ifndef AVOID_TIMESTAMPING
    snd_seq_start_queue( data->seq, data->queue_id, NULL );
    snd_seq_drain_output( data->seq );
#endif
    // Start our MIDI input thread.
    pthread_attr_t attr;
    pthread_attr_init(&attr);
    pthread_attr_setdetachstate(&attr, PTHREAD_CREATE_JOINABLE);
    pthread_attr_setschedpolicy(&attr, SCHED_OTHER);

    doInput = true;
    int err = pthread_create(&data->thread, &attr, alsaMidiHandler, this);
    pthread_attr_destroy(&attr);
    if ( err ) {
      if ( data->subscription ) {
	snd_seq_unsubscribe_port( data->seq, data->subscription );
	snd_seq_port_subscribe_free( data->subscription );
	data->subscription = 0;
      }
      doInput = false;
      error( RTMIDI_ERROR(gettext_noopt("Error starting MIDI input thread!"),
			  Error::THREAD_ERROR) );
      return;
    }
  }
}

void MidiInAlsa :: closePort( void )
{
  AlsaMidiData *data = static_cast<AlsaMidiData *> (apiData_);

  if ( connected_ ) {
    if ( data->subscription ) {
      snd_seq_unsubscribe_port( data->seq, data->subscription );
      snd_seq_port_subscribe_free( data->subscription );
      data->subscription = 0;
    }
    // Stop the input queue
#ifndef AVOID_TIMESTAMPING
    snd_seq_stop_queue( data->seq, data->queue_id, NULL );
    snd_seq_drain_output( data->seq );
#endif
    connected_ = false;
  }

  // Stop thread to avoid triggering the callback, while the port is intended to be closed
  if ( doInput ) {
    doInput = false;
    int res = write( data->trigger_fds[1], &doInput, sizeof(doInput) );
    (void) res;
    if ( !pthread_equal(data->thread, data->dummy_thread_id) )
      pthread_join( data->thread, NULL );
  }
}
#undef RTMIDI_CLASSNAME

//*********************************************************************//
//  API: LINUX ALSA
//  Class Definitions: MidiOutAlsa
//*********************************************************************//

#define RTMIDI_CLASSNAME "MidiOutAlsa"
MidiOutAlsa :: MidiOutAlsa( const std::string &clientName ) : MidiOutApi()
{
  initialize( clientName );
}

MidiOutAlsa :: ~MidiOutAlsa()
{
  // Close a connection if it exists.
  closePort();

  // Cleanup.
  AlsaMidiData *data = static_cast<AlsaMidiData *> (apiData_);
  if ( data->local.client > 0 ) {
    snd_seq_delete_port( data->seq, data->local.port );
    data->local.port = -1;
  }
  if ( data->coder ) {
    snd_midi_event_free( data->coder );
    data->coder = 0;
  }
  if ( data->buffer ) {
    free( data->buffer );
    data->buffer = 0;
  }
  delete data;
}

void MidiOutAlsa :: initialize( const std::string &clientName )
{
#if 0
  // Set up the ALSA sequencer client.
  snd_seq_t *seq;
  int result1 = snd_seq_open( &seq, "default", SND_SEQ_OPEN_OUTPUT, SND_SEQ_NONBLOCK );
  if ( result1 < 0 ) {
    error(RTMIDI_ERROR(gettext_noopt("Error creating ALSA sequencer client object."),
		       Error::DRIVER_ERROR, errorString_ ));
    return;
  }

  // Set client name.
  snd_seq_set_client_name( seq, clientName.c_str() );
#endif

  // Save our api-specific connection information.
  AlsaMidiData *data = new AlsaMidiData(clientName);
  // data->seq = seq;
  //	data->portNum = -1;

  int result = snd_midi_event_new( data->bufferSize, &data->coder );
  if ( result < 0 ) {
    delete data;
    error( RTMIDI_ERROR(gettext_noopt("Error initializing MIDI event parser."),
			Error::DRIVER_ERROR) );
    return;
  }
  data->buffer = (unsigned char *) malloc( data->bufferSize );
  if ( data->buffer == NULL ) {
    delete data;
    error( RTMIDI_ERROR(gettext_noopt("Error while allocating buffer memory."),
			Error::MEMORY_ERROR) );
    return;
  }
  snd_midi_event_init( data->coder );
  apiData_ = (void *) data;
}

unsigned int MidiOutAlsa :: getPortCount()
{
  snd_seq_port_info_t *pinfo;
  snd_seq_port_info_alloca( &pinfo );

  AlsaMidiData *data = static_cast<AlsaMidiData *> (apiData_);
  return portInfo( data->seq, pinfo, SND_SEQ_PORT_CAP_WRITE|SND_SEQ_PORT_CAP_SUBS_WRITE, -1 );
}

std::string MidiOutAlsa :: getPortName( unsigned int portNumber )
{
  snd_seq_client_info_t *cinfo;
  snd_seq_port_info_t *pinfo;
  snd_seq_client_info_alloca( &cinfo );
  snd_seq_port_info_alloca( &pinfo );

  std::string stringName;
  AlsaMidiData *data = static_cast<AlsaMidiData *> (apiData_);
  if ( portInfo( data->seq, pinfo, SND_SEQ_PORT_CAP_WRITE|SND_SEQ_PORT_CAP_SUBS_WRITE, (int) portNumber ) ) {
    int cnum = snd_seq_port_info_get_client(pinfo);
    snd_seq_get_any_client_info( data->seq, cnum, cinfo );
    std::ostringstream os;
    os << snd_seq_client_info_get_name(cinfo);
    os << ":";
    os << snd_seq_port_info_get_name( pinfo );
    os << " ";                                    // These lines added to make sure devices are listed
    os << snd_seq_port_info_get_client( pinfo );  // with full portnames added to ensure individual device names
    os << ":";
    os << snd_seq_port_info_get_port(pinfo);
    stringName = os.str();
    return stringName;
  }

  // If we get here, we didn't find a match.
  errorString_ = "MidiOutAlsa::getPortName: ";
  error( RTMIDI_ERROR(gettext_noopt("Error looking for port name."),
		      Error::WARNING) );
  return stringName;
}

void MidiOutAlsa :: openPort( unsigned int portNumber, const std::string &portName )
{
  if ( connected_ ) {
    error(RTMIDI_ERROR(gettext_noopt("A valid connection already exists."),
		       Error::WARNING) );
    return;
  }

  unsigned int nSrc = this->getPortCount();
  if (nSrc < 1) {
    errorString_ = "MidiOutAlsa::openPort: !";
    error(RTMIDI_ERROR(gettext_noopt("No MIDI output sinks found."),
		       Error::NO_DEVICES_FOUND) );
    return;
  }

  snd_seq_port_info_t *pinfo;
  snd_seq_port_info_alloca( &pinfo );
  AlsaMidiData *data = static_cast<AlsaMidiData *> (apiData_);
  if ( portInfo( data->seq, pinfo, SND_SEQ_PORT_CAP_WRITE|SND_SEQ_PORT_CAP_SUBS_WRITE, (int) portNumber ) == 0 ) {
    std::ostringstream ost;
    ost << "MidiOutAlsa::openPort: ";
    errorString_ = ost.str();
    error(RTMIDI_ERROR1(gettext_noopt("The 'portNumber' argument (%d) is invalid."),
			Error::INVALID_PARAMETER, portNumber)  );
    return;
  }

  data->client = snd_seq_port_info_get_client( pinfo );
  data->port = snd_seq_port_info_get_port( pinfo );
  data->local.client = snd_seq_client_id( data->seq );

  if ( !data->local.client ) {
    int port = snd_seq_create_simple_port( data->seq, portName.c_str(),
					   SND_SEQ_PORT_CAP_READ|SND_SEQ_PORT_CAP_SUBS_READ,
					   SND_SEQ_PORT_TYPE_MIDI_GENERIC|SND_SEQ_PORT_TYPE_APPLICATION );
    if ( port < 0 ) {
      errorString_ = "MidiOutAlsa::openPort: ";
      error(RTMIDI_ERROR(gettext_noopt("Error creating ALSA output port."),
			 Error::DRIVER_ERROR));
      return;
    }

    data->local.port   = port;
  }

  // Make subscription
  if (snd_seq_port_subscribe_malloc( &data->subscription ) < 0) {
    snd_seq_port_subscribe_free( data->subscription );
    data->subscription = 0;
    error(RTMIDI_ERROR(gettext_noopt("Could not allocate ALSA port subscription."),
		       Error::DRIVER_ERROR) );
    return;
  }
  snd_seq_port_subscribe_set_sender(data->subscription, data);
  snd_seq_port_subscribe_set_dest(data->subscription, &data->local);
  snd_seq_port_subscribe_set_time_update(data->subscription, 1);
  snd_seq_port_subscribe_set_time_real(data->subscription, 1);
  if ( snd_seq_subscribe_port(data->seq, data->subscription) ) {
    snd_seq_port_subscribe_free( data->subscription );
    data->subscription = 0;
    error(RTMIDI_ERROR(gettext_noopt("Error making ALSA port connection."),
		       Error::DRIVER_ERROR) );
    return;
  }

  connected_ = true;
}

void MidiOutAlsa :: closePort( void )
{
  if ( connected_ ) {
    AlsaMidiData *data = static_cast<AlsaMidiData *> (apiData_);
    snd_seq_unsubscribe_port( data->seq, data->subscription );
    snd_seq_port_subscribe_free( data->subscription );
    data->subscription = 0;
    connected_ = false;
  }
}

void MidiOutAlsa :: openVirtualPort(const std::string &portName )
{
  AlsaMidiData *data = static_cast<AlsaMidiData *> (apiData_);
  if ( !data->local.client ) {
    int port = snd_seq_create_simple_port( data->seq, portName.c_str(),
					   SND_SEQ_PORT_CAP_READ|SND_SEQ_PORT_CAP_SUBS_READ,
					   SND_SEQ_PORT_TYPE_MIDI_GENERIC|SND_SEQ_PORT_TYPE_APPLICATION );

    if ( port < 0 ) {
      error(RTMIDI_ERROR(gettext_noopt("Error creating ALSA virtual port."),
			 Error::DRIVER_ERROR) );
    }
    data->local.port   = port;
    data->local.client = snd_seq_client_id(data->seq);
  }
}

void MidiOutAlsa :: sendMessage( const unsigned char *message, size_t size )
{
  int result;
  AlsaMidiData *data = static_cast<AlsaMidiData *> (apiData_);
  if ( size > data->bufferSize ) {
    data->bufferSize = size;
    result = snd_midi_event_resize_buffer ( data->coder, size);
    if ( result != 0 ) {
      error(RTMIDI_ERROR(gettext_noopt("ALSA error resizing MIDI event buffer."),
			 Error::DRIVER_ERROR) );
      return;
    }
    free (data->buffer);
    data->buffer = (unsigned char *) malloc( data->bufferSize );
    if ( data->buffer == NULL ) {
      error(RTMIDI_ERROR(gettext_noopt("Error while allocating buffer memory."),
			 Error::MEMORY_ERROR) );
      return;
    }
  }

  snd_seq_event_t ev;
  snd_seq_ev_clear(&ev);
  snd_seq_ev_set_source(&ev, data->local.port);
  snd_seq_ev_set_subs(&ev);
  snd_seq_ev_set_direct(&ev);
  for ( unsigned int i=0; i<size; ++i ) data->buffer[i] = message[i];
  result = snd_midi_event_encode( data->coder, data->buffer, (long)size, &ev );
  if ( result < (int)size ) {
    error(RTMIDI_ERROR(gettext_noopt("Event parsing error."),
		       Error::WARNING) );
    return;
  }

  // Send the event.
  result = snd_seq_event_output(data->seq, &ev);
  if ( result < 0 ) {
    error(RTMIDI_ERROR(gettext_noopt("Error sending MIDI message to port."),
		       Error::WARNING) );
    return;
  }
  snd_seq_drain_output(data->seq);
}

void MidiOutAlsa :: openPort( const PortDescriptor & port,
			      const std::string &portName)
{
  AlsaMidiData *data = static_cast<AlsaMidiData *> (apiData_);
  const AlsaPortDescriptor * remote = dynamic_cast<const AlsaPortDescriptor *>(&port);

  if ( !data ) {
    error(RTMIDI_ERROR(gettext_noopt("Data has not been allocated."),
		       Error::SYSTEM_ERROR) );
    return;
  }
  if ( connected_ ) {
    error(RTMIDI_ERROR(gettext_noopt("A valid connection already exists."),
		       Error::WARNING) );
    return;
  }
  if (data->subscription) {
    error(RTMIDI_ERROR(gettext_noopt("Error allocating ALSA port subscription."),
		       Error::DRIVER_ERROR) );
    return;
  }
  if (!remote) {
    error(RTMIDI_ERROR(gettext_noopt("ALSA has been instructed to open a non-ALSA MIDI port. This doesn't work."),
		       Error::INVALID_DEVICE) );
    return;
  }

  try {
    if (!data->local.client)
      data->openPort (SND_SEQ_PORT_CAP_READ | SND_SEQ_PORT_CAP_SUBS_READ,
		      portName);
    data->setRemote(remote);
    data->connectPorts(data->local,*remote,true);

    connected_ = true;
  } catch (Error & e) {
    error (e);
  }
}
Pointer<PortDescriptor> MidiOutAlsa :: getDescriptor(bool local)
{
  AlsaMidiData *data = static_cast<AlsaMidiData *> (apiData_);
  try {
    if (local) {
      if (data && data->local.client) {
	return Pointer<PortDescriptor>(
				       new AlsaPortDescriptor(data->local, data->getClientName()));
      }
    } else {
      if (data && data->client) {
	return Pointer<PortDescriptor>(
				       new AlsaPortDescriptor(*data, data->getClientName()));
      }
    }
  } catch (Error & e) {
    error(e);
  }
  return NULL;
}
PortList MidiOutAlsa :: getPortList(int capabilities)
{
  AlsaMidiData *data = static_cast<AlsaMidiData *> (apiData_);
  try {
    return AlsaPortDescriptor::getPortList(capabilities | PortDescriptor::OUTPUT,
					   data->getClientName());
  } catch (Error & e) {
    return PortList();
  }
}
RTMIDI_NAMESPACE_END
#undef RTMIDI_CLASSNAME
#endif // __LINUX_ALSA__


//*********************************************************************//
//  API: Windows Multimedia Library (MM)
//*********************************************************************//

// API information deciphered from:
//  - http://msdn.microsoft.com/library/default.asp?url=/library/en-us/multimed/htm/_win32_midi_reference.asp

// Thanks to Jean-Baptiste Berruchon for the sysex code.

#if defined(__WINDOWS_MM__)

// The Windows MM API is based on the use of a callback function for
// MIDI input.  We convert the system specific time stamps to delta
// time values.

// Windows MM MIDI header files.
#include <windows.h>
#include <mmsystem.h>

// Convert a null-terminated wide string or ANSI-encoded string to UTF-8.
static std::string ConvertToUTF8(const TCHAR *str)
{
  std::string u8str;
  const WCHAR *wstr = L"";
#if defined( UNICODE ) || defined( _UNICODE )
  wstr = str;
#else
  // Convert from ANSI encoding to wide string
  int wlength = MultiByteToWideChar( CP_ACP, 0, str, -1, NULL, 0 );
  std::wstring wstrtemp;
  if ( wlength )
  {
    wstrtemp.assign( wlength - 1, 0 );
    MultiByteToWideChar( CP_ACP, 0, str, -1, &wstrtemp[0], wlength );
    wstr = &wstrtemp[0];
  }
#endif
  // Convert from wide string to UTF-8
  int length = WideCharToMultiByte( CP_UTF8, 0, wstr, -1, NULL, 0, NULL, NULL );
  if ( length )
  {
    u8str.assign( length - 1, 0 );
    length = WideCharToMultiByte( CP_UTF8, 0, wstr, -1, &u8str[0], length, NULL, NULL );
  }
  return u8str;
}

#define  RT_SYSEX_BUFFER_SIZE 1024
#define  RT_SYSEX_BUFFER_COUNT 4

/* some header defines UNIQUE_PORT_NAME as a macro */
#ifdef UNIQUE_PORT_NAME
#undef UNIQUE_PORT_NAME
#endif
RTMIDI_NAMESPACE_START
/*! An abstraction layer for the ALSA sequencer layer. It provides
  the following functionality:
  - dynamic allocation of the sequencer
  - optionallay avoid concurrent access to the ALSA sequencer,
  which is not thread proof. This feature is controlled by
  the parameter \ref locking.
*/

#define RTMIDI_CLASSNAME "WinMMSequencer"
template <int locking=1>
class WinMMSequencer {
public:
  WinMMSequencer():mutex(0),name()
  {
    if (locking) {
#if 0
      // use mthreads instead
      pthread_mutexattr_t attr;
      pthread_mutexattr_init(&attr);
      pthread_mutexattr_settype(&attr, PTHREAD_MUTEX_NORMAL);
      pthread_mutex_init(&mutex, &attr);
#endif
    }
  }

  WinMMSequencer(const std::string &n):name(n)
  {
    if (locking) {
#if 0
      // use mthreads instead
      pthread_mutexattr_t attr;
      pthread_mutexattr_init(&attr);
      pthread_mutexattr_settype(&attr, PTHREAD_MUTEX_NORMAL);
      pthread_mutex_init(&mutex, &attr);
#endif
    }
    init();
    {
      scoped_lock lock(mutex);
    }
  }

  ~WinMMSequencer()
  {
    if (locking) {
#if 0
      // use mthreads instead
      pthread_mutex_destroy(&mutex);
#endif
    }
  }

  bool setName(const std::string &n) {
    /* we don't want to rename the client after opening it. */
    name = n;
    return true;
  }

  std::string getPortName(int port, bool is_input, int flags) {
    init();
    int naming = flags & PortDescriptor::NAMING_MASK;
    std::string name;

    unsigned int nDevices = is_input?midiInGetNumDevs()
      : midiOutGetNumDevs();
    if ( port < 0 || (unsigned int)port >= nDevices ) {
      throw Error(RTMIDI_ERROR1(gettext_noopt("The port argument %d is invalid."),
				Error::INVALID_PARAMETER,port));
    }

    if (is_input) {
      MIDIINCAPS deviceCaps;
      midiInGetDevCaps( port, &deviceCaps, sizeof(MIDIINCAPS));

#if defined( UNICODE ) || defined( _UNICODE )
      int length = WideCharToMultiByte(CP_UTF8, 0, deviceCaps.szPname, -1, NULL, 0, NULL, NULL) - 1;
      name.assign( length, 0 );
      length = WideCharToMultiByte(CP_UTF8,
				   0,
				   deviceCaps.szPname,
				   static_cast<int>(wcslen(deviceCaps.szPname)),
				   &name[0],
				   length,
				   NULL,
				   NULL);
#else
      name = deviceCaps.szPname;
#endif
    } else {
      MIDIOUTCAPS deviceCaps;
      midiOutGetDevCaps( port, &deviceCaps, sizeof(MIDIOUTCAPS));

#if defined( UNICODE ) || defined( _UNICODE )
      int length = WideCharToMultiByte(CP_UTF8, 0, deviceCaps.szPname, -1, NULL, 0, NULL, NULL) - 1;
      name.assign( length, 0 );
      length = WideCharToMultiByte(CP_UTF8,
				   0,
				   deviceCaps.szPname,
				   static_cast<int>(wcslen(deviceCaps.szPname)),
				   &name[0],
				   length,
				   NULL,
				   NULL);
#else
      name = deviceCaps.szPname;
#endif

    }


    std::ostringstream os;
    switch (naming) {
    case PortDescriptor::SESSION_PATH:
      if (flags & PortDescriptor::INCLUDE_API)
	os << "WinMM:";
      os << port << ":" << name.c_str();
      break;
    case PortDescriptor::STORAGE_PATH:
      if (flags & PortDescriptor::INCLUDE_API)
	os << "WinMM:";
      os << name.c_str();
      if (flags & PortDescriptor::UNIQUE_PORT_NAME)
	os << ";" << port;
      break;
    case PortDescriptor::LONG_NAME:
    case PortDescriptor::SHORT_NAME:
    default:
      os << name.c_str();
      if (flags & PortDescriptor::UNIQUE_PORT_NAME) {
	os << " ";
	os << port;
      }
      if (flags & PortDescriptor::INCLUDE_API)
	os << " (WinMM)";

      break;
    }
    return os.str();
  }

protected:
  struct scoped_lock {
    //			pthread_mutex_t * mutex;
    scoped_lock(unsigned int &)
    {
#if 0
      if (locking)
	pthread_mutex_lock(mutex);
#endif
    }
    ~scoped_lock()
    {
#if 0
      if (locking)
	pthread_mutex_unlock(mutex);
#endif
    }
  };
  // to keep the API simple
  int mutex;
  std::string name;


  void init()
  {
    // init (seq);
  }

};
//	typedef WinMMSequencer<1> LockingWinMMSequencer;
typedef WinMMSequencer<0> NonLockingWinMMSequencer;
#undef RTMIDI_CLASSNAME

struct WinMMPortDescriptor:public PortDescriptor
{
  static NonLockingWinMMSequencer seq;
  WinMMPortDescriptor(const std::string &/*cname*/):name(),port(0),clientName(name)
  {
  }
  WinMMPortDescriptor(unsigned int p, const std::string &pn, bool i_o, const std::string &n):
    name(pn),
    port(p),
    is_input(i_o),
    clientName(n)
  {
  }
  ~WinMMPortDescriptor() {}
  MidiInApi * getInputApi(unsigned int queueSizeLimit = 100) const {
    if (is_input)
      return new MidiInWinMM(clientName,queueSizeLimit);
    else
      return 0;
  }
  MidiOutApi * getOutputApi() const {
    if (!is_input)
      return new MidiOutWinMM(clientName);
    else
      return 0;
  }
  std::string getName(int flags = SHORT_NAME | UNIQUE_PORT_NAME) {
    return seq.getPortName(port,is_input,flags);
  }

  const std::string &getClientName() const {
    return clientName;
  }
  int getCapabilities() const {
    return is_input ? INPUT : OUTPUT;
  }

  int getCapabilities() {
    const WinMMPortDescriptor * self = this;
    return self->getCapabilities();
  }

  bool is_valid() const {
    if (is_input) {
      if (midiInGetNumDevs() <= port) {
	return false;
      }
    } else {
      if (midiOutGetNumDevs() <= port) {
	return false;
      }
    }
    return seq.getPortName(port,is_input,PortDescriptor::STORAGE_PATH)
      == name;
  }

  void setRemote(const WinMMPortDescriptor * remote) {
    port = remote->port;
    name = remote->name;
    is_input = remote->is_input;
  }


  unsigned int getPortNumber() const { return port; }

  static PortList getPortList(int capabilities, const std::string &clientName);
protected:
  /* There is no perfect port descriptor available in this API.
     We use the port number and issue an error if the port name has changed
     between the creation of the port descriptor and opening the port. */
  std::string name;
  unsigned int port;
  bool is_input;
  std::string clientName;
};

NonLockingWinMMSequencer WinMMPortDescriptor::seq;



PortList WinMMPortDescriptor :: getPortList(int capabilities, const std::string &clientName)
{
  PortList list;

  if (capabilities & INPUT && capabilities & OUTPUT) return list;

  if (capabilities & INPUT) {
    size_t n = midiInGetNumDevs();
    for (size_t i = 0 ; i < n ; i++) {
      std::string name = seq.getPortName(i,true,PortDescriptor::STORAGE_PATH);
      list.push_back(Pointer<PortDescriptor>(
					     new WinMMPortDescriptor(i,name,true,clientName)));
    }
  } else {
    size_t n = midiOutGetNumDevs();
    for (size_t i = 0 ; i < n ; i++) {
      std::string name = seq.getPortName(i,false,PortDescriptor::STORAGE_PATH);
      list.push_back(Pointer<PortDescriptor>(
					     new WinMMPortDescriptor(i,name,false,clientName)));
    }
  }
  return list;
}


/*! A structure to hold variables related to the WINMM API
  implementation.

  \note After all sequencer handling is covered by the \ref
  WinMMSequencer class, we should make seq to be a pointer in order
  to allow a common client implementation.
*/

struct WinMidiData:public WinMMPortDescriptor {
  /*
    WinMMMidiData():seq()
    {
    init();
    }
  */
  WinMidiData(const std::string &clientName):WinMMPortDescriptor(clientName) {}
  ~WinMidiData() {}

  HMIDIIN inHandle;    // Handle to Midi Input Device
  HMIDIOUT outHandle;  // Handle to Midi Output Device
  DWORD lastTime;
  MidiInApi::MidiMessage message;
  LPMIDIHDR sysexBuffer[RT_SYSEX_BUFFER_COUNT];
  CRITICAL_SECTION _mutex; // [Patrice] see https://groups.google.com/forum/#!topic/mididev/6OUjHutMpEo
};


//*********************************************************************//
//  API: Windows MM
//  Class Definitions: MidiInWinMM
//*********************************************************************//
#define RTMIDI_CLASSNAME "WinMMCallbacks"
//! Windows callbacks
/*! In order to avoid including too many header files in RtMidi.h, we use this
 *  class to callect all friend functions of Midi*WinMM.
 */
struct WinMMCallbacks {
  static void CALLBACK midiInputCallback( HMIDIIN /*hmin*/,
					  UINT inputStatus,
					  DWORD_PTR instancePtr,
					  DWORD_PTR midiMessage,
					  DWORD timestamp )
  {
    if ( inputStatus != MIM_DATA && inputStatus != MIM_LONGDATA && inputStatus != MIM_LONGERROR ) return;

    //MidiInApi::MidiInData *data = static_cast<MidiInApi::MidiInData *> (instancePtr);
    MidiInWinMM *data = (MidiInWinMM *)instancePtr;
    WinMidiData *apiData = static_cast<WinMidiData *> (data->apiData_);

    // Calculate time stamp.
    if ( data->firstMessage == true ) {
      apiData->message.timeStamp = 0.0;
      data->firstMessage = false;
    }
    else apiData->message.timeStamp = (double) ( timestamp - apiData->lastTime ) * 0.001;
    apiData->lastTime = timestamp;

    if ( inputStatus == MIM_DATA ) { // Channel or system message

      // Make sure the first byte is a status byte.
      unsigned char status = (unsigned char) (midiMessage & 0x000000FF);
      if ( !(status & 0x80) ) return;

      // Determine the number of bytes in the MIDI message.
      unsigned short nBytes = 1;
      if ( status < 0xC0 ) nBytes = 3;
      else if ( status < 0xE0 ) nBytes = 2;
      else if ( status < 0xF0 ) nBytes = 3;
      else if ( status == 0xF1 ) {
	if ( data->ignoreFlags & 0x02 ) return;
	else nBytes = 2;
      }
      else if ( status == 0xF2 ) nBytes = 3;
      else if ( status == 0xF3 ) nBytes = 2;
      else if ( status == 0xF8 && (data->ignoreFlags & 0x02) ) {
	// A MIDI timing tick message and we're ignoring it.
	return;
      }
      else if ( status == 0xFE && (data->ignoreFlags & 0x04) ) {
	// A MIDI active sensing message and we're ignoring it.
	return;
      }

      // Copy bytes to our MIDI message.
      unsigned char *ptr = (unsigned char *) &midiMessage;
      for ( int i=0; i<nBytes; ++i ) apiData->message.bytes.push_back( *ptr++ );
    }
    else { // Sysex message ( MIM_LONGDATA or MIM_LONGERROR )
      MIDIHDR *sysex = ( MIDIHDR *) midiMessage;
      if ( !( data->ignoreFlags & 0x01 ) && inputStatus != MIM_LONGERROR ) {
	// Sysex message and we're not ignoring it
	for ( int i=0; i<(int)sysex->dwBytesRecorded; ++i )
	  apiData->message.bytes.push_back( sysex->lpData[i] );
      }

      // The WinMM API requires that the sysex buffer be requeued after
      // input of each sysex message.  Even if we are ignoring sysex
      // messages, we still need to requeue the buffer in case the user
      // decides to not ignore sysex messages in the future.  However,
      // it seems that WinMM calls this function with an empty sysex
      // buffer when an application closes and in this case, we should
      // avoid requeueing it, else the computer suddenly reboots after
      // one or two minutes.
      if ( apiData->sysexBuffer[sysex->dwUser]->dwBytesRecorded > 0 ) {
	//if ( sysex->dwBytesRecorded > 0 ) {
	EnterCriticalSection( &(apiData->_mutex) );
	MMRESULT result = midiInAddBuffer( apiData->inHandle, apiData->sysexBuffer[sysex->dwUser], sizeof(MIDIHDR) );
	LeaveCriticalSection( &(apiData->_mutex) );
	if ( result != MMSYSERR_NOERROR ){
	  try {
	    data->error(RTMIDI_ERROR(rtmidi_gettext("Error sending sysex to Midi device."),
				     Error::WARNING));
	  } catch (Error & e) {
	    // don't bother WinMM with an unhandled exception
	  }
	}

	if ( data->ignoreFlags & 0x01 ) return;
      }
      else return;
    }

    if ( data->userCallback ) {
      data->userCallback->rtmidi_midi_in( apiData->message.timeStamp, apiData->message.bytes );
    }
    else {
      // As long as we haven't reached our queue size limit, push the message.
      if (!data->queue.push(apiData->message)) {
	try {
	  data->error(RTMIDI_ERROR(rtmidi_gettext("Error: Message queue limit reached."),
				   Error::WARNING));
	} catch (Error & e) {
	  // don't bother WinMM with an unhandled exception
	}
      }
    }

    // Clear the vector for the next input message.
    apiData->message.bytes.clear();
  }
};
#undef RTMIDI_CLASSNAME

#define RTMIDI_CLASSNAME "MidiInWinMM"
MidiInWinMM :: MidiInWinMM( const std::string &clientName,
			    unsigned int queueSizeLimit ) : MidiInApi( queueSizeLimit )
{
  initialize( clientName );
}

MidiInWinMM :: ~MidiInWinMM()
{
  // Close a connection if it exists.
  closePort();

  WinMidiData *data = static_cast<WinMidiData *> (apiData_);
  DeleteCriticalSection( &(data->_mutex) );

  // Cleanup.
  delete data;
}

void MidiInWinMM :: initialize( const std::string &clientName )
{
  // We'll issue a warning here if no devices are available but not
  // throw an error since the user can plugin something later.
  unsigned int nDevices = midiInGetNumDevs();
  if ( nDevices == 0 ) {
    error(RTMIDI_ERROR(gettext_noopt("No MIDI input devices currently available."),
		       Error::WARNING) );
  }

  // Save our api-specific connection information.
  WinMidiData *data = (WinMidiData *) new WinMidiData(clientName);
  apiData_ = (void *) data;
  data->message.bytes.clear();  // needs to be empty for first input message

  if ( !InitializeCriticalSectionAndSpinCount(&(data->_mutex), 0x00000400) ) {
    error(RTMIDI_ERROR(gettext_noopt("Failed to initialize a critical section."),
		       Error::WARNING) );
  }
}

void MidiInWinMM :: openPort( unsigned int portNumber, const std::string &/*portName*/ )
{
  if ( connected_ ) {
    error(RTMIDI_ERROR(gettext_noopt("A valid connection already exists."),
		       Error::WARNING) );
    return;
  }

  unsigned int nDevices = midiInGetNumDevs();
  if (nDevices == 0) {
    error(RTMIDI_ERROR(gettext_noopt("No MIDI input sources found."),
		       Error::NO_DEVICES_FOUND) );
    return;
  }

  if ( portNumber >= nDevices ) {
    std::ostringstream ost;
    ost << "MidiInWinMM::openPort: ";
    errorString_ = ost.str();
    error(RTMIDI_ERROR1(gettext_noopt("the 'portNumber' argument (%d) is invalid."),
			Error::INVALID_PARAMETER, portNumber) );
    return;
  }

  WinMidiData *data = static_cast<WinMidiData *> (apiData_);
  MMRESULT result = midiInOpen( &data->inHandle,
				portNumber,
				(DWORD_PTR)&WinMMCallbacks::midiInputCallback,
				(DWORD_PTR)this,
				CALLBACK_FUNCTION );
  if ( result != MMSYSERR_NOERROR ) {
    error(RTMIDI_ERROR(gettext_noopt("Error creating Windows MM MIDI input port."),
		       Error::DRIVER_ERROR) );
    return;
  }

  // Allocate and init the sysex buffers.
  for ( int i=0; i<RT_SYSEX_BUFFER_COUNT; ++i ) {
    data->sysexBuffer[i] = (MIDIHDR*) new char[ sizeof(MIDIHDR) ];
    data->sysexBuffer[i]->lpData = new char[ RT_SYSEX_BUFFER_SIZE ];
    data->sysexBuffer[i]->dwBufferLength = RT_SYSEX_BUFFER_SIZE;
    data->sysexBuffer[i]->dwUser = i; // We use the dwUser parameter as buffer indicator
    data->sysexBuffer[i]->dwFlags = 0;

    result = midiInPrepareHeader( data->inHandle, data->sysexBuffer[i], sizeof(MIDIHDR) );
    if ( result != MMSYSERR_NOERROR ) {
      midiInClose( data->inHandle );
      data->inHandle = 0;
      error(RTMIDI_ERROR(gettext_noopt("Error initializing data for Windows MM MIDI input port."),
			 Error::DRIVER_ERROR ));
      return;
    }

    // Register the buffer.
    result = midiInAddBuffer( data->inHandle, data->sysexBuffer[i], sizeof(MIDIHDR) );
    if ( result != MMSYSERR_NOERROR ) {
      midiInClose( data->inHandle );
      data->inHandle = 0;
      error(RTMIDI_ERROR(gettext_noopt("Could not register the input buffer for Windows MM MIDI input port."),
			 Error::DRIVER_ERROR) );
      return;
    }
  }

  result = midiInStart( data->inHandle );
  if ( result != MMSYSERR_NOERROR ) {
    midiInClose( data->inHandle );
    data->inHandle = 0;
    error(RTMIDI_ERROR(gettext_noopt("Error starting Windows MM MIDI input port."),
		       Error::DRIVER_ERROR) );
    return;
  }

  connected_ = true;
}

void MidiInWinMM :: openVirtualPort(const std::string &/*portName*/ )
{
  // This function cannot be implemented for the Windows MM MIDI API.
  error(RTMIDI_ERROR(gettext_noopt("Virtual ports are not available Windows Multimedia MIDI API."),
		     Error::WARNING ));
}

void MidiInWinMM :: openPort(const PortDescriptor & p, const std::string &portName) {
  const WinMMPortDescriptor * port = dynamic_cast <const WinMMPortDescriptor * >(&p);
  if ( !port) {
    error( RTMIDI_ERROR(gettext_noopt("Windows Multimedia (WinMM) has been instructed to open a non-WinMM MIDI port. This doesn't work."),
			Error::INVALID_DEVICE));
    return;
  }
  if ( connected_ ) {
    error( RTMIDI_ERROR(gettext_noopt("We are overwriting an existing connection. This is probably a programming error."),
			Error::WARNING) );
    return;
  }
  if (port->getCapabilities() != PortDescriptor::INPUT) {
    error(RTMIDI_ERROR(gettext_noopt("Trying to open a non-input port as input MIDI port. This doesn't work."),
		       Error::INVALID_DEVICE));
    return;
  }

  // there is a possible race condition between opening the port and
  // reordering of ports so we must check whether we opened the right port.
  try {
    openPort(port->getPortNumber(),portName);
  } catch (Error & e) {
    error(e);
  }
  if (!port->is_valid()) {
    closePort();
    error (RTMIDI_ERROR(gettext_noopt("Some change in the arrangement of MIDI input ports invalidated the port descriptor."),
			Error::DRIVER_ERROR));
    return;
  }
  connected_ = true;
}

Pointer<PortDescriptor> MidiInWinMM :: getDescriptor(bool local)
{
  if (local || !connected_) return 0;
  WinMidiData *data = static_cast<WinMidiData *> (apiData_);
  if (!data) return 0;
  UINT devid;
  switch (midiInGetID(data->inHandle,&devid)) {
  case MMSYSERR_INVALHANDLE:
    error (RTMIDI_ERROR(gettext_noopt("The handle is invalid. Did you disconnect the device?"),
			Error::DRIVER_ERROR));
    return 0;
  case MMSYSERR_NODRIVER:
    error (RTMIDI_ERROR(gettext_noopt("The system has no driver for our handle :-(. Did you disconnect the device?"),
			Error::DRIVER_ERROR));
    return 0;
  case MMSYSERR_NOMEM:
    error (RTMIDI_ERROR(gettext_noopt("Out of memory."),
			Error::DRIVER_ERROR));
    return 0;
  }
  WinMMPortDescriptor * retval = NULL;
  try {
    retval = new WinMMPortDescriptor(devid, getPortName(devid), true, data->getClientName());
  } catch (Error & e) {
    try {
      error(e);
    } catch (...) {
      if (retval) delete retval;
      throw;
    }
  }
  return Pointer<PortDescriptor>(retval);

}

PortList MidiInWinMM :: getPortList(int capabilities)
{
  WinMidiData *data = static_cast<WinMidiData *> (apiData_);
  if (!data || capabilities != PortDescriptor::INPUT) return PortList();
  try {
    return WinMMPortDescriptor::getPortList(PortDescriptor::INPUT,data->getClientName());
  } catch (Error & e) {
    error(e);
    return PortList();
  }
}


void MidiInWinMM :: closePort( void )
{
  if ( connected_ ) {
    WinMidiData *data = static_cast<WinMidiData *> (apiData_);
    EnterCriticalSection( &(data->_mutex) );
    midiInReset( data->inHandle );
    midiInStop( data->inHandle );

    for ( int i=0; i<RT_SYSEX_BUFFER_COUNT; ++i ) {
      int result = midiInUnprepareHeader(data->inHandle, data->sysexBuffer[i], sizeof(MIDIHDR));
      delete [] data->sysexBuffer[i]->lpData;
      delete [] data->sysexBuffer[i];
      if ( result != MMSYSERR_NOERROR ) {
        midiInClose( data->inHandle );
        data->inHandle = 0;
	error(RTMIDI_ERROR(gettext_noopt("Error closing Windows MM MIDI input port."),
			   Error::DRIVER_ERROR) );
	return;
      }
    }

    midiInClose( data->inHandle );
    data->inHandle = 0;
    connected_ = false;
    LeaveCriticalSection( &(data->_mutex) );
  }
}

unsigned int MidiInWinMM :: getPortCount()
{
  return midiInGetNumDevs();
}

std::string MidiInWinMM :: getPortName( unsigned int portNumber )
{
  std::string stringName;
  unsigned int nDevices = midiInGetNumDevs();
  if ( portNumber >= nDevices ) {
    error(RTMIDI_ERROR1(gettext_noopt("The 'portNumber' argument (%d) is invalid."),
			Error::WARNING,portNumber));
    return stringName;
  }

  MIDIINCAPS deviceCaps;
  midiInGetDevCaps( portNumber, &deviceCaps, sizeof(MIDIINCAPS));
  stringName = ConvertToUTF8( deviceCaps.szPname );

  // Next lines added to add the portNumber to the name so that
  // the device's names are sure to be listed with individual names
  // even when they have the same brand name
#ifdef RTMIDI_ENSURE_UNIQUE_PORTNAMES
  std::ostringstream os;
  os << " ";
  os << portNumber;
  stringName += os.str();
#endif

  return stringName;
}
#undef RTMIDI_CLASSNAME


//*********************************************************************//
//  API: Windows MM
//  Class Definitions: MidiOutWinMM
//*********************************************************************//

#define RTMIDI_CLASSNAME "MidiOutWinMM"
MidiOutWinMM :: MidiOutWinMM( const std::string &clientName ) : MidiOutApi()
{
  initialize( clientName );
}

MidiOutWinMM :: ~MidiOutWinMM()
{
  // Close a connection if it exists.
  closePort();

  // Cleanup.
  WinMidiData *data = static_cast<WinMidiData *> (apiData_);
  delete data;
}

void MidiOutWinMM :: initialize( const std::string &clientName )
{
  // We'll issue a warning here if no devices are available but not
  // throw an error since the user can plug something in later.
  unsigned int nDevices = midiOutGetNumDevs();
  if ( nDevices == 0 ) {
    error(RTMIDI_ERROR(gettext_noopt("No MIDI output devices currently available."),
		       Error::WARNING));
  }

  // Save our api-specific connection information.
  WinMidiData *data = (WinMidiData *) new WinMidiData(clientName);
  apiData_ = (void *) data;
}

unsigned int MidiOutWinMM :: getPortCount()
{
  return midiOutGetNumDevs();
}

std::string MidiOutWinMM :: getPortName( unsigned int portNumber )
{
  std::string stringName;
  unsigned int nDevices = midiOutGetNumDevs();
  if ( portNumber >= nDevices ) {
    std::ostringstream ost;
    ost << "MidiOutWinMM::getPortName: ";
    errorString_ = ost.str();
    error(RTMIDI_ERROR(gettext_noopt("The 'portNumber' argument (%d) is invalid."),
		       Error::WARNING));
    return stringName;
  }

  MIDIOUTCAPS deviceCaps;
  midiOutGetDevCaps( portNumber, &deviceCaps, sizeof(MIDIOUTCAPS));
  stringName = ConvertToUTF8( deviceCaps.szPname );

  // Next lines added to add the portNumber to the name so that
  // the device's names are sure to be listed with individual names
  // even when they have the same brand name
  std::ostringstream os;
#ifdef RTMIDI_ENSURE_UNIQUE_PORTNAMES
  os << " ";
  os << portNumber;
  stringName += os.str();
#endif

  return stringName;
}

void MidiOutWinMM :: openPort( unsigned int portNumber, const std::string &/*portName*/ )
{
  if ( connected_ ) {
    error(RTMIDI_ERROR(gettext_noopt("A valid connection already exists."),
		       Error::WARNING) );
    return;
  }

  unsigned int nDevices = midiOutGetNumDevs();
  if (nDevices < 1) {
    error(RTMIDI_ERROR(gettext_noopt("No MIDI output destinations found!"),
		       Error::NO_DEVICES_FOUND) );
    return;
  }

  if ( portNumber >= nDevices ) {
    error(RTMIDI_ERROR1(gettext_noopt("The 'portNumber' argument (%d) is invalid."),
			Error::INVALID_PARAMETER, portNumber) );
    return;
  }

  WinMidiData *data = static_cast<WinMidiData *> (apiData_);
  MMRESULT result = midiOutOpen( &data->outHandle,
				 portNumber,
				 (DWORD)NULL,
				 (DWORD)NULL,
				 CALLBACK_NULL );
  if ( result != MMSYSERR_NOERROR ) {
    error(RTMIDI_ERROR(gettext_noopt("Error creating Windows MM MIDI output port."),
		       Error::DRIVER_ERROR) );
    return;
  }

  connected_ = true;
}

void MidiOutWinMM :: closePort( void )
{
  if ( connected_ ) {
    WinMidiData *data = static_cast<WinMidiData *> (apiData_);
    midiOutReset( data->outHandle );
    midiOutClose( data->outHandle );
    data->outHandle = 0;
    connected_ = false;
  }
}

void MidiOutWinMM :: openVirtualPort(const std::string &/*portName*/ )
{
  // This function cannot be implemented for the Windows MM MIDI API.
  error(RTMIDI_ERROR(gettext_noopt("Virtual ports are not available Windows Multimedia MIDI API."),
		     Error::WARNING) );
}


void MidiOutWinMM :: openPort(const PortDescriptor & p, const std::string &portName) {
  const WinMMPortDescriptor * port = dynamic_cast <const WinMMPortDescriptor * >(&p);
  if ( !port) {
    error( RTMIDI_ERROR(gettext_noopt("Windows Multimedia (WinMM) has been instructed to open a non-WinMM MIDI port. This doesn't work."),
			Error::INVALID_DEVICE));
    return;
  }
  if ( connected_ ) {
    error( RTMIDI_ERROR(gettext_noopt("A valid connection already exists." ),
			Error::WARNING) );
    return;
  }
  if (port->getCapabilities() != PortDescriptor::OUTPUT) {
    error( RTMIDI_ERROR(gettext_noopt("The port descriptor cannot be used to open an output port."),
			Error::DRIVER_ERROR));
    return;
  }

  // there is a possible race condition between opening the port and
  // reordering of ports so we must check whether we opened the right port.
  try {
    openPort(port->getPortNumber(),portName);
  } catch (Error & e) {
    error(e);
  }
  if (!port->is_valid()) {
    closePort();
    error (RTMIDI_ERROR(gettext_noopt("Some change in the arrangement of MIDI input ports invalidated the port descriptor."),
			Error::DRIVER_ERROR));
    return;
  }
  connected_ = true;
}

Pointer<PortDescriptor> MidiOutWinMM :: getDescriptor(bool local)
{
  if (local || !connected_) return 0;
  WinMidiData *data = static_cast<WinMidiData *> (apiData_);
  if (!data) return 0;
  UINT devid;
  switch (midiOutGetID(data->outHandle,&devid)) {
  case MMSYSERR_INVALHANDLE:
    error (RTMIDI_ERROR(gettext_noopt("The internal handle is invalid. Did you disconnect the device?"),
			Error::DRIVER_ERROR));
    return 0;
  case MMSYSERR_NODRIVER:
    error (RTMIDI_ERROR(gettext_noopt("The system has no driver for our handle :-(. Did you disconnect the device?"),
			Error::DRIVER_ERROR));
    return 0;
  case MMSYSERR_NOMEM:
    error (RTMIDI_ERROR(gettext_noopt("Out of memory."),
			Error::DRIVER_ERROR));
    return 0;
  }
  return Pointer<PortDescriptor>(
				 new WinMMPortDescriptor(devid, getPortName(devid), true, data->getClientName()));

}

PortList MidiOutWinMM :: getPortList(int capabilities)
{
  WinMidiData *data = static_cast<WinMidiData *> (apiData_);
  if (!data || capabilities != PortDescriptor::OUTPUT) return PortList();
  try {
    return WinMMPortDescriptor::getPortList(PortDescriptor::OUTPUT,data->getClientName());
  } catch (Error & e) {
    error(e);
    return PortList();
  }
}


void MidiOutWinMM :: sendMessage( const unsigned char *message, size_t size )
{
  if ( !connected_ ) return;

  if ( size == 0 ) {
    error(RTMIDI_ERROR(gettext_noopt("Message argument is empty."),
		       Error::WARNING));
    return;
  }

  MMRESULT result;
  WinMidiData *data = static_cast<WinMidiData *> (apiData_);
  if ( message[0] == 0xF0 ) { // Sysex message

    // Allocate buffer for sysex data.
    char *buffer = (char *) malloc( size );
    if ( buffer == NULL ) {
      error(RTMIDI_ERROR(gettext_noopt("Error while allocating sysex message memory."),
			 Error::MEMORY_ERROR) );
      return;
    }

    // Copy data to buffer.
    for ( unsigned int i=0; i<size; ++i ) buffer[i] = message[i];

    // Create and prepare MIDIHDR structure.
    MIDIHDR sysex;
    sysex.lpData = (LPSTR) buffer;
    sysex.dwBufferLength = size;
    sysex.dwFlags = 0;
    result = midiOutPrepareHeader( data->outHandle,  &sysex, sizeof(MIDIHDR) );
    if ( result != MMSYSERR_NOERROR ) {
      free( buffer );
      error(RTMIDI_ERROR(gettext_noopt("Error preparing sysex header."),
			 Error::DRIVER_ERROR));
      return;
    }

    // Send the message.
    result = midiOutLongMsg( data->outHandle, &sysex, sizeof(MIDIHDR) );
    if ( result != MMSYSERR_NOERROR ) {
      free( buffer );
      error(RTMIDI_ERROR(gettext_noopt("Error sending sysex message."),
			 Error::DRIVER_ERROR) );
      return;
    }

    // Unprepare the buffer and MIDIHDR.
    while ( MIDIERR_STILLPLAYING == midiOutUnprepareHeader( data->outHandle, &sysex, sizeof (MIDIHDR) ) ) Sleep( 1 );
    free( buffer );
  }
  else { // Channel or system message.

    // Make sure the message size isn't too big.
    if ( size > 3 ) {
      error(RTMIDI_ERROR(gettext_noopt("Message size is greater than 3 bytes (and not sysex)."),
			 Error::WARNING) );
      return;
    }

    // Pack MIDI bytes into double word.
    DWORD packet;
    unsigned char *ptr = (unsigned char *) &packet;
    for ( unsigned int i=0; i<size; ++i ) {
      *ptr = message[i];
      ++ptr;
    }

    // Send the message immediately.
    result = midiOutShortMsg( data->outHandle, packet );
    if ( result != MMSYSERR_NOERROR ) {
      error(RTMIDI_ERROR(gettext_noopt("Error sending MIDI message."),
			 Error::DRIVER_ERROR ));
    }
  }
}
#undef RTMIDI_CLASSNAME
RTMIDI_NAMESPACE_END
#endif  // __WINDOWS_MM__


//*********************************************************************//
//  API: UNIX JACK
//
//  Written primarily by Alexander Svetalkin, with updates for delta
//  time by Gary Scavone, April 2011.
//
//  *********************************************************************//

#if defined(__UNIX_JACK__)

// JACK header files
#include <jack/jack.h>
#include <jack/midiport.h>
#include <jack/ringbuffer.h>
#ifdef HAVE_SEMAPHORE
  #include <semaphore.h>
#endif

#define JACK_RINGBUFFER_SIZE 16384 // Default size for ringbuffer

RTMIDI_NAMESPACE_START

struct JackMidiData;
struct JackBackendCallbacks {
  static int jackProcessIn( jack_nframes_t nframes, void *arg );
  static int jackProcessOut( jack_nframes_t nframes, void *arg );
};


#define RTMIDI_CLASSNAME "JackSequencer"
template <int locking=1>
class JackSequencer {
public:
  JackSequencer():client(0),name(),data(0)
  {
    if (locking) {
      pthread_mutexattr_t attr;
      pthread_mutexattr_init(&attr);
      pthread_mutexattr_settype(&attr, PTHREAD_MUTEX_NORMAL);
      pthread_mutex_init(&mutex, &attr);
    }
  }

  JackSequencer(const std::string &n, JackMidiData * d):client(0),name(n),data(d)
  {
    if (locking) {
      pthread_mutexattr_t attr;
      pthread_mutexattr_init(&attr);
      pthread_mutexattr_settype(&attr, PTHREAD_MUTEX_NORMAL);
      pthread_mutex_init(&mutex, &attr);
    }
  }

  ~JackSequencer()
  {
    {
      scoped_lock lock (mutex);
      if (client) {
	jack_deactivate (client);
	// the latter doesn't flush the queue
	jack_client_close (client);
	client = 0;
      }
    }
    if (locking) {
      pthread_mutex_destroy(&mutex);
    }
  }

  void init(bool startqueue) {
    init(client,startqueue);
  }

  bool setName(const std::string &n) {
    /* we don't want to rename the client after opening it. */
    if (client) return false;
    name = n;
    return true;
  }

  const char ** getPortList(unsigned long flags) {
    init();
    return jack_get_ports(client,
			  NULL,
			  "midi",
			  flags);
  }

  jack_port_t * getPort(const char * name) {
    init();
    return jack_port_by_name(client,name);
  }

  std::string getPortName(jack_port_t * port, int flags) {
    init();
    int naming = flags & PortDescriptor::NAMING_MASK;

    std::ostringstream os;
    switch (naming) {
    case PortDescriptor::SESSION_PATH:
      if (flags & PortDescriptor::INCLUDE_API)
	os << "JACK:";
#if __UNIX_JACK_HAS_UUID__
      os << "UUID:" << std::hex << jack_port_uuid(port);
#else
      os << jack_port_name(port);
#endif
      break;
    case PortDescriptor::STORAGE_PATH:
      if (flags & PortDescriptor::INCLUDE_API)
	os << "JACK:";
      os << jack_port_name(port);
      break;
    case PortDescriptor::LONG_NAME:
      os << jack_port_name(port);
      if (flags & PortDescriptor::INCLUDE_API)
	os << " (JACK)";
      break;
    case PortDescriptor::SHORT_NAME:
    default:
      os << jack_port_short_name(port);
      if (flags & PortDescriptor::INCLUDE_API)
	os << " (JACK)";
      break;
    }
    return os.str();
  }

  int getPortCapabilities(jack_port_t * port) {
    if (!port) return 0;
    const char * type = jack_port_type(port);
    if (strcmp(type,JACK_DEFAULT_MIDI_TYPE)) return 0;
    int flags = jack_port_flags(port);
    int retval = 0;
    /* a JACK input port is capable of handling output to it and vice versa */
    if (flags & JackPortIsInput)
      retval |= PortDescriptor::OUTPUT;
    if (flags & JackPortIsOutput)
      retval |= PortDescriptor::INPUT;

    return retval;
  }


  jack_port_t * createPort (const std::string &portName, unsigned long portOptions) {
    init();
    scoped_lock lock (mutex);
    return jack_port_register(client,
			      portName.c_str(),
			      JACK_DEFAULT_MIDI_TYPE,
			      portOptions,
			      0);
  }

  void deletePort(jack_port_t * port) {
    init();
    scoped_lock lock (mutex);
    jack_port_unregister( client, port );
  }

  void connectPorts(jack_port_t * from,
		    jack_port_t * to)
  {
    init();
    jack_connect( client,
		  jack_port_name( from ),
		  jack_port_name( to ) );
  }

  void closePort(jack_port_t * port)
  {
    init();
    jack_port_disconnect( client, port);
  }


  /*! Use JackSequencer like a C pointer.
    \note This function breaks the design to control thread safety
    by the selection of the \ref locking parameter to the class.
    It should be removed as soon as possible in order ensure the
    thread policy that has been intended by creating this class.
  */
  operator jack_client_t * ()
  {
    return client;
  }

protected:
  struct scoped_lock {
    pthread_mutex_t * mutex;
    scoped_lock(pthread_mutex_t & m): mutex(&m)
    {
      if (locking)
	pthread_mutex_lock(mutex);
    }
    ~scoped_lock()
    {
      if (locking)
	pthread_mutex_unlock(mutex);
    }
  };
  pthread_mutex_t mutex;
  jack_client_t * client;
  std::string name;
  JackMidiData * data;


  void init()
  {
    init (client,false);
  }

  void init(jack_client_t * &c, bool isoutput)
  {
    if (c) return;
    {
      scoped_lock lock(mutex);
      if (( c = jack_client_open( name.c_str(),
				  JackNoStartServer,
				  NULL )) == 0) {
	c = NULL;
	throw RTMIDI_ERROR(gettext_noopt("Could not connect to JACK server. Is it runnig?"),
			   Error::NO_DEVICES_FOUND);
	return;
      }

      if (isoutput && data) {
	jack_set_process_callback( c, JackBackendCallbacks::jackProcessOut, data );
      } else if (data)
	jack_set_process_callback( c, JackBackendCallbacks::jackProcessIn, data );
      jack_activate( c );
    }
  }
};
typedef JackSequencer<1> LockingJackSequencer;
typedef JackSequencer<0> NonLockingJackSequencer;
#undef RTMIDI_CLASSNAME

#define RTMIDI_CLASSNAME "JackPortDescriptor"
struct JackPortDescriptor:public PortDescriptor
{
  MidiApi * api;
  static LockingJackSequencer seq;
  JackPortDescriptor(const std::string &name):api(0),clientName(name)
  {
    port = 0;
  }
  JackPortDescriptor(const char * portname, const std::string &name):api(0),clientName(name)
  {
    seq.setName(name);
    port = seq.getPort(portname);
  }
  JackPortDescriptor(jack_port_t * other,
		     const std::string &name):api(0),
					       clientName(name)
  {
    port = other;
    seq.setName(name);
  }
  JackPortDescriptor(JackPortDescriptor & other,
		     const std::string &name):api(0),
					       clientName(name)
  {
    port = other.port;
    seq.setName(name);
  }
  ~JackPortDescriptor()
  {
  }
  MidiInApi * getInputApi(unsigned int queueSizeLimit = 100) const {
    if (getCapabilities() & INPUT)
      return new MidiInJack(clientName,queueSizeLimit);
    else
      return 0;
  }
  MidiOutApi * getOutputApi() const {
    if (getCapabilities() & OUTPUT)
      return new MidiOutJack(clientName);
    else
      return 0;
  }


  std::string getName(int flags = SHORT_NAME | UNIQUE_PORT_NAME) {
    return seq.getPortName(port,flags);
  }

  const std::string &getClientName() {
    return clientName;
  }
  int getCapabilities() const {
    return seq.getPortCapabilities(port);
  }
  static PortList getPortList(int capabilities, const std::string &clientName);

  operator jack_port_t * () const { return port; }

protected:
  std::string clientName;
  jack_port_t * port;

  friend struct JackMidiData;
};

LockingJackSequencer JackPortDescriptor::seq;



PortList JackPortDescriptor :: getPortList(int capabilities, const std::string &clientName)
{
  PortList list;
  unsigned long flags = 0;

  if (capabilities & INPUT) {
    flags |= JackPortIsOutput;
  }
  if (capabilities & OUTPUT) {
    flags |= JackPortIsInput;
  }
  const char ** ports = seq.getPortList(flags);
  if (!ports) return list;
  for (const char ** port = ports; *port; port++) {
    list.push_back(Pointer<PortDescriptor>(
					   new JackPortDescriptor(*port, clientName)));
  }
  jack_free(ports);
  return list;
}
#undef RTMIDI_CLASSNAME

/*! A structure to hold variables related to the JACK API
  implementation.

  \note After all sequencer handling is covered by the \ref
  JackSequencer class, we should make seq to be a pointer in order
  to allow a common client implementation.
*/

#define RTMIDI_CLASSNAME "JackMidiData"
struct JackMidiData:public JackPortDescriptor {
  /* signal the JACK process what to do next */
  volatile enum {
    RUNNING, /*!< keep the client open, flag is owned by the controlling process */
    CLOSING, /*!< close the current port */
    DELETING /*!< Delete the client after delivering the contents of the ring buffer */
  } stateflags;
  /*! response/state from the JACK thread. See \ref jackProcessOut for details */
  volatile enum {
    OPEN,
    CLOSING2,
    CLOSED,
    DELETING2,
    DELETING3
    /* DELETED is useless as this doesn't exist anymore */
  } state_response;

  jack_port_t * local;
  jack_ringbuffer_t *buffSize;
  jack_ringbuffer_t *buffMessage;
  jack_time_t lastTime;
#ifdef HAVE_SEMAPHORE
  sem_t sem_cleanup;
  sem_t sem_needpost;
#endif
  MidiInJack *rtMidiIn;
  /*! Sequencer object: This must be deleted _before_ the MIDI data to avoid
    segmentation faults while queued data is still in the ring buffer. */
  NonLockingJackSequencer * seq;

  /*
    JackMidiData():seq()
    {
    init();
    }
  */
  JackMidiData(const std::string &clientName,
	       MidiInJack * inputData_):JackPortDescriptor(clientName),
					stateflags(RUNNING),
					local(0),
					buffSize(0),
					buffMessage(0),
					lastTime(0),
					rtMidiIn(inputData_),
					seq(new NonLockingJackSequencer(clientName,this))
  {
#ifdef HAVE_SEMAPHORE
    sem_init(&sem_cleanup, 0, 0);
    sem_init(&sem_needpost, 0, 0);
#endif
  }

  /**
   * Create output midi data.
   *
   * \param clientName
   *
   * \return
   */
  JackMidiData(const std::string &clientName):JackPortDescriptor(clientName),
					      stateflags(RUNNING),
					      local(0),
					      buffSize(jack_ringbuffer_create( JACK_RINGBUFFER_SIZE )),
					      buffMessage(jack_ringbuffer_create( JACK_RINGBUFFER_SIZE )),
					      lastTime(0),
					      rtMidiIn(),
					      seq(new NonLockingJackSequencer(clientName,this))
  {
#ifdef HAVE_SEMAPHORE
    sem_init(&sem_cleanup, 0, 0);
    sem_init(&sem_needpost, 0, 0);
#endif
  }


  ~JackMidiData()
  {
    if (local)
      deletePort();
    if (seq)
      delete seq;
#ifdef HAVE_SEMAPHORE
    sem_destroy(&sem_cleanup);
    sem_destroy(&sem_needpost);
#endif

    if (buffSize) {
      jack_ringbuffer_free( buffSize );
      buffSize = 0;
    }
    if (buffMessage) {
      jack_ringbuffer_free( buffMessage );
      buffMessage = 0;
    }
  }

  void init(bool isinput) {
    seq->init(!isinput);
  }


  void setRemote(jack_port_t * remote) {
    port   = remote;
  }

  void connectPorts(jack_port_t * from,
		    jack_port_t * to) {
    seq->connectPorts(from, to);
  }

  int openPort(unsigned long jackCapabilities,
	       const std::string &portName) {
    local = seq->createPort(portName, jackCapabilities);
    if (!local) {
      api->error(RTMIDI_ERROR(gettext_noopt("Error opening JACK port subscription."),
			      Error::DRIVER_ERROR) );
      return -99;
    }
    return 0;
  }

  void delayedDeletePort() {
    /* Closing the port can be twofold to ensure all data is sent:
       - Use a semaphore to wait for this state
       - Close the port from within jackProcessOut
    */
    if (local == NULL) return;

#ifdef HAVE_SEMAPHORE
    struct timespec ts;
    if (clock_gettime(CLOCK_REALTIME, &ts) != -1)
      {
	ts.tv_sec += 1; // wait max one second
	sem_post(&sem_needpost);
	sem_timedwait(&sem_cleanup, &ts);
      }

    deletePort();
#else
    if ( local == NULL || state_response == JackMidiData::CLOSED ) return;
    stateflags = JackMidiData::CLOSING;
#endif
#if defined(__RTMIDI_DEBUG__)
    std::cerr << "Closed Port" << std::endl;
#endif
  }

  void request_delete() {
    // signal the output callback to delete the data
    // after finishing its job.
    // this can be done twofold:
    //   - via signal in jackProcessOut
    //   - using a semaphore
#ifdef HAVE_SEMAPHORE
    closePort();

    // Cleanup
    delete this;
    return;
#else
    stateflags = JackMidiData::DELETING;
#endif
  }

  void deletePortIfRequested() {
#ifdef HAVE_SEMAPHORE
    if (!sem_trywait(&sem_needpost))
      sem_post(&sem_cleanup);
#else
    switch (stateflags) {
    case JackMidiData::RUNNING: break;
    case JackMidiData::CLOSING:
      if (state_response != JackMidiData::CLOSING2) {
	/* output the transferred data */
	state_response = JackMidiData::CLOSING2;
	return 0;
      }
      deletePort();
      state_response = JackMidiData::CLOSED;
      break;

    case JackMidiData::DELETING:
#if defined(__RTMIDI_DEBUG__)
      std::cerr << "deleting port" << std::endl;
#endif
      if (state_response != JackMidiData::DELETING2) {
	state_response = JackMidiData::DELETING2;
	/* output the transferred data */
	return 0;
      }

      delete this;
      return;
#if defined(__RTMIDI_DEBUG__)
      std::cerr << "deleted port" << std::endl;
#endif
      break;
    }
#endif
  }

  void deletePort() {
    if (local == NULL)
      return;

#ifdef HAVE_SEMAPHORE
    struct timespec ts;
    if (clock_gettime(CLOCK_REALTIME, &ts) != -1) {
      ts.tv_sec += 2; // wait max two seconds
      sem_post(&sem_needpost);
      sem_timedwait(&sem_cleanup, &ts);
    }
#endif

    seq->deletePort(local);
    local = NULL;
  }

  void closePort() {
    seq->closePort( local );
    local = NULL;
  }

  operator jack_port_t * () const { return port; }
};
#undef RTMIDI_CLASSNAME



//*********************************************************************//
//  API: JACK
//  Class Definitions: MidiInJack
//*********************************************************************//

#define RTMIDI_CLASSNAME "JackBackendCallbacks"
int JackBackendCallbacks::jackProcessIn( jack_nframes_t nframes, void *arg )
{
  JackMidiData *jData = (JackMidiData *) arg;
  MidiInJack *rtData = jData->rtMidiIn;
  jack_midi_event_t event;
  jack_time_t time;

  // Is port created?
  if ( jData->local == NULL ) return 0;
  void *buff = jack_port_get_buffer( jData->local, nframes );

  // We have midi events in buffer
  int evCount = jack_midi_get_event_count( buff );
  for (int j = 0; j < evCount; j++) {
    MidiInApi::MidiMessage message;
    message.bytes.clear();

    jack_midi_event_get( &event, buff, j );

    for ( unsigned int i = 0; i < event.size; i++ )
      message.bytes.push_back( event.buffer[i] );

    // Compute the delta time.
    time = jack_get_time();
    if ( rtData->firstMessage == true )
      rtData->firstMessage = false;
    else
      message.timeStamp = ( time - jData->lastTime ) * 0.000001;

    jData->lastTime = time;

    if ( !rtData->continueSysex ) {
      if ( rtData->userCallback ) {
	rtData->userCallback->rtmidi_midi_in( message.timeStamp, message.bytes);
      }
      else {
	// As long as we haven't reached our queue size limit, push the message.
	if (!rtData->queue.push(message)) {
	  try {
	    rtData->error(RTMIDI_ERROR(rtmidi_gettext("Error: Message queue limit reached."),
				       Error::WARNING));
	  } catch (Error & e) {
	    // don't bother JACK with an unhandled exception
	  }
	}
      }
    }
  }

  return 0;
}

// Jack process callback
int JackBackendCallbacks::jackProcessOut( jack_nframes_t nframes, void *arg )
{
  JackMidiData *data = (JackMidiData *) arg;
  jack_midi_data_t *midiData;
  int space;

  // Is port created?
  if ( data->local == NULL ) return 0;

  void *buff = jack_port_get_buffer( data->local, nframes );
  if (buff != NULL) {
    jack_midi_clear_buffer( buff );

    while ( jack_ringbuffer_read_space( data->buffSize ) > 0 ) {
      jack_ringbuffer_read( data->buffSize, (char *) &space, (size_t) sizeof(space) );
      midiData = jack_midi_event_reserve( buff, 0, space );

      jack_ringbuffer_read( data->buffMessage, (char *) midiData, (size_t) space );
    }
  }

  data->deletePortIfRequested();
  return 0;
}
#undef RTMIDI_CLASSNAME

#define RTMIDI_CLASSNAME "MidiInJack"
MidiInJack :: MidiInJack( const std::string &clientName, unsigned int queueSizeLimit ) : MidiInApi( queueSizeLimit )
{
  initialize( clientName );
}

void MidiInJack :: initialize( const std::string &clientName )
{
  JackMidiData *data = new JackMidiData(clientName,this);
  apiData_ = (void *) data;
  this->clientName = clientName;
  try {
    data->init(true);
  } catch (const Error & e) {
    delete data;
    apiData_ = 0;
    throw;
  }
}

#if 0
void MidiInJack :: connect()
{
  abort();
  // this should be unnecessary
  JackMidiData *data = static_cast<JackMidiData *> (apiData_);
  if ( data->local )
    return;

  // Initialize JACK client
  if (( data->local = jack_client_open( clientName.c_str(), JackNoStartServer, NULL )) == 0) {
    error(RTMIDI_ERROR(gettext_noopt("JACK server not running?"),
		       Error::WARNING) );
    return;
  }

  jack_set_process_callback( data->client, jackProcessIn, data );
  jack_activate( data->client );
}
#endif

MidiInJack :: ~MidiInJack()
{
  JackMidiData *data = static_cast<JackMidiData *> (apiData_);
  try {
    closePort();
  } catch (Error & e) {
    try {
      delete data;
    } catch (...) {
    }
    error(e);
    return;
  }

#if 0
  if ( data->client )
    jack_client_close( data->client );
#endif
  /* immediately shut down the JACK client */
  delete data;
}

void MidiInJack :: openPort( unsigned int portNumber, const std::string &portName )
{
  JackMidiData *data = static_cast<JackMidiData *> (apiData_);

  //		connect();

  // Creating new port
  if ( data->local == NULL)
    data->local = jack_port_register( *(data->seq), portName.c_str(),
				      JACK_DEFAULT_MIDI_TYPE, JackPortIsInput, 0 );

  if ( data->local == NULL) {
    error(RTMIDI_ERROR(gettext_noopt("Error creating JACK port."),
		       Error::DRIVER_ERROR) );
    return;
  }

  // Connecting to the output
  std::string name = getPortName( portNumber );
  jack_connect( *(data->seq), name.c_str(), jack_port_name( data->local ) );
}

void MidiInJack :: openVirtualPort( const std::string &portName )
{
  JackMidiData *data = static_cast<JackMidiData *> (apiData_);

  //		connect();
  if ( data->local == NULL )
    data->local = jack_port_register( *(data->seq), portName.c_str(),
				      JACK_DEFAULT_MIDI_TYPE, JackPortIsInput, 0 );

  if ( data->local == NULL ) {
    error(RTMIDI_ERROR(gettext_noopt("Error creating JACK virtual port."),
		       Error::DRIVER_ERROR) );
  }
}

void MidiInJack :: openPort( const PortDescriptor & p,
			     const std::string &portName )
{
  JackMidiData *data = static_cast<JackMidiData *> (apiData_);
  const JackPortDescriptor * port = dynamic_cast<const JackPortDescriptor *>(&p);

  if ( !data ) {
    error(RTMIDI_ERROR(gettext_noopt("Data has not been allocated."),
		       Error::SYSTEM_ERROR) );
    return;
  }
#if 0
  if ( connected_ ) {
    error(RTMIDI_ERROR(gettext_noopt("A valid connection already exists."),
		       Error::WARNING) );
    return;
  }
#endif
  if (!port) {
    error(RTMIDI_ERROR(gettext_noopt("JACK has been instructed to open a non-JACK MIDI port. This doesn't work."),
		       Error::INVALID_DEVICE) );
    return;
  }

  try {
    if (!data->local)
      data->openPort (JackPortIsInput,
		      portName);
    data->setRemote(*port);
    data->connectPorts(*port,data->local);
  } catch (Error & e) {
    error (e);
  }

}

Pointer<PortDescriptor> MidiInJack :: getDescriptor(bool local)
{
  JackMidiData *data = static_cast<JackMidiData *> (apiData_);
  try {
    if (local) {
      if (data && data->local) {
	return Pointer<PortDescriptor>(
				       new JackPortDescriptor(data->local,data->getClientName()));
      }
    } else {
      if (data && *data) {
	return Pointer<PortDescriptor>(
				       new JackPortDescriptor(*data,data->getClientName()));
      }
    }
  } catch (Error & e) {
    error(e);
  }
  return NULL;
}

PortList MidiInJack :: getPortList(int capabilities)
{
  JackMidiData *data = static_cast<JackMidiData *> (apiData_);
  try {
    return JackPortDescriptor::getPortList(capabilities | PortDescriptor::INPUT,
					   data->getClientName());
  } catch (Error &  e) {
    error(e);
  }
  return PortList();
}

unsigned int MidiInJack :: getPortCount()
{
  int count = 0;
  // connect();
  JackMidiData *data = static_cast<JackMidiData *> (apiData_);
  if ( !(*(data->seq)) )
    return 0;

  // List of available ports
  const char **ports = jack_get_ports( *(data->seq), NULL, JACK_DEFAULT_MIDI_TYPE, JackPortIsOutput );

  if ( ports == NULL ) return 0;
  while ( ports[count] != NULL )
    count++;

  free( ports );

  return count;
}

std::string MidiInJack :: getPortName( unsigned int portNumber )
{
  JackMidiData *data = static_cast<JackMidiData *> (apiData_);
  std::string retStr("");

  //		connect();

  // List of available ports
  const char **ports = jack_get_ports(* (data->seq), NULL,
				      JACK_DEFAULT_MIDI_TYPE, JackPortIsOutput );

  // Check port validity
  if ( ports == NULL ) {
    error(RTMIDI_ERROR(gettext_noopt("No ports available."),
		       Error::WARNING) );
    return retStr;
  }

  if ( ports[portNumber] == NULL ) {
    std::ostringstream ost;
    error(RTMIDI_ERROR1(gettext_noopt("The 'portNumber' argument (%d) is invalid."),
			Error::WARNING, portNumber) );
  }
  else retStr.assign( ports[portNumber] );

  free( ports );
  return retStr;
}

void MidiInJack :: closePort()
{
  JackMidiData *data = static_cast<JackMidiData *> (apiData_);
  if (!data) return;

  data->deletePort();
}
#undef RTMIDI_CLASSNAME

//*********************************************************************//
//  API: JACK
//  Class Definitions: MidiOutJack
//*********************************************************************//


#define RTMIDI_CLASSNAME "MidiOutJack"
MidiOutJack :: MidiOutJack( const std::string &clientName ) : MidiOutApi()
{
  initialize( clientName );
}

void MidiOutJack :: initialize( const std::string &clientName )
{
  JackMidiData *data = new JackMidiData(clientName);
  apiData_ = (void *) data;
  this->clientName = clientName;
  // init is the last as it may throw an exception
  try {
    data->init(false);
  } catch (const Error & e) {
    delete data;
    apiData_ = 0;
    throw;
  }
}

void MidiOutJack :: connect()
{
#if 0
  JackMidiData *data = static_cast<JackMidiData *> (apiData_);
  if ( *(data->seq) )
    return;

  // Initialize JACK client
  if (( *(data->seq) = jack_client_open( clientName.c_str(), JackNoStartServer, NULL )) == 0) {
    error(RTMIDI_ERROR(gettext_noopt("JACK server not running?"),
		       Error::WARNING) );
    return;
  }

  jack_set_process_callback( data->client, jackProcessOut, data );
  data->buffSize = jack_ringbuffer_create( JACK_RINGBUFFER_SIZE );
  data->buffMessage = jack_ringbuffer_create( JACK_RINGBUFFER_SIZE );
  jack_activate( data->client );
#endif
}

MidiOutJack :: ~MidiOutJack()
{
  JackMidiData *data = static_cast<JackMidiData *> (apiData_);
  //		closePort();
  data -> request_delete();
}

void MidiOutJack :: openPort( unsigned int portNumber, const std::string &portName )
{
  JackMidiData *data = static_cast<JackMidiData *> (apiData_);

  // connect();

  // Creating new port
  if ( data->local == NULL )
    data->local = jack_port_register( *(data->seq), portName.c_str(),
				      JACK_DEFAULT_MIDI_TYPE, JackPortIsOutput, 0 );

  if ( data->local == NULL ) {
    error(RTMIDI_ERROR(gettext_noopt("Error creating JACK port."),
		       Error::DRIVER_ERROR) );
    return;
  }

  // Connecting to the output
  std::string name = getPortName( portNumber );
  jack_connect( *(data->seq), jack_port_name( data->local ), name.c_str() );
}

void MidiOutJack :: openVirtualPort( const std::string &portName )
{
  JackMidiData *data = static_cast<JackMidiData *> (apiData_);

  // connect();
  if ( data->local == NULL )
    data->local = jack_port_register( *(data->seq), portName.c_str(),
				      JACK_DEFAULT_MIDI_TYPE, JackPortIsOutput, 0 );

  if ( data->local == NULL ) {
    error(RTMIDI_ERROR(gettext_noopt("Error creating JACK virtual port."),
		       Error::DRIVER_ERROR) );
  }
}

void MidiOutJack :: openPort( const PortDescriptor & p,
			      const std::string &portName )
{
  JackMidiData *data = static_cast<JackMidiData *> (apiData_);
  const JackPortDescriptor * port = dynamic_cast<const JackPortDescriptor *>(&p);

  if ( !data ) {
    error(RTMIDI_ERROR(gettext_noopt("Data has not been allocated."),
		       Error::SYSTEM_ERROR) );
    return;
  }
#if 0
  if ( connected_ ) {
    error(RTMIDI_ERROR(gettext_noopt("A valid connection already exists."),
		       Error::WARNING) );
    return;
  }
#endif
  if (!port) {
    error(RTMIDI_ERROR(gettext_noopt("JACK has been instructed to open a non-JACK MIDI port. This doesn't work."),
		       Error::INVALID_DEVICE) );
    return;
  }

  try {
    if (!data->local)
      data->openPort (JackPortIsOutput,
		      portName);
    data->setRemote(*port);
    data->connectPorts(data->local,*port);
  } catch (Error & e) {
    error(e);
  }
}

Pointer<PortDescriptor> MidiOutJack :: getDescriptor(bool local)
{
  JackMidiData *data = static_cast<JackMidiData *> (apiData_);
  try {
    if (local) {
      if (data && data->local) {
	return Pointer<PortDescriptor>(
				       new JackPortDescriptor(data->local,data->getClientName()));
      }
    } else {
      if (data && *data) {
	return Pointer<PortDescriptor>(
				       new JackPortDescriptor(*data,data->getClientName()));
      }
    }
  } catch (Error & e) {
    error(e);
  }
  return NULL;
}

PortList MidiOutJack :: getPortList(int capabilities)
{
  JackMidiData *data = static_cast<JackMidiData *> (apiData_);
  return JackPortDescriptor::getPortList(capabilities | PortDescriptor::OUTPUT,
					 data->getClientName());
}

unsigned int MidiOutJack :: getPortCount()
{
  int count = 0;
  JackMidiData *data = static_cast<JackMidiData *> (apiData_);
  // connect();
  if ( !*(data->seq) )
    return 0;

  // List of available ports
  const char **ports = jack_get_ports(* (data->seq), NULL,
				      JACK_DEFAULT_MIDI_TYPE, JackPortIsInput );

  if ( ports == NULL ) return 0;
  while ( ports[count] != NULL )
    count++;

  free( ports );

  return count;
}

std::string MidiOutJack :: getPortName( unsigned int portNumber )
{
  JackMidiData *data = static_cast<JackMidiData *> (apiData_);
  std::string retStr("");

  // connect();

  // List of available ports
  const char **ports = jack_get_ports(*(data->seq), NULL,
				      JACK_DEFAULT_MIDI_TYPE, JackPortIsInput );

  // Check port validity
  if ( ports == NULL) {
    error(RTMIDI_ERROR(gettext_noopt("No ports available."),
		       Error::WARNING) );
    return retStr;
  }

  if ( ports[portNumber] == NULL) {
    std::ostringstream ost;
    error(RTMIDI_ERROR1(gettext_noopt("The 'portNumber' argument (%d) is invalid."),
			Error::WARNING, portNumber) );
  }
  else retStr.assign( ports[portNumber] );

  free( ports );
  return retStr;
}

void MidiOutJack :: closePort()
{
#if defined(__RTMIDI_DEBUG__)
  std::cerr << "Closing Port" << std::endl;
#endif
  JackMidiData *data = static_cast<JackMidiData *> (apiData_);

  data->delayedDeletePort();
}

void MidiOutJack :: sendMessage( const unsigned char *message, size_t size )
{
  int nBytes = size;
  JackMidiData *data = static_cast<JackMidiData *> (apiData_);

  // Write full message to buffer
  jack_ringbuffer_write( data->buffMessage, ( const char * ) message,
                         nBytes );
  jack_ringbuffer_write( data->buffSize, ( char * ) &nBytes, sizeof( nBytes ) );
}
#undef RTMIDI_CLASSNAME
RTMIDI_NAMESPACE_END
#endif  // __UNIX_JACK__
<|MERGE_RESOLUTION|>--- conflicted
+++ resolved
@@ -1,15 +1,14 @@
 /**********************************************************************/
-<<<<<<< HEAD
 /*! \class Midi
   \brief An abstract base class for realtime MIDI input/output.
 
   This class implements some common functionality for the realtime
   MIDI input/output subclasses MidiIn and MidiOut.
 
-  Midi WWW site: http://music.mcgill.ca/~gary/rtmidi/
+    RtMidi WWW site: http://music.mcgill.ca/~gary/rtmidi/
 
   Midi: realtime MIDI i/o C++ classes
-  Copyright (c) 2003-2016 Gary P. Scavone
+  Copyright (c) 2003-2017 Gary P. Scavone
   Forked by Tobias Schlemmer, 2014-2018.
 
   Permission is hereby granted, free of charge, to any person
@@ -35,42 +34,6 @@
   ANY CLAIM, DAMAGES OR OTHER LIABILITY, WHETHER IN AN ACTION OF
   CONTRACT, TORT OR OTHERWISE, ARISING FROM, OUT OF OR IN CONNECTION
   WITH THE SOFTWARE OR THE USE OR OTHER DEALINGS IN THE SOFTWARE.
-=======
-/*! \class RtMidi
-    \brief An abstract base class for realtime MIDI input/output.
-
-    This class implements some common functionality for the realtime
-    MIDI input/output subclasses RtMidiIn and RtMidiOut.
-
-    RtMidi WWW site: http://music.mcgill.ca/~gary/rtmidi/
-
-    RtMidi: realtime MIDI i/o C++ classes
-    Copyright (c) 2003-2017 Gary P. Scavone
-
-    Permission is hereby granted, free of charge, to any person
-    obtaining a copy of this software and associated documentation files
-    (the "Software"), to deal in the Software without restriction,
-    including without limitation the rights to use, copy, modify, merge,
-    publish, distribute, sublicense, and/or sell copies of the Software,
-    and to permit persons to whom the Software is furnished to do so,
-    subject to the following conditions:
-
-    The above copyright notice and this permission notice shall be
-    included in all copies or substantial portions of the Software.
-
-    Any person wishing to distribute modifications to the Software is
-    asked to send the modifications to the original developer so that
-    they can be incorporated into the canonical version.  This is,
-    however, not a binding provision of this license.
-
-    THE SOFTWARE IS PROVIDED "AS IS", WITHOUT WARRANTY OF ANY KIND,
-    EXPRESS OR IMPLIED, INCLUDING BUT NOT LIMITED TO THE WARRANTIES OF
-    MERCHANTABILITY, FITNESS FOR A PARTICULAR PURPOSE AND NONINFRINGEMENT.
-    IN NO EVENT SHALL THE AUTHORS OR COPYRIGHT HOLDERS BE LIABLE FOR
-    ANY CLAIM, DAMAGES OR OTHER LIABILITY, WHETHER IN AN ACTION OF
-    CONTRACT, TORT OR OTHERWISE, ARISING FROM, OUT OF OR IN CONNECTION
-    WITH THE SOFTWARE OR THE USE OR OTHER DEALINGS IN THE SOFTWARE.
->>>>>>> 88e53b9c
 */
 /**********************************************************************/
 
@@ -605,11 +568,6 @@
     return 0.0;
   }
 
-<<<<<<< HEAD
-  if ( queue.size == 0 ) return 0.0;
-
-=======
->>>>>>> 88e53b9c
   double timeStamp;
   if (!queue.pop(message, timeStamp))
     return 0.0;
@@ -666,15 +624,10 @@
     return false;
 
   // Copy queued message to the vector pointer argument and then "pop" it.
-<<<<<<< HEAD
   msg.assign( ring[_front].bytes.begin(), ring[_front].bytes.end() );
   timeStamp = ring[_front].timeStamp;
-=======
-  msg->assign( ring[_front].bytes.begin(), ring[_front].bytes.end() );
-  *timeStamp = ring[_front].timeStamp;
 
   // Update front
->>>>>>> 88e53b9c
   front = (front+1)%ringSize;
   return true;
 }
