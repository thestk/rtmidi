/**********************************************************************/
/*! \class Midi
  \brief An abstract base class for realtime MIDI input/output.

  This class implements some common functionality for the realtime
  MIDI input/output subclasses MidiIn and MidiOut.

  Midi WWW site: http://music.mcgill.ca/~gary/rtmidi/

  Midi: realtime MIDI i/o C++ classes
  Copyright (c) 2003-2014 Gary P. Scavone

  Permission is hereby granted, free of charge, to any person
  obtaining a copy of this software and associated documentation files
  (the "Software"), to deal in the Software without restriction,
  including without limitation the rights to use, copy, modify, merge,
  publish, distribute, sublicense, and/or sell copies of the Software,
  and to permit persons to whom the Software is furnished to do so,
  subject to the following conditions:

  The above copyright notice and this permission notice shall be
  included in all copies or substantial portions of the Software.

  Any person wishing to distribute modifications to the Software is
  asked to send the modifications to the original developer so that
  they can be incorporated into the canonical version.  This is,
  however, not a binding provision of this license.

  THE SOFTWARE IS PROVIDED "AS IS", WITHOUT WARRANTY OF ANY KIND,
  EXPRESS OR IMPLIED, INCLUDING BUT NOT LIMITED TO THE WARRANTIES OF
  MERCHANTABILITY, FITNESS FOR A PARTICULAR PURPOSE AND NONINFRINGEMENT.
  IN NO EVENT SHALL THE AUTHORS OR COPYRIGHT HOLDERS BE LIABLE FOR
  ANY CLAIM, DAMAGES OR OTHER LIABILITY, WHETHER IN AN ACTION OF
  CONTRACT, TORT OR OTHERWISE, ARISING FROM, OUT OF OR IN CONNECTION
  WITH THE SOFTWARE OR THE USE OR OTHER DEALINGS IN THE SOFTWARE.
*/
/**********************************************************************/

#include "RtMidi.h"
#include <sstream>
#include <cstring>
#include <algorithm>

NAMESPACE_RTMIDI_START
//*********************************************************************//
//  Midi Definitions
//*********************************************************************//
std::string Midi :: getVersion( void ) throw()
{
  return std::string( RTMIDI_VERSION );
}

void Midi :: getCompiledApi( std::vector<ApiType> &apis, bool preferSystem ) throw()
{
  apis.clear();

  // The order here will control the order of RtMidi's API search in
  // the constructor.

  if (!preferSystem) {
    // first check software and network backends
#if defined(__UNIX_JACK__)
    apis.push_back( rtmidi::UNIX_JACK );
#endif
  }

  // check OS provided backends
#if defined(__MACOSX_CORE__)
  apis.push_back( rtmidi::MACOSX_CORE );
#endif
#if defined(__LINUX_ALSA__)
  apis.push_back( rtmidi::LINUX_ALSA );
#endif
#if defined(__WINDOWS_MM__)
  apis.push_back( rtmidi::WINDOWS_MM );
#endif

  if (preferSystem) {
    // if we prefer OS provided backends,
    // we should add the software backends, here.
#if defined(__UNIX_JACK__)
    apis.push_back( rtmidi::UNIX_JACK );
#endif
  }

  // DUMMY is a no-backend class so we add it at
  // the very end.
#if defined(__RTMIDI_DUMMY__)
  apis.push_back( rtmidi::RTMIDI_DUMMY );
#endif
}



void Midi :: error( Error::Type type, std::string errorString )
{
#if 0
  if ( errorCallback_ ) {
    static bool firstErrorOccured = false;

    if ( firstErrorOccured )
      return;

    firstErrorOccured = true;
    const std::string errorMessage = errorString;

    errorCallback_( type, errorMessage );
    firstErrorOccured = false;
    return;
  }
#endif

  if ( type == Error::WARNING ) {
    std::cerr << '\n' << errorString << "\n\n";
  }
  else if ( type == Error::DEBUG_WARNING ) {
#if defined(__RTMIDI_DEBUG__)
    std::cerr << '\n' << errorString << "\n\n";
#endif
  }
  else {
    std::cerr << '\n' << errorString << "\n\n";
    throw Error( errorString, type );
  }
}




//*********************************************************************//
//  MidiIn Definitions
//*********************************************************************//

void MidiIn :: openMidiApi( ApiType api )
{
  if ( rtapi_ )
    delete rtapi_;
  rtapi_ = 0;

  switch (api) {
  case rtmidi::UNIX_JACK:
#if defined(__UNIX_JACK__)
    rtapi_ = new MidiInJack( clientName, queueSizeLimit );
#endif
    break;
  case rtmidi::LINUX_ALSA:
#if defined(__LINUX_ALSA__)
    rtapi_ = new MidiInAlsa( clientName, queueSizeLimit );
#endif
    break;
  case rtmidi::WINDOWS_MM:
#if defined(__WINDOWS_MM__)
    rtapi_ = new MidiInWinMM( clientName, queueSizeLimit );
#endif
    break;
  case rtmidi::MACOSX_CORE:
#if defined(__MACOSX_CORE__)
    rtapi_ = new MidiInCore( clientName, queueSizeLimit );
#endif
    break;
  case rtmidi::DUMMY:
#if defined(__RTMIDI_DUMMY__)
    rtapi_ = new MidiInDummy( clientName, queueSizeLimit );
#endif
    break;
  case rtmidi::ALL_API:
  case rtmidi::UNSPECIFIED:
  default:
    break;
  }
}

MidiApiList MidiIn::queryApis;

MidiIn :: MidiIn( ApiType api,
		  const std::string clientName,
		  unsigned int queueSize,
		  bool pfsystem )
  : Midi(&queryApis,pfsystem,clientName),
    queueSizeLimit(queueSize)
{
  if ( api == rtmidi::ALL_API) {
    if (!queryApis.empty()) {
      rtapi_ = NULL;
      return;
    }

    std::vector< ApiType > apis;
    getCompiledApi( apis );
    for ( unsigned int i=0; i<apis.size(); i++ ) {
      openMidiApi( apis[i] );
      if ( rtapi_ ) {
	queryApis.push_back(MidiApiPtr(rtapi_));
	rtapi_=NULL;
      }
    }
    return;
  }

  if ( api != rtmidi::UNSPECIFIED ) {
    // Attempt to open the specified API.
    openMidiApi( api );
    if ( rtapi_ ) return;

    // No compiled support for specified API value.  Issue a warning
    // and continue as if no API was specified.
    std::cerr << "\nMidiIn: no compiled support for specified API argument!\n\n" << std::endl;
  }

  // Iterate through the compiled APIs and return as soon as we find
  // one with at least one port or we reach the end of the list.
  std::vector< ApiType > apis;
  getCompiledApi( apis );
  for ( unsigned int i=0; i<apis.size(); i++ ) {
    openMidiApi( apis[i] );
    if ( rtapi_->getPortCount() ) break;
  }

  if ( rtapi_ ) return;

  // It should not be possible to get here because the preprocessor
  // definition __RTMIDI_DUMMY__ is automatically defined if no
  // API-specific definitions are passed to the compiler. But just in
  // case something weird happens, we'll throw an error.
  std::string errorText = "MidiIn: no compiled API support found ... critical error!!";
  throw( Error( errorText, Error::UNSPECIFIED ) );
}

MidiIn :: ~MidiIn() throw()
{
}


//*********************************************************************//
//  MidiOut Definitions
//*********************************************************************//

void MidiOut :: openMidiApi( ApiType api )
{
  if ( rtapi_ )
    delete rtapi_;
  rtapi_ = 0;

		switch (api) {
		case rtmidi::UNIX_JACK:
#if defined(__UNIX_JACK__)
			rtapi_ = new MidiOutJack( clientName );
#endif
			break;
		case rtmidi::LINUX_ALSA:
#if defined(__LINUX_ALSA__)
			rtapi_ = new MidiOutAlsa( clientName );
#endif
			break;
		case rtmidi::WINDOWS_MM:
#if defined(__WINDOWS_MM__)
			rtapi_ = new MidiOutWinMM( clientName );
#endif
			break;
		case rtmidi::MACOSX_CORE:
#if defined(__MACOSX_CORE__)
			rtapi_ = new MidiOutCore( clientName );
#endif
			break;
		case rtmidi::DUMMY:
#if defined(__RTMIDI_DUMMY__)
		  rtapi_ = new MidiOutDummy( clientName );
#endif
		  break;
		case rtmidi::UNSPECIFIED:
		case rtmidi::ALL_API:
		default:
		  break;
		}
}


MidiApiList MidiOut::queryApis;

MidiOut :: MidiOut( ApiType api, const std::string clientName, bool pfsystem )
  : Midi(&queryApis, pfsystem, clientName)
{
  if ( api == rtmidi::ALL_API) {
    if (!queryApis.empty()) {
      rtapi_ = NULL;
      return;
    }

    std::vector< ApiType > apis;
    getCompiledApi( apis );
    for ( unsigned int i=0; i<apis.size(); i++ ) {
      openMidiApi( apis[i] );
      if ( rtapi_ ) {
	queryApis.push_back(MidiApiPtr(rtapi_));
	rtapi_ = NULL;
      }
    }
    return;
  }

  if ( api != rtmidi::UNSPECIFIED ) {
    // Attempt to open the specified API.
    openMidiApi( api );
    if ( rtapi_ ) return;

    // No compiled support for specified API value.  Issue a warning
    // and continue as if no API was specified.
    std::cerr << "\nMidiOut: no compiled support for specified API argument!\n\n" << std::endl;
  }

  // Iterate through the compiled APIs and return as soon as we find
  // one with at least one port or we reach the end of the list.
  std::vector< ApiType > apis;
  getCompiledApi( apis );
  for ( unsigned int i=0; i<apis.size(); i++ ) {
    openMidiApi( apis[i] );
    if ( rtapi_->getPortCount() ) break;
  }

  if ( rtapi_ ) return;

  // It should not be possible to get here because the preprocessor
  // definition __RTMIDI_DUMMY__ is automatically defined if no
  // API-specific definitions are passed to the compiler. But just in
  // case something weird happens, we'll thrown an error.
  std::string errorText = "MidiOut: no compiled API support found ... critical error!!";
  throw( Error( errorText, Error::UNSPECIFIED ) );
}

MidiOut :: ~MidiOut() throw()
{
}

//*********************************************************************//
//  Common MidiApi Definitions
//*********************************************************************//

MidiApi :: MidiApi( void )
  : apiData_( 0 ), connected_( false ), errorCallback_(0), errorCallbackUserData_(0)
{
}

MidiApi :: ~MidiApi( void )
{
}

<<<<<<< HEAD
void MidiApi :: setErrorCallback( ErrorCallback errorCallback )
{
  errorCallback_ = errorCallback;
=======
void MidiApi :: setErrorCallback( RtMidiErrorCallback errorCallback, void *userData = 0 )
{
    errorCallback_ = errorCallback;
    errorCallbackUserData_ = userData;
>>>>>>> 2c7a6664
}

void MidiApi :: error( Error::Type type, std::string errorString )
{
  if ( errorCallback_ ) {
    static bool firstErrorOccured = false;

    if ( firstErrorOccured )
      return;

    firstErrorOccured = true;
    const std::string errorMessage = errorString;

    errorCallback_( type, errorMessage, errorCallbackUserData_);
    firstErrorOccured = false;
    return;
  }

  if ( type == Error::WARNING ) {
    std::cerr << '\n' << errorString << "\n\n";
  }
  else if ( type == Error::DEBUG_WARNING ) {
#if defined(__RTMIDI_DEBUG__)
    std::cerr << '\n' << errorString << "\n\n";
#endif
  }
  else {
    std::cerr << '\n' << errorString << "\n\n";
    throw Error( errorString, type );
  }
}

//*********************************************************************//
//  Common MidiInApi Definitions
//*********************************************************************//

MidiInApi :: MidiInApi( unsigned int queueSizeLimit )
  : MidiApi()
{
  // Allocate the MIDI queue.
  inputData_.queue.ringSize = queueSizeLimit;
  if ( inputData_.queue.ringSize > 0 )
    inputData_.queue.ring = new MidiMessage[ inputData_.queue.ringSize ];
}

MidiInApi :: ~MidiInApi( void )
{
  // Delete the MIDI queue.
  if ( inputData_.queue.ringSize > 0 ) delete [] inputData_.queue.ring;
}

void MidiInApi :: setCallback( MidiCallback callback, void *userData )
{
  if ( inputData_.usingCallback ) {
    errorString_ = "MidiInApi::setCallback: a callback function is already set!";
    error( Error::WARNING, errorString_ );
    return;
  }

  if ( !callback ) {
    errorString_ = "MidiIn::setCallback: callback function value is invalid!";
    error( Error::WARNING, errorString_ );
    return;
  }

  inputData_.userCallback = callback;
  inputData_.userData = userData;
  inputData_.usingCallback = true;
}

void MidiInApi :: cancelCallback()
{
  if ( !inputData_.usingCallback ) {
    errorString_ = "MidiIn::cancelCallback: no callback function was set!";
    error( Error::WARNING, errorString_ );
    return;
  }

  inputData_.userCallback = 0;
  inputData_.userData = 0;
  inputData_.usingCallback = false;
}

void MidiInApi :: ignoreTypes( bool midiSysex, bool midiTime, bool midiSense )
{
  inputData_.ignoreFlags = 0;
  if ( midiSysex ) inputData_.ignoreFlags = 0x01;
  if ( midiTime ) inputData_.ignoreFlags |= 0x02;
  if ( midiSense ) inputData_.ignoreFlags |= 0x04;
}

double MidiInApi :: getMessage( std::vector<unsigned char> &message )
{
  message.clear();

  if ( inputData_.usingCallback ) {
    errorString_ = "MidiIn::getMessage: a user callback is currently set for this port.";
    error( Error::WARNING, errorString_ );
    return 0.0;
  }

  if ( inputData_.queue.size == 0 ) return 0.0;

  // Copy queued message to the vector pointer argument and then "pop" it.
  std::vector<unsigned char> *bytes = &(inputData_.queue.ring[inputData_.queue.front].bytes);
  message.assign( bytes->begin(), bytes->end() );
  double deltaTime = inputData_.queue.ring[inputData_.queue.front].timeStamp;
  inputData_.queue.size--;
  inputData_.queue.front++;
  if ( inputData_.queue.front == inputData_.queue.ringSize )
    inputData_.queue.front = 0;

  return deltaTime;
}

//*********************************************************************//
//  Common MidiOutApi Definitions
//*********************************************************************//

MidiOutApi :: MidiOutApi( void )
  : MidiApi()
{
}

MidiOutApi :: ~MidiOutApi( void )
{
}


// trim from start
static inline std::string &ltrim(std::string &s) {
  s.erase(s.begin(), std::find_if(s.begin(), s.end(), std::not1(std::ptr_fun<int, int>(std::isspace))));
  return s;
}

// trim from end
static inline std::string &rtrim(std::string &s) {
  s.erase(std::find_if(s.rbegin(), s.rend(), std::not1(std::ptr_fun<int, int>(std::isspace))).base(), s.end());
  return s;
}

// trim from both ends
static inline std::string &trim(std::string &s) {
  return ltrim(rtrim(s));
}
NAMESPACE_RTMIDI_END

// *************************************************** //
//
// OS/API-specific methods.
//
// *************************************************** //

#if defined(__MACOSX_CORE__)

// The CoreMIDI API is based on the use of a callback function for
// MIDI input.  We convert the system specific time stamps to delta
// time values.

// OS-X CoreMIDI header files.
#include <CoreMIDI/CoreMIDI.h>
#include <CoreAudio/HostTime.h>
#include <CoreServices/CoreServices.h>


NAMESPACE_RTMIDI_START
/*! An abstraction layer for the CORE sequencer layer. It provides
  the following functionality:
  - dynamic allocation of the sequencer
  - optionallay avoid concurrent access to the CORE sequencer,
  which is not thread proof. This feature is controlled by
  the parameter \ref locking.
*/

// This function was submitted by Douglas Casey Tucker and apparently
// derived largely from PortMidi.
// or copied from the Apple developer Q&A website
// https://developer.apple.com/library/mac/qa/qa1374/_index.html

CFStringRef EndpointName( MIDIEndpointRef endpoint, bool isExternal )
{
  CFMutableStringRef result = CFStringCreateMutable( NULL, 0 );
  CFStringRef str;

  // Begin with the endpoint's name.
  str = NULL;
  MIDIObjectGetStringProperty( endpoint, kMIDIPropertyName, &str );
  if ( str != NULL ) {
    CFStringAppend( result, str );
    CFRelease( str );
  }

  MIDIEntityRef entity = 0;
  MIDIEndpointGetEntity( endpoint, &entity );
  if ( entity == 0 )
    // probably virtual
    return result;

  if ( CFStringGetLength( result ) == 0 ) {
    // endpoint name has zero length -- try the entity
    str = NULL;
    MIDIObjectGetStringProperty( entity, kMIDIPropertyName, &str );
    if ( str != NULL ) {
      CFStringAppend( result, str );
      CFRelease( str );
    }
  }
  // now consider the device's name
  MIDIDeviceRef device = 0;
  MIDIEntityGetDevice( entity, &device );
  if ( device == 0 )
    return result;

  str = NULL;
  MIDIObjectGetStringProperty( device, kMIDIPropertyName, &str );
  if ( CFStringGetLength( result ) == 0 ) {
    CFRelease( result );
    return str;
  }
  if ( str != NULL ) {
    // if an external device has only one entity, throw away
    // the endpoint name and just use the device name
    if ( isExternal && MIDIDeviceGetNumberOfEntities( device ) < 2 ) {
      CFRelease( result );
      return str;
    } else {
      if ( CFStringGetLength( str ) == 0 ) {
	CFRelease( str );
	return result;
      }
      // does the entity name already start with the device name?
      // (some drivers do this though they shouldn't)
      // if so, do not prepend
      if ( CFStringCompareWithOptions( result, /* endpoint name */
				       str /* device name */,
				       CFRangeMake(0, CFStringGetLength( str ) ), 0 ) != kCFCompareEqualTo ) {
	// prepend the device name to the entity name
	if ( CFStringGetLength( result ) > 0 )
	  CFStringInsert( result, 0, CFSTR(" ") );
	CFStringInsert( result, 0, str );
      }
      CFRelease( str );
    }
  }
  return result;
}

// This function was submitted by Douglas Casey Tucker and apparently
// derived largely from PortMidi.
// Nearly the same text can be found in the Apple Q&A qa1374:
// https://developer.apple.com/library/mac/qa/qa1374/_index.html
static CFStringRef ConnectedEndpointName( MIDIEndpointRef endpoint )
{
  CFMutableStringRef result = CFStringCreateMutable( NULL, 0 );
  CFStringRef str;
  OSStatus err;
  int i;

  // Does the endpoint have connections?
  CFDataRef connections = NULL;
  int nConnected = 0;
  bool anyStrings = false;
  err = MIDIObjectGetDataProperty( endpoint, kMIDIPropertyConnectionUniqueID, &connections );
  if ( connections != NULL ) {
    // It has connections, follow them
    // Concatenate the names of all connected devices
    nConnected = CFDataGetLength( connections ) / sizeof(MIDIUniqueID);
    if ( nConnected ) {
      const SInt32 *pid = (const SInt32 *)(CFDataGetBytePtr(connections));
      for ( i=0; i<nConnected; ++i, ++pid ) {
	MIDIUniqueID id = EndianS32_BtoN( *pid );
	MIDIObjectRef connObject;
	MIDIObjectType connObjectType;
	err = MIDIObjectFindByUniqueID( id, &connObject, &connObjectType );
	if ( err == noErr ) {
	  if ( connObjectType == kMIDIObjectType_ExternalSource  ||
	       connObjectType == kMIDIObjectType_ExternalDestination ) {
	    // Connected to an external device's endpoint (10.3 and later).
	    str = EndpointName( (MIDIEndpointRef)(connObject), true );
	  } else {
	    // Connected to an external device (10.2) (or something else, catch-
	    str = NULL;
	    MIDIObjectGetStringProperty( connObject, kMIDIPropertyName, &str );
	  }
	  if ( str != NULL ) {
	    if ( anyStrings )
	      CFStringAppend( result, CFSTR(", ") );
	    else anyStrings = true;
	    CFStringAppend( result, str );
	    CFRelease( str );
	  }
	}
      }
    }
    CFRelease( connections );
  }
  if ( anyStrings )
    return result;

  // Here, either the endpoint had no connections, or we failed to obtain names
  return EndpointName( endpoint, false );
}

static void midiInputCallback( const MIDIPacketList *list, void *procRef, void */*srcRef*/ );


template <int locking=1>
class CoreSequencer {
public:
  CoreSequencer():seq(0)
  {
    if (locking) {
      pthread_mutexattr_t attr;
      pthread_mutexattr_init(&attr);
      pthread_mutexattr_settype(&attr, PTHREAD_MUTEX_NORMAL);
      pthread_mutex_init(&mutex, &attr);
    }
  }

  CoreSequencer(const std::string & n):seq(0),name(n)
  {
    if (locking) {
      pthread_mutexattr_t attr;
      pthread_mutexattr_init(&attr);
      pthread_mutexattr_settype(&attr, PTHREAD_MUTEX_NORMAL);
      pthread_mutex_init(&mutex, &attr);
    }
    init();
  }

  ~CoreSequencer()
  {
    if (seq) {
      scoped_lock lock(mutex);
      MIDIClientDispose(seq);
      seq = 0;
    }
    if (locking) {
      pthread_mutex_destroy(&mutex);
    }
  }

  bool setName(const std::string & n) {
    /* we don't want to rename the client after opening it. */
    if (seq) return false;
    name = n;
    return true;
  }

  static std::string str(CFStringRef s) {
    const char * cstr =
      CFStringGetCStringPtr(s,kCFStringEncodingUTF8);
    if (cstr) return cstr;

    CFIndex len = CFStringGetLength(s);
    std::string retval;
    retval.resize(CFStringGetMaximumSizeForEncoding(len,
						    kCFStringEncodingUTF8)+1);
    CFStringGetBytes(s,
		     CFRangeMake(0, len),
		     kCFStringEncodingUTF8,
		     0,
		     false,
		     reinterpret_cast<uint8*>(&retval[0]),
		     retval.size()-1,
		     &len);
    retval.resize(len);
    return trim(retval);
  }


#if 0
  // Obtain the name of an endpoint, following connections.

  // The result should be released by the caller.

  static CFStringRef CreateConnectedEndpointName(MIDIEndpointRef endpoint)
  {
    CFMutableStringRef result = CFStringCreateMutable(NULL, 0);
    CFStringRef str;
    OSStatus err;


    // Does the endpoint have connections?
    CFDataRef connections = NULL;
    int nConnected = 0;
    bool anyStrings = false;
    err = MIDIObjectGetDataProperty(endpoint, kMIDIPropertyConnectionUniqueID, &connections);
    if (connections != NULL) {
      // It has connections, follow them
      // Concatenate the names of all connected devices
      nConnected = CFDataGetLength(connections) / sizeof(MIDIUniqueID);

      if (nConnected) {
	const SInt32 *pid = reinterpret_cast<const SInt32 *>(CFDataGetBytePtr(connections));
	for (int i = 0; i < nConnected; ++i, ++pid) {
	  MIDIUniqueID id = EndianS32_BtoN(*pid);
	  MIDIObjectRef connObject;
	  MIDIObjectType connObjectType;
	  err = MIDIObjectFindByUniqueID(id, &connObject, &connObjectType);
	  if (err == noErr) {
	    if (connObjectType == kMIDIObjectType_ExternalSource  ||
		connObjectType == kMIDIObjectType_ExternalDestination) {
	      // Connected to an external device's endpoint (10.3 and later).
	      str = EndpointName(static_cast<MIDIEndpointRef>(connObject), true);
	    } else {
	      // Connected to an external device (10.2) (or something else, catch-all)
	      str = NULL;
	      MIDIObjectGetStringProperty(connObject, kMIDIPropertyName, &str);
	    }

	    if (str != NULL) {
	      if (anyStrings)
		CFStringAppend(result, CFSTR(", "));
	      else anyStrings = true;
	      CFStringAppend(result, str);
	      CFRelease(str);
	    }
	  }
	}
      }
      CFRelease(connections);
    }


    if (anyStrings)
      return result;
    else
      CFRelease(result);

    // Here, either the endpoint had no connections, or we failed to obtain names for any of them.
    return CreateEndpointName(endpoint, false);
  }



  //////////////////////////////////////

  // Obtain the name of an endpoint without regard for whether it has connections.

  // The result should be released by the caller.

  static CFStringRef CreateEndpointName(MIDIEndpointRef endpoint, bool isExternal)
  {
    CFMutableStringRef result = CFStringCreateMutable(NULL, 0);
    CFStringRef str;

    // begin with the endpoint's name
    str = NULL;
    MIDIObjectGetStringProperty(endpoint, kMIDIPropertyName, &str);
    if (str != NULL) {
      CFStringAppend(result, str);
      CFRelease(str);
    }

    MIDIEntityRef entity = NULL;
    MIDIEndpointGetEntity(endpoint, &entity);
    if (entity == NULL)
      // probably virtual
      return result;

    if (CFStringGetLength(result) == 0) {
      // endpoint name has zero length -- try the entity
      str = NULL;
      MIDIObjectGetStringProperty(entity, kMIDIPropertyName, &str);
      if (str != NULL) {
	CFStringAppend(result, str);
	CFRelease(str);
      }
    }



    // now consider the device's name
    MIDIDeviceRef device = NULL;
    MIDIEntityGetDevice(entity, &device);
    if (device == NULL) return result;

    str = NULL;
    MIDIObjectGetStringProperty(device, kMIDIPropertyName, &str);
    if (str != NULL) {
      // if an external device has only one entity, throw away
      // the endpoint name and just use the device name
      if (isExternal && MIDIDeviceGetNumberOfEntities(device) < 2) {
	CFRelease(result);
	return str;
      } else {
	// does the entity name already start with the device name?
	// (some drivers do this though they shouldn't)
	// if so, do not prepend

	if (CFStringCompareWithOptions(str /* device name */,
				       result /* endpoint name */,
				       CFRangeMake(0,
						   CFStringGetLength(str)),
				       0)
	    != kCFCompareEqualTo) {
	  // prepend the device name to the entity name
	  if (CFStringGetLength(result) > 0)
	    CFStringInsert(result, 0, CFSTR(" "));
	  CFStringInsert(result, 0, str);
	}
	CFRelease(str);
      }
    }

    return result;
  }
#endif

  static std::string getConnectionsString(MIDIEndpointRef port)
  {
    /* This function is derived from
       CreateConnectedEndpointName at Apple Q&A */
    std::ostringstream result;
    CFDataRef connections = NULL;
    OSStatus err = MIDIObjectGetDataProperty(port,
					     kMIDIPropertyConnectionUniqueID,
					     &connections);
    if (err != noErr)
      return result.str();

    if (!connections)
      return result.str();
    CFIndex size = CFDataGetLength( connections ) / sizeof(MIDIUniqueID);
    if (!size) {
      CFRelease(connections);
      return result.str();
    }

    CFStringRef strRef;
    const SInt32 *pid
      = reinterpret_cast<const SInt32 *>(CFDataGetBytePtr(connections));
    bool anyStrings = false;
    for (int i = 0; i < size; ++i, ++pid) {
      MIDIUniqueID id = EndianS32_BtoN(*pid);
      MIDIObjectRef connObject;
      MIDIObjectType connObjectType;
      err = MIDIObjectFindByUniqueID(id, &connObject, &connObjectType);
      if (err != noErr)
	continue;

      if (connObjectType == kMIDIObjectType_ExternalSource  ||
	  connObjectType == kMIDIObjectType_ExternalDestination) {
	// Connected to an external
	// device's endpoint
	// (10.3 and later).
	strRef = EndpointName(static_cast<MIDIEndpointRef>(connObject),
			      true);
      } else {
	// Connected to an external device
	// (10.2) (or something else, catch-all)
	strRef = NULL;
	MIDIObjectGetStringProperty(connObject,
				    kMIDIPropertyName, &strRef);
      }

      if (strRef != NULL) {
	if (anyStrings)
	  result << ", ";
	else anyStrings = true;
	result << str(strRef);
	CFRelease(strRef);
      }
    }
    CFRelease(connections);
    return result.str();
  }

  static std::string getPortName(MIDIEndpointRef port, int flags) {
    //			std::string clientname;
    std::string devicename;
    std::string portname;
    std::string entityname;
    //			std::string externaldevicename;
    std::string connections;
    std::string recommendedname;
    //			bool isVirtual;
    bool hasManyEntities = false;
    bool hasManyEndpoints = false;
    CFStringRef nameRef;
    MIDIObjectGetStringProperty(port,
				kMIDIPropertyDisplayName,
				&nameRef);
    recommendedname = str(nameRef);
    connections = getConnectionsString(port);

    MIDIObjectGetStringProperty(port,
				kMIDIPropertyName,
				&nameRef);
    portname = str(nameRef);
    CFRelease( nameRef );

    MIDIEntityRef entity = 0;
    MIDIEndpointGetEntity(port, &entity);
    // entity == NULL: probably virtual
    if (entity != 0) {
      nameRef = NULL;
      MIDIObjectGetStringProperty(entity, kMIDIPropertyName, &nameRef);
      if (nameRef != NULL) {
	entityname = str(nameRef);
	CFRelease(nameRef);
      }
      hasManyEndpoints =
	MIDIEntityGetNumberOfSources(entity) >= 2 ||
	MIDIEntityGetNumberOfDestinations(entity)
	>= 2;

      // now consider the device's name
      MIDIDeviceRef device = 0;
      MIDIEntityGetDevice(entity, &device);
      if (device != 0) {
	hasManyEntities = MIDIDeviceGetNumberOfEntities(device) >= 2;
	MIDIObjectGetStringProperty(device,
				    kMIDIPropertyName,
				    &nameRef);
	devicename = str(nameRef);
	CFRelease(nameRef);
      }
      // does the entity name already start with the device name?
      // (some drivers do this though they shouldn't)
      if (entityname.substr(0,devicename.length())
	  == devicename) {
	int start = devicename.length();
	while (isspace(entityname[start]))
	  start++;
	entityname = entityname.substr(start);
      }
    }

    int naming = flags & PortDescriptor::NAMING_MASK;

    std::ostringstream os;
    bool needcolon;
    switch (naming) {
    case PortDescriptor::SESSION_PATH:
      if (flags & PortDescriptor::INCLUDE_API)
	os << "CORE:";
      os << port;
      break;
    case PortDescriptor::STORAGE_PATH:
      if (flags & PortDescriptor::INCLUDE_API)
	os << "CORE:";
      // os << clientname;
      os << devicename;
      os << ":" << portname;
      os << ":" << entityname;
      //				os << ":" << externaldevicename;
      os << ":" << connections;
      //				os << ":" << recommendedname;
      if (flags & PortDescriptor::UNIQUE_NAME)
	os << ";" << port;
      break;
    case PortDescriptor::LONG_NAME:
      needcolon = !devicename.empty();
      os << devicename;
      if (hasManyEndpoints ||
	  hasManyEntities ||
	  devicename.empty()) {
	if (!entityname.empty()) {
	  if (needcolon)
	    os << ": ";
	  os << entityname;
	  needcolon = true;
	}
	if ((hasManyEndpoints
	     || entityname.empty())
	    && !portname.empty()) {
	  if (needcolon)
	    os << ": ";
	  os << portname;
	}
      }
      if (!connections.empty()) {
	os << " ⇒ ";
	os << connections;
      }
      if (flags &
	  (PortDescriptor::INCLUDE_API
	   | PortDescriptor::UNIQUE_NAME)) {
	os << " (";
	if (flags &
	    PortDescriptor::INCLUDE_API) {
	  os << "CORE";
	  if (flags & PortDescriptor::UNIQUE_NAME)
	    os << ":";
	}
	if (flags & PortDescriptor::UNIQUE_NAME) {
	  os << port;
	}
	os << ")";
      }
      break;
    case PortDescriptor::SHORT_NAME:
    default:
      if (!recommendedname.empty()) {
	os << recommendedname;
      } else
	if (!connections.empty()) {
	  os << connections;
	} else {
	  os << devicename;
	  if (hasManyEntities ||
	      hasManyEndpoints ||
	      devicename.empty()) {
	    if (!devicename.empty())
	      os << " ";
	    if (!portname.empty()) {
	      os << portname;
	    } else  if (!entityname.empty()) {
	      os << entityname;
	    } else
	      os << "???";
	  }
	}
      if (flags &
	  (PortDescriptor::INCLUDE_API
	   | PortDescriptor::UNIQUE_NAME)) {
	os << " (";
	if (flags &
	    PortDescriptor::INCLUDE_API) {
	  os << "CORE";
	  if (flags & PortDescriptor::UNIQUE_NAME)
	    os << ":";
	}
	if (flags & PortDescriptor::UNIQUE_NAME) {
	  os << port;
	}
	os << ")";
      }
      break;
    }
    return os.str();
  }

  int getPortCapabilities(MIDIEndpointRef port) {
    int retval = 0;
    MIDIEntityRef entity = 0;
    OSStatus stat =
      MIDIEndpointGetEntity(port,&entity);
    if (stat == kMIDIObjectNotFound) {
      // plan B for virtual ports
      MIDIUniqueID uid;
      stat = MIDIObjectGetIntegerProperty (port,
					   kMIDIPropertyUniqueID,
					   &uid);
      if (stat != noErr) {
	throw
	  Error("CoreSequencer::getPortCapabilties: \
Could not get the UID of a midi endpoint.",
		Error::DRIVER_ERROR);
	return 0;
      }
      MIDIObjectRef obj;
      MIDIObjectType type;
      stat = MIDIObjectFindByUniqueID (uid,
				       &obj,
				       &type);
      if (stat != noErr || obj != port) {
	throw
	  Error("CoreSequencer::getPortCapabilties: \
Could not get the endpoint back from UID of a midi endpoint.",
		Error::DRIVER_ERROR);
	return 0;
      }
      if (type == kMIDIObjectType_Source
	  || type == kMIDIObjectType_ExternalSource)
	return PortDescriptor::INPUT;
      else if (type == kMIDIObjectType_Destination
	       || type == kMIDIObjectType_ExternalDestination)
	return PortDescriptor::OUTPUT;
      else {
	return 0;
      }

    } else if (stat != noErr) {
      throw
	Error("CoreSequencer::getPortCapabilties: \
Could not get the entity of a midi endpoint.",
	      Error::DRIVER_ERROR);
      return 0;
    }
    /* Theoretically Mac OS X could silently use
       the same endpoint reference for input and
       output. We might benefit from this
       behaviour.
       \todo: Find a way to query the object
       whether it can act as source or destination.
    */
    ItemCount count =
      MIDIEntityGetNumberOfDestinations(entity);
    for (ItemCount i = 0; i < count ; i++) {
      MIDIEndpointRef dest=
	MIDIEntityGetDestination(entity,i);
      if (dest == port) {
	retval |=
	  PortDescriptor::OUTPUT;
	break;
      }
    }
    count =
      MIDIEntityGetNumberOfSources(entity);
    for (ItemCount i = 0; i < count ; i++) {
      MIDIEndpointRef src=
	MIDIEntityGetSource(entity,i);
      if (src == port) {
	retval |=
	  PortDescriptor::INPUT;
      }
    }
    return retval;
  }

#if 0
  int getNextClient(snd_seq_client_info_t * cinfo ) {
    init();
    scoped_lock lock (mutex);
    return snd_seq_query_next_client (seq, cinfo);
  }
  int getNextPort(snd_seq_port_info_t * pinfo ) {
    init();
    scoped_lock lock (mutex);
    return snd_seq_query_next_port (seq, pinfo);
  }
#endif

  MIDIPortRef createPort (std::string portName,
			  int flags,
			  MidiInApi::MidiInData * data = NULL)
  {
    init();
    scoped_lock lock (mutex);
    MIDIPortRef port = 0;
    OSStatus result;
    switch (flags) {
    case PortDescriptor::INPUT:
      result = MIDIInputPortCreate(seq,
				   CFStringCreateWithCString(
							     NULL,
							     portName.c_str(),
							     kCFStringEncodingUTF8 ),
				   midiInputCallback,
				   (void *)data,
				   &port);
      break;
    case PortDescriptor::OUTPUT:
      result
	= MIDIOutputPortCreate(seq,
			       CFStringCreateWithCString(
							 NULL,
							 portName.c_str(),
							 kCFStringEncodingUTF8 ),
			       &port);
      break;
    default:
      throw Error("CoreSequencer::createPort:\
 Error creating OS X MIDI port because of invalid port flags",
		  Error::DRIVER_ERROR);
    }
    if ( result != noErr ) {
      throw Error(
		  "CoreSequencer::createPort:\
 error creating OS-X MIDI port.",
		  Error::DRIVER_ERROR);
    }
    return port;
  }

  MIDIEndpointRef createVirtualPort (std::string portName,
				     int flags,
				     MidiInApi::MidiInData * data = NULL)
  {
    init();
    scoped_lock lock (mutex);
    MIDIEndpointRef port = 0;
    OSStatus result;
    switch (flags) {
    case PortDescriptor::INPUT:
      result
	= MIDIDestinationCreate(seq,
				CFStringCreateWithCString(
							  NULL,
							  portName.c_str(),
							  kCFStringEncodingUTF8 ),
				midiInputCallback,
				(void *)data,
				&port);
      break;
    case PortDescriptor::OUTPUT:
      result
	= MIDISourceCreate(seq,
			   CFStringCreateWithCString(
						     NULL,
						     portName.c_str(),
						     kCFStringEncodingUTF8 ),
			   &port);
      break;
    default:
      throw Error("CoreSequencer::createVirtualPort:\
 Error creating OS X MIDI port because of invalid port flags",
		  Error::DRIVER_ERROR);
    }
    if ( result != noErr ) {
      throw Error( "CoreSequencer::createVirtualPort: error creating OS-X MIDI port.",
		   Error::DRIVER_ERROR);
    }
    return port;
  }

#if 0
  void deletePort(int port) {
    init();
    scoped_lock lock (mutex);
    snd_seq_delete_port( seq, port );
  }

  snd_seq_port_subscribe_t * connectPorts(const snd_seq_addr_t & from,
					  const snd_seq_addr_t & to,
					  bool real_time) {
    init();
    snd_seq_port_subscribe_t *subscription;

    if (snd_seq_port_subscribe_malloc( &subscription ) < 0) {
      throw Error("MidiInCore::openPort: CORE error allocation port subscription.",
		  Error::DRIVER_ERROR );
      return 0;
    }
    snd_seq_port_subscribe_set_sender(subscription, &from);
    snd_seq_port_subscribe_set_dest(subscription, &to);
    if (real_time) {
      snd_seq_port_subscribe_set_time_update(subscription, 1);
      snd_seq_port_subscribe_set_time_real(subscription, 1);
    }
    {
      scoped_lock lock (mutex);
      if ( snd_seq_subscribe_port(seq, subscription) ) {
	snd_seq_port_subscribe_free( subscription );
	subscription = 0;
	throw Error("MidiInCore::openPort: CORE error making port connection.",
		    Error::DRIVER_ERROR);
	return 0;
      }
    }
    return subscription;
  }

  void closePort(snd_seq_port_subscribe_t * subscription ) {
    init();
    scoped_lock lock(mutex);
    snd_seq_unsubscribe_port( seq, subscription );
  }


  void startQueue(int queue_id) {
    init();
    scoped_lock lock(mutex);
    snd_seq_start_queue( seq, queue_id, NULL );
    snd_seq_drain_output( seq );
  }
#endif

  /*! Use CoreSequencer like a C pointer.
    \note This function breaks the design to control thread safety
    by the selection of the \ref locking parameter to the class.
    It should be removed as soon as possible in order ensure the
    thread policy that has been intended by creating this class.
  */
  operator MIDIClientRef ()
  {
    return seq;
  }
protected:
  struct scoped_lock {
    pthread_mutex_t * mutex;
    scoped_lock(pthread_mutex_t & m): mutex(&m)
    {
      if (locking)
	pthread_mutex_lock(mutex);
    }
    ~scoped_lock()
    {
      if (locking)
	pthread_mutex_unlock(mutex);
    }
  };
  pthread_mutex_t mutex;
  MIDIClientRef seq;
  std::string name;

#if 0
  snd_seq_client_info_t * GetClient(int id) {
    init();
    snd_seq_client_info_t * cinfo;
    scoped_lock lock(mutex);
    snd_seq_get_any_client_info(seq,id,cinfo);
    return cinfo;
  }
#endif

  void init()
  {
    init (seq);
  }

  void init(MIDIClientRef &s)
  {
    if (s) return;
    {
      scoped_lock lock(mutex);
      OSStatus result = MIDIClientCreate(
					 CFStringCreateWithCString( NULL,
								    name.c_str(),
								    kCFStringEncodingUTF8),
					 NULL, NULL, &s );
      if ( result != noErr ) {
	throw Error(
		    "CoreSequencer::initialize: \
Error creating OS-X MIDI client object.",
		    Error::DRIVER_ERROR);
	return;
      }
    }
  }
};
typedef CoreSequencer<1> LockingCoreSequencer;
typedef CoreSequencer<0> NonLockingCoreSequencer;

struct CorePortDescriptor:public PortDescriptor	{
  CorePortDescriptor(const std::string & name):api(0),
					       clientName(name),
					       endpoint(0)
  {
  }
  CorePortDescriptor(MIDIEndpointRef p,
		     const std::string & name):api(0),
					       clientName(name),
					       endpoint(p)
  {
    seq.setName(name);
  }
  CorePortDescriptor(CorePortDescriptor &
		     other):PortDescriptor(other),
			    api(other.api),
			    clientName(other.clientName),
			    endpoint(other.endpoint)
  {
    seq.setName(clientName);
  }
  ~CorePortDescriptor() {}

  MidiInApi * getInputApi(unsigned int queueSizeLimit = 100) const {
    if (getCapabilities() & INPUT)
      return new MidiInCore(clientName,queueSizeLimit);
    else
      return 0;
  }

  MidiOutApi * getOutputApi() const {
    if (getCapabilities() & OUTPUT)
      return new MidiOutCore(clientName);
    else
      return 0;
  }

  void setEndpoint(MIDIEndpointRef e)
  {
    endpoint = e;
  }
  MIDIEndpointRef getEndpoint() const
  {
    return endpoint;
  }

  std::string getName(int flags = SHORT_NAME | UNIQUE_NAME) {
    return seq.getPortName(endpoint,flags);
  }

  const std::string & getClientName() {
    return clientName;
  }
  int getCapabilities() const {
    if (!endpoint) return 0;
    return seq.getPortCapabilities(endpoint);
  }
  static PortList getPortList(int capabilities, const std::string & clientName);
protected:
  MidiApi * api;
  static LockingCoreSequencer seq;

  std::string clientName;
  MIDIEndpointRef endpoint;
};

LockingCoreSequencer CorePortDescriptor::seq;



PortList CorePortDescriptor :: getPortList(int capabilities, const std::string & clientName)
{
  PortList list;

  CFRunLoopRunInMode( kCFRunLoopDefaultMode, 0, false );
  int caps = capabilities & PortDescriptor::INOUTPUT;
  // bool unlimited = capabilities & PortDescriptor::UNLIMITED;
  bool forceInput = PortDescriptor::INPUT & caps;
  bool forceOutput = PortDescriptor::OUTPUT & caps;
  bool allowOutput = forceOutput || !forceInput;
  bool allowInput = forceInput || !forceOutput;
  if (allowOutput) {
    ItemCount count =
      MIDIGetNumberOfDestinations();
    for (ItemCount i = 0 ; i < count; i++) {
      MIDIEndpointRef destination =
	MIDIGetDestination(i);
      if ((seq.getPortCapabilities(destination)
	   & caps) == caps)
	list.push_back(new CorePortDescriptor(destination,
					      clientName));
    }
    // Combined sources and destinations
    // should be both occur as destinations and as
    // sources. So we have finished the search, here.
  } else if (allowInput) {
    ItemCount count =
      MIDIGetNumberOfSources();
    for (ItemCount i = 0 ; i < count; i++) {
      MIDIEndpointRef src =
	MIDIGetSource(i);
      if ((seq.getPortCapabilities(src)
	   & caps) == caps)
	list.push_back(new CorePortDescriptor(src,
					      clientName));
    }
  }
  return list;
}


// A structure to hold variables related to the CoreMIDI API
// implementation.
struct CoreMidiData:public CorePortDescriptor {
  CoreMidiData(std::string clientname):CorePortDescriptor(clientname),
				       client(clientname),
				       localEndpoint(0),
				       localPort(0) {}
  ~CoreMidiData() {
    if (localEndpoint)
      MIDIEndpointDispose(localEndpoint);
    localEndpoint = 0;
  }

  void openPort(const std::string & name,
		int flags,
		MidiInApi::MidiInData * data = NULL) {
    localPort = client.createPort(name, flags, data);
  }

  void setRemote(const CorePortDescriptor & remote)
  {
    setEndpoint(remote.getEndpoint());
  }

  NonLockingCoreSequencer client;
  MIDIEndpointRef localEndpoint;
  MIDIPortRef localPort;
  unsigned long long lastTime;
  MIDISysexSendRequest sysexreq;
};

//*********************************************************************//
//  API: OS-X
//  Class Definitions: MidiInCore
//*********************************************************************//

static void midiInputCallback( const MIDIPacketList *list, void *procRef, void */*srcRef*/ )
{
  MidiInApi::MidiInData *data = static_cast<MidiInApi::MidiInData *> (procRef);
  CoreMidiData *apiData = static_cast<CoreMidiData *> (data->apiData);

  unsigned char status;
  unsigned short nBytes, iByte, size;
  unsigned long long time;

  bool& continueSysex = data->continueSysex;
  MidiInApi::MidiMessage& message = data->message;

  const MIDIPacket *packet = &list->packet[0];
  for ( unsigned int i=0; i<list->numPackets; ++i ) {

    // My interpretation of the CoreMIDI documentation: all message
    // types, except sysex, are complete within a packet and there may
    // be several of them in a single packet.  Sysex messages can be
    // broken across multiple packets and PacketLists but are bundled
    // alone within each packet (these packets do not contain other
    // message types).  If sysex messages are split across multiple
    // MIDIPacketLists, they must be handled by multiple calls to this
    // function.

    nBytes = packet->length;
    if ( nBytes == 0 ) continue;

    // Calculate time stamp.
 
    if ( data->firstMessage ) {
      message.timeStamp = 0.0;
      data->firstMessage = false;
    }
    else {
      time = packet->timeStamp;
      if ( time == 0 ) { // this happens when receiving asynchronous sysex messages
	time = AudioGetCurrentHostTime();
      }
      time -= apiData->lastTime;
      time = AudioConvertHostTimeToNanos( time );
      if ( !continueSysex )
	message.timeStamp = time * 0.000000001;
    }
    apiData->lastTime = packet->timeStamp;
    if ( apiData->lastTime == 0 ) { // this happens when receiving asynchronous sysex messages
      apiData->lastTime = AudioGetCurrentHostTime();
    }
    //std::cout << "TimeStamp = " << packet->timeStamp << std::endl;
 
    iByte = 0;
    if ( continueSysex ) {
      // We have a continuing, segmented sysex message.
      if ( !( data->ignoreFlags & 0x01 ) ) {
	// If we're not ignoring sysex messages, copy the entire packet.
	for ( unsigned int j=0; j<nBytes; ++j )
	  message.bytes.push_back( packet->data[j] );
      }
      continueSysex = packet->data[nBytes-1] != 0xF7;

      if ( !( data->ignoreFlags & 0x01 ) ) {
	if ( !continueSysex ) {
	  // If not a continuing sysex message, invoke the user callback function or queue the message.
	  if ( data->usingCallback ) {
	    MidiCallback callback = (MidiCallback) data->userCallback;
	    callback( message.timeStamp, &message.bytes, data->userData );
	  }
	  else {
	    // As long as we haven't reached our queue size limit, push the message.
	    if ( data->queue.size < data->queue.ringSize ) {
	      data->queue.ring[data->queue.back++] = message;
	      if ( data->queue.back == data->queue.ringSize )
		data->queue.back = 0;
	      data->queue.size++;
	    }
	    else
	      std::cerr << "\nMidiInCore: message queue limit reached!!\n\n";
	  }
	  message.bytes.clear();
        }
      }
    }
    else {
      while ( iByte < nBytes ) {
	size = 0;
	// We are expecting that the next byte in the packet is a status byte.
	status = packet->data[iByte];
	if ( !(status & 0x80) ) break;
	// Determine the number of bytes in the MIDI message.
	if ( status < 0xC0 ) size = 3;
	else if ( status < 0xE0 ) size = 2;
	else if ( status < 0xF0 ) size = 3;
	else if ( status == 0xF0 ) {
	  // A MIDI sysex
	  if ( data->ignoreFlags & 0x01 ) {
	    size = 0;
	    iByte = nBytes;
	  }
	  else size = nBytes - iByte;
	  continueSysex = packet->data[nBytes-1] != 0xF7;
	}
	else if ( status == 0xF1 ) {
	  // A MIDI time code message
	  if ( data->ignoreFlags & 0x02 ) {
	    size = 0;
	    iByte += 2;
	  }
	  else size = 2;
	}
	else if ( status == 0xF2 ) size = 3;
	else if ( status == 0xF3 ) size = 2;
	else if ( status == 0xF8 && ( data->ignoreFlags & 0x02 ) ) {
	  // A MIDI timing tick message and we're ignoring it.
	  size = 0;
	  iByte += 1;
	}
	else if ( status == 0xFE && ( data->ignoreFlags & 0x04 ) ) {
	  // A MIDI active sensing message and we're ignoring it.
	  size = 0;
	  iByte += 1;
	}
	else size = 1;

	// Copy the MIDI data to our vector.
	if ( size ) {
	  message.bytes.assign( &packet->data[iByte], &packet->data[iByte+size] );
	  if ( !continueSysex ) {
	    // If not a continuing sysex message, invoke the user callback function or queue the message.
	    if ( data->usingCallback ) {
	      MidiCallback callback = (MidiCallback) data->userCallback;
	      callback( message.timeStamp, &message.bytes, data->userData );
	    }
	    else {
	      // As long as we haven't reached our queue size limit, push the message.
	      if ( data->queue.size < data->queue.ringSize ) {
		data->queue.ring[data->queue.back++] = message;
		if ( data->queue.back == data->queue.ringSize )
		  data->queue.back = 0;
		data->queue.size++;
	      }
	      else
		std::cerr << "\nMidiInCore: message queue limit reached!!\n\n";
	    }
	    message.bytes.clear();
	  }
	  iByte += size;
	}
      }
    }
    packet = MIDIPacketNext(packet);
  }
}

MidiInCore :: MidiInCore( const std::string clientName,
			  unsigned int queueSizeLimit ) :
  MidiInApi( queueSizeLimit )
{
  initialize( clientName );
}

MidiInCore :: ~MidiInCore( void )
{
  // Close a connection if it exists.
  closePort();

  // Cleanup.
  CoreMidiData *data = static_cast<CoreMidiData *> (apiData_);
  delete data;
}

void MidiInCore :: initialize( const std::string& clientName )
{
<<<<<<< HEAD
=======
  // Set up our client.
  MIDIClientRef client;
  CFStringRef name = CFStringCreateWithCString( NULL, clientName.c_str(), kCFStringEncodingASCII );
  OSStatus result = MIDIClientCreate(name, NULL, NULL, &client );
  if ( result != noErr ) {
    errorString_ = "MidiInCore::initialize: error creating OS-X MIDI client object.";
    error( RtMidiError::DRIVER_ERROR, errorString_ );
    return;
  }

>>>>>>> 2c7a6664
  // Save our api-specific connection information.
  CoreMidiData *data = (CoreMidiData *) new CoreMidiData(clientName);
  apiData_ = (void *) data;
  inputData_.apiData = (void *) data;
  CFRelease(name);
}

void MidiInCore :: openPort( unsigned int portNumber,
			     const std::string & portName )
{
  if ( connected_ ) {
    errorString_ = "MidiInCore::openPort: a valid connection already exists!";
    error( Error::WARNING, errorString_ );
    return;
  }

  CFRunLoopRunInMode( kCFRunLoopDefaultMode, 0, false );
  unsigned int nSrc = MIDIGetNumberOfSources();
  if (nSrc < 1) {
    errorString_ = "MidiInCore::openPort: no MIDI input sources found!";
    error( Error::NO_DEVICES_FOUND, errorString_ );
    return;
  }

  if ( portNumber >= nSrc ) {
    std::ostringstream ost;
    ost << "MidiInCore::openPort: the 'portNumber' argument (" << portNumber << ") is invalid.";
    errorString_ = ost.str();
    error( Error::INVALID_PARAMETER, errorString_ );
    return;
  }

  MIDIPortRef port;
  CoreMidiData *data = static_cast<CoreMidiData *> (apiData_);
  OSStatus result = MIDIInputPortCreate( data->client,
					 CFStringCreateWithCString( NULL, portName.c_str(), kCFStringEncodingUTF8 ),
					 midiInputCallback, (void *)&inputData_, &port );
  if ( result != noErr ) {
    MIDIClientDispose( data->client );
    errorString_ = "MidiInCore::openPort: error creating OS-X MIDI input port.";
    error( Error::DRIVER_ERROR, errorString_ );
    return;
  }

  // Get the desired input source identifier.
  MIDIEndpointRef endpoint = MIDIGetSource( portNumber );
  if ( endpoint == 0 ) {
    MIDIPortDispose( port );
    MIDIClientDispose( data->client );
    errorString_ = "MidiInCore::openPort: error getting MIDI input source reference.";
    error( Error::DRIVER_ERROR, errorString_ );
    return;
  }

  // Make the connection.
  result = MIDIPortConnectSource( port, endpoint, NULL );
  if ( result != noErr ) {
    MIDIPortDispose( port );
    MIDIClientDispose( data->client );
    errorString_ = "MidiInCore::openPort: error connecting OS-X MIDI input port.";
    error( Error::DRIVER_ERROR, errorString_ );
    return;
  }

  // Save our api-specific port information.
  data->localPort = port;
  data->setEndpoint(endpoint);

  connected_ = true;
}

void MidiInCore :: openVirtualPort( const std::string portName )
{
  CoreMidiData *data = static_cast<CoreMidiData *> (apiData_);

  // Create a virtual MIDI input destination.
  MIDIEndpointRef endpoint;
  OSStatus result = MIDIDestinationCreate( data->client,
					   CFStringCreateWithCString( NULL, portName.c_str(), kCFStringEncodingUTF8 ),
					   midiInputCallback, (void *)&inputData_, &endpoint );
  if ( result != noErr ) {
    errorString_ = "MidiInCore::openVirtualPort: error creating virtual OS-X MIDI destination.";
    error( Error::DRIVER_ERROR, errorString_ );
    return;
  }

  // Save our api-specific connection information.
  data->localEndpoint = endpoint;
}

void MidiInCore :: openPort( const PortDescriptor & port,
			     const std::string & portName)
{
  CoreMidiData *data = static_cast<CoreMidiData *> (apiData_);
  const CorePortDescriptor * remote = dynamic_cast<const CorePortDescriptor *>(&port);

  if ( !data ) {
    errorString_ = "MidiInCore::openPort: Internal error: data has not been allocated!";
    error( Error::DRIVER_ERROR, errorString_ );
    return;
  }
  if ( connected_ || data -> localEndpoint) {
    errorString_ = "MidiInCore::openPort: a valid connection already exists!";
    error( Error::WARNING, errorString_ );
    return;
  }
  if (!remote) {
    errorString_ = "MidiInCore::openPort: an invalid (i.e. non-CORE) port descriptor has been passed to openPort!";
    error( Error::WARNING, errorString_ );
    return;
  }

  data->openPort (portName,
		  PortDescriptor::INPUT,
		  &inputData_);
  data->setRemote(*remote);
  OSStatus result =
    MIDIPortConnectSource(data->localPort,
			  data->getEndpoint(),
			  NULL);
  if ( result != noErr ) {
    error(Error::DRIVER_ERROR,
	  "CoreSequencer::createPort:\
 error creating OS-X MIDI port.");
  }

  connected_ = true;
}

Pointer<PortDescriptor> MidiInCore :: getDescriptor(bool local)
{
  CoreMidiData *data = static_cast<CoreMidiData *>
    (apiData_);
  if (!data) {
    return NULL;
  }
  if (local) {
    if (data && data->localEndpoint) {
      return new
	CorePortDescriptor(data->localEndpoint,
			   data->getClientName());
    }
  } else {
    if (data->getEndpoint()) {
      return new CorePortDescriptor(*data);
    }
  }
  return NULL;
}

PortList MidiInCore :: getPortList(int capabilities)
{
  CoreMidiData *data = static_cast<CoreMidiData *> (apiData_);
  return CorePortDescriptor::getPortList(capabilities | PortDescriptor::INPUT,
					 data->getClientName());
}


void MidiInCore :: closePort( void )
{
  if ( connected_ ) {
    CoreMidiData *data = static_cast<CoreMidiData *> (apiData_);
    MIDIPortDispose( data->localPort );
    data->localPort = 0;
    connected_ = false;
  }
}

unsigned int MidiInCore :: getPortCount()
{
  CFRunLoopRunInMode( kCFRunLoopDefaultMode, 0, false );
  return MIDIGetNumberOfSources();
}

std::string MidiInCore :: getPortName( unsigned int portNumber )
{
  CFStringRef nameRef;
  MIDIEndpointRef portRef;
  char name[128];

  std::string stringName;
  CFRunLoopRunInMode( kCFRunLoopDefaultMode, 0, false );
  if ( portNumber >= MIDIGetNumberOfSources() ) {
    std::ostringstream ost;
    ost << "MidiInCore::getPortName: the 'portNumber' argument (" << portNumber << ") is invalid.";
    errorString_ = ost.str();
    error( Error::WARNING, errorString_ );
    return stringName;
  }

  portRef = MIDIGetSource( portNumber );
  nameRef = ConnectedEndpointName(portRef);
  CFStringGetCString( nameRef, name, sizeof(name), kCFStringEncodingUTF8);
  CFRelease( nameRef );

  return stringName = name;
}

//*********************************************************************//
//  API: OS-X
//  Class Definitions: MidiOutCore
//*********************************************************************//

MidiOutCore :: MidiOutCore( const std::string clientName ) : MidiOutApi()
{
  initialize( clientName );
}

MidiOutCore :: ~MidiOutCore( void )
{
  // Close a connection if it exists.
  closePort();

  // Cleanup.
  CoreMidiData *data = static_cast<CoreMidiData *> (apiData_);
  delete data;
}

void MidiOutCore :: initialize( const std::string& clientName )
{
<<<<<<< HEAD
=======
  // Set up our client.
  MIDIClientRef client;
  CFStringRef name = CFStringCreateWithCString( NULL, clientName.c_str(), kCFStringEncodingASCII );
  OSStatus result = MIDIClientCreate(name, NULL, NULL, &client );
  if ( result != noErr ) {
    errorString_ = "MidiOutCore::initialize: error creating OS-X MIDI client object.";
    error( RtMidiError::DRIVER_ERROR, errorString_ );
    return;
  }

>>>>>>> 2c7a6664
  // Save our api-specific connection information.
  CoreMidiData *data = (CoreMidiData *) new CoreMidiData(clientName);
  apiData_ = (void *) data;
  CFRelease( name );
}

unsigned int MidiOutCore :: getPortCount()
{
  CFRunLoopRunInMode( kCFRunLoopDefaultMode, 0, false );
  return MIDIGetNumberOfDestinations();
}

std::string MidiOutCore :: getPortName( unsigned int portNumber )
{
  CFStringRef nameRef;
  MIDIEndpointRef portRef;
  char name[128];

  std::string stringName;
  CFRunLoopRunInMode( kCFRunLoopDefaultMode, 0, false );
  if ( portNumber >= MIDIGetNumberOfDestinations() ) {
    std::ostringstream ost;
    ost << "MidiOutCore::getPortName: the 'portNumber' argument (" << portNumber << ") is invalid.";
    errorString_ = ost.str();
    error( Error::WARNING, errorString_ );
    return stringName;
  }

  portRef = MIDIGetDestination( portNumber );
  nameRef = ConnectedEndpointName(portRef);
  CFStringGetCString( nameRef, name, sizeof(name), kCFStringEncodingUTF8);
  CFRelease( nameRef );

  return stringName = name;
}

void MidiOutCore :: openPort( unsigned int portNumber,
			      const std::string &portName )
{
  if ( connected_ ) {
    errorString_ = "MidiOutCore::openPort: a valid connection already exists!";
    error( Error::WARNING, errorString_ );
    return;
  }

  CFRunLoopRunInMode( kCFRunLoopDefaultMode, 0, false );
  unsigned int nDest = MIDIGetNumberOfDestinations();
  if (nDest < 1) {
    errorString_ = "MidiOutCore::openPort: no MIDI output destinations found!";
    error( Error::NO_DEVICES_FOUND, errorString_ );
    return;
  }

  if ( portNumber >= nDest ) {
    std::ostringstream ost;
    ost << "MidiOutCore::openPort: the 'portNumber' argument (" << portNumber << ") is invalid.";
    errorString_ = ost.str();
    error( Error::INVALID_PARAMETER, errorString_ );
    return;
  }

  MIDIPortRef port;
  CoreMidiData *data = static_cast<CoreMidiData *> (apiData_);
  OSStatus result = MIDIOutputPortCreate( data->client,
					  CFStringCreateWithCString( NULL, portName.c_str(), kCFStringEncodingUTF8 ),
					  &port );
  if ( result != noErr ) {
    MIDIClientDispose( data->client );
    errorString_ = "MidiOutCore::openPort: error creating OS-X MIDI output port.";
    error( Error::DRIVER_ERROR, errorString_ );
    return;
  }

  // Get the desired output port identifier.
  MIDIEndpointRef destination = MIDIGetDestination( portNumber );
  if ( destination == 0 ) {
    MIDIPortDispose( port );
    MIDIClientDispose( data->client );
    errorString_ = "MidiOutCore::openPort: error getting MIDI output destination reference.";
    error( Error::DRIVER_ERROR, errorString_ );
    return;
  }

  // Save our api-specific connection information.
  data->localPort = port;
  data->setEndpoint(destination);
  connected_ = true;
}

void MidiOutCore :: closePort( void )
{
  if ( connected_ ) {
    CoreMidiData *data = static_cast<CoreMidiData *> (apiData_);
    MIDIPortDispose( data->localPort );
    connected_ = false;
  }
}

void MidiOutCore :: openVirtualPort( std::string portName )
{
  CoreMidiData *data = static_cast<CoreMidiData *> (apiData_);

  if ( data->localEndpoint ) {
    errorString_ = "MidiOutCore::openVirtualPort: a virtual output port already exists!";
    error( Error::WARNING, errorString_ );
    return;
  }

  // Create a virtual MIDI output source.
  MIDIEndpointRef endpoint;
  OSStatus result = MIDISourceCreate( data->client,
				      CFStringCreateWithCString( NULL, portName.c_str(), kCFStringEncodingUTF8 ),
				      &endpoint );
  if ( result != noErr ) {
    errorString_ = "MidiOutCore::initialize: error creating OS-X virtual MIDI source.";
    error( Error::DRIVER_ERROR, errorString_ );
    return;
  }

  // Save our api-specific connection information.
  data->localEndpoint = endpoint;
}

void MidiOutCore :: openPort( const PortDescriptor & port,
			      const std::string & portName)
{
  CoreMidiData *data = static_cast<CoreMidiData *> (apiData_);
  const CorePortDescriptor * remote = dynamic_cast<const CorePortDescriptor *>(&port);

  if ( !data ) {
    errorString_ = "MidiOutCore::openPort: Internal error: data has not been allocated!";
    error( Error::DRIVER_ERROR, errorString_ );
    return;
  }
  if ( connected_ || data -> localEndpoint) {
    errorString_ = "MidiOutCore::openPort: a valid connection already exists!";
    error( Error::WARNING, errorString_ );
    return;
  }
  if (!remote) {
    errorString_ = "MidiOutCore::openPort: an invalid (i.e. non-CORE) port descriptor has been passed to openPort!";
    error( Error::WARNING, errorString_ );
    return;
  }

  data->openPort (portName,
		  PortDescriptor::OUTPUT);
  data->setRemote(*remote);
  connected_ = true;
}

Pointer<PortDescriptor> MidiOutCore :: getDescriptor(bool local)
{
  CoreMidiData *data = static_cast<CoreMidiData *>
    (apiData_);
  if (!data) {
    return NULL;
  }
  if (local) {
    if (data && data->localEndpoint) {
      return new
	CorePortDescriptor(data->localEndpoint,
			   data->getClientName());
    }
  } else {
    if (data->getEndpoint()) {
      return new CorePortDescriptor(*data);
    }
  }
  return NULL;
}

PortList MidiOutCore :: getPortList(int capabilities)
{
  CoreMidiData *data = static_cast<CoreMidiData *> (apiData_);
  return CorePortDescriptor::getPortList(capabilities | PortDescriptor::OUTPUT,
					 data->getClientName());
}


// Not necessary if we don't treat sysex messages any differently than
// normal messages ... see below.
//static void sysexCompletionProc( MIDISysexSendRequest *sreq )
//{
//  free( sreq );
//}

void MidiOutCore :: sendMessage( std::vector<unsigned char> &message )
{
  // We use the MIDISendSysex() function to asynchronously send sysex
  // messages.  Otherwise, we use a single CoreMidi MIDIPacket.
  unsigned int nBytes = message.size();
  if ( nBytes == 0 ) {
    errorString_ = "MidiOutCore::sendMessage: no data in message argument!";
    error( Error::WARNING, errorString_ );
    return;
  }

  //  unsigned int packetBytes, bytesLeft = nBytes;
  //  unsigned int messageIndex = 0;
  MIDITimeStamp timeStamp = AudioGetCurrentHostTime();
  CoreMidiData *data = static_cast<CoreMidiData *> (apiData_);
  OSStatus result;

  /*
  // I don't think this code is necessary.  We can send sysex
  // messages through the normal mechanism.  In addition, this avoids
  // the problem of virtual ports not receiving sysex messages.

  if ( message.at(0) == 0xF0 ) {

  // Apple's fantastic API requires us to free the allocated data in
  // the completion callback but trashes the pointer and size before
  // we get a chance to free it!!  This is a somewhat ugly hack
  // submitted by ptarabbia that puts the sysex buffer data right at
  // the end of the MIDISysexSendRequest structure.  This solution
  // does not require that we wait for a previous sysex buffer to be
  // sent before sending a new one, which was the old way we did it.
  MIDISysexSendRequest *newRequest = (MIDISysexSendRequest *) malloc(sizeof(struct MIDISysexSendRequest) + nBytes);
  char * sysexBuffer = ((char *) newRequest) + sizeof(struct MIDISysexSendRequest);

  // Copy data to buffer.
  for ( unsigned int i=0; i<nBytes; ++i ) sysexBuffer[i] = message.at(i);

  newRequest->destination = data->destinationId;
  newRequest->data = (Byte *)sysexBuffer;
  newRequest->bytesToSend = nBytes;
  newRequest->complete = 0;
  newRequest->completionProc = sysexCompletionProc;
  newRequest->completionRefCon = newRequest;

  result = MIDISendSysex(newRequest);
  if ( result != noErr ) {
  free( newRequest );
  errorString_ = "MidiOutCore::sendMessage: error sending MIDI to virtual destinations.";
  error( Error::WARNING, errorString_ );
  return;
  }
  return;
  }
  else if ( nBytes > 3 ) {
  errorString_ = "MidiOutCore::sendMessage: message format problem ... not sysex but > 3 bytes?";
  error( Error::WARNING, errorString_ );
  return;
  }
  */

  MIDIPacketList packetList;
  MIDIPacket *packet = MIDIPacketListInit( &packetList );
  packet = MIDIPacketListAdd( &packetList, sizeof(packetList), packet, timeStamp, nBytes, (const Byte *) &message.at( 0 ) );
  if ( !packet ) {
    errorString_ = "MidiOutCore::sendMessage: could not allocate packet list";
    error( Error::DRIVER_ERROR, errorString_ );
    return;
  }

  // Send to any destinations that may have connected to us.
  if ( data->localEndpoint ) {
    result = MIDIReceived( data->localEndpoint, &packetList );
    if ( result != noErr ) {
      errorString_ = "MidiOutCore::sendMessage: error sending MIDI to virtual destinations.";
      error( Error::WARNING, errorString_ );
    }
  }

  // And send to an explicit destination port if we're connected.
  if ( connected_ ) {
    result = MIDISend( data->localPort, data->getEndpoint(), &packetList );
    if ( result != noErr ) {
      errorString_ = "MidiOutCore::sendMessage: error sending MIDI message to port.";
      error( Error::WARNING, errorString_ );
    }
  }
}
NAMESPACE_RTMIDI_END
#endif  // __MACOSX_CORE__


//*********************************************************************//
//  API: LINUX ALSA SEQUENCER
//*********************************************************************//

// API information found at:
//   - http://www.alsa-project.org/documentation.php#Library

#if defined(__LINUX_ALSA__)

// The ALSA Sequencer API is based on the use of a callback function for
// MIDI input.
//
// Thanks to Pedro Lopez-Cabanillas for help with the ALSA sequencer
// time stamps and other assorted fixes!!!

// If you don't need timestamping for incoming MIDI events, define the
// preprocessor definition AVOID_TIMESTAMPING to save resources
// associated with the ALSA sequencer queues.

#include <pthread.h>
#include <sys/time.h>

// ALSA header file.
#include <alsa/asoundlib.h>

NAMESPACE_RTMIDI_START
struct AlsaMidiData;

/*! An abstraction layer for the ALSA sequencer layer. It provides
  the following functionality:
  - dynamic allocation of the sequencer
  - optionallay avoid concurrent access to the ALSA sequencer,
  which is not thread proof. This feature is controlled by
  the parameter \ref locking.
*/

template <int locking=1>
class AlsaSequencer {
public:
  AlsaSequencer():seq(0)
  {
    if (locking) {
      pthread_mutexattr_t attr;
      pthread_mutexattr_init(&attr);
      pthread_mutexattr_settype(&attr, PTHREAD_MUTEX_NORMAL);
      pthread_mutex_init(&mutex, &attr);
    }
  }

  AlsaSequencer(const std::string & n):seq(0),name(n)
  {
    if (locking) {
      pthread_mutexattr_t attr;
      pthread_mutexattr_init(&attr);
      pthread_mutexattr_settype(&attr, PTHREAD_MUTEX_NORMAL);
      pthread_mutex_init(&mutex, &attr);
    }
    init();
    {
      scoped_lock lock(mutex);
      snd_seq_set_client_name( seq, name.c_str() );
    }
  }

  ~AlsaSequencer()
  {
    if (seq) {
      scoped_lock lock(mutex);
      snd_seq_close(seq);
      seq = 0;
    }
    if (locking) {
      pthread_mutex_destroy(&mutex);
    }
  }

  bool setName(const std::string & n) {
    /* we don't want to rename the client after opening it. */
    if (seq) return false;
    name = n;
    return true;
  }

  std::string GetPortName(int client, int port, int flags) {
    init();
    snd_seq_client_info_t *cinfo;
    snd_seq_client_info_alloca( &cinfo );
    {
      scoped_lock lock (mutex);
      snd_seq_get_any_client_info(seq,client,cinfo);
    }

    snd_seq_port_info_t *pinfo;
    snd_seq_port_info_alloca( &pinfo );
    {
      scoped_lock lock (mutex);
      snd_seq_get_any_port_info(seq,client,port,pinfo);
    }

    int naming = flags & PortDescriptor::NAMING_MASK;

    std::ostringstream os;
    switch (naming) {
    case PortDescriptor::SESSION_PATH:
      if (flags & PortDescriptor::INCLUDE_API)
	os << "ALSA:";
      os << client << ":" << port;
      break;
    case PortDescriptor::STORAGE_PATH:
      if (flags & PortDescriptor::INCLUDE_API)
	os << "ALSA:";
      os << snd_seq_client_info_get_name(cinfo);
      os << ":";
      os << snd_seq_port_info_get_name(pinfo);
      if (flags & PortDescriptor::UNIQUE_NAME)
	os << ";" << client << ":" << port;
      break;
    case PortDescriptor::LONG_NAME:
      os << snd_seq_client_info_get_name( cinfo );
      if (flags & PortDescriptor::UNIQUE_NAME) {
	os << " " << client;
      }
      os << ":";
      if (flags & PortDescriptor::UNIQUE_NAME) {
	os << port;
      }

      os << " " << snd_seq_port_info_get_name(pinfo);
      if (flags & PortDescriptor::INCLUDE_API)
	os << " (ALSA)";
      break;
    case PortDescriptor::SHORT_NAME:
    default:
      os << snd_seq_client_info_get_name( cinfo );
      if (flags & PortDescriptor::UNIQUE_NAME) {
	os << " ";
	os << client;
      }
      os << ":" << port;
      if (flags & PortDescriptor::INCLUDE_API)
	os << " (ALSA)";

      break;
    }
    return os.str();
  }

  int getPortCapabilities(int client, int port) {
    init();
    snd_seq_port_info_t *pinfo;
    snd_seq_port_info_alloca( &pinfo );
    {
      scoped_lock lock (mutex);
      snd_seq_get_any_port_info(seq,client,port,pinfo);
    }
    unsigned int caps = snd_seq_port_info_get_capability(pinfo);
    int retval = (caps & (SND_SEQ_PORT_CAP_READ|SND_SEQ_PORT_CAP_SUBS_READ))?
      PortDescriptor::INPUT:0;
    if (caps & (SND_SEQ_PORT_CAP_WRITE|SND_SEQ_PORT_CAP_SUBS_WRITE))
      retval |= PortDescriptor::OUTPUT;
    return retval;
  }

  int getNextClient(snd_seq_client_info_t * cinfo ) {
    init();
    scoped_lock lock (mutex);
    return snd_seq_query_next_client (seq, cinfo);
  }
  int getNextPort(snd_seq_port_info_t * pinfo ) {
    init();
    scoped_lock lock (mutex);
    return snd_seq_query_next_port (seq, pinfo);
  }

  int createPort (snd_seq_port_info_t *pinfo) {
    init();
    scoped_lock lock (mutex);
    return snd_seq_create_port(seq, pinfo);
  }

  void deletePort(int port) {
    init();
    scoped_lock lock (mutex);
    snd_seq_delete_port( seq, port );
  }

  snd_seq_port_subscribe_t * connectPorts(const snd_seq_addr_t & from,
					  const snd_seq_addr_t & to,
					  bool real_time) {
    init();
    snd_seq_port_subscribe_t *subscription;

    if (snd_seq_port_subscribe_malloc( &subscription ) < 0) {
      throw Error("MidiInAlsa::openPort: ALSA error allocation port subscription.",
		  Error::DRIVER_ERROR );
      return 0;
    }
    snd_seq_port_subscribe_set_sender(subscription, &from);
    snd_seq_port_subscribe_set_dest(subscription, &to);
    if (real_time) {
      snd_seq_port_subscribe_set_time_update(subscription, 1);
      snd_seq_port_subscribe_set_time_real(subscription, 1);
    }
    {
      scoped_lock lock (mutex);
      if ( snd_seq_subscribe_port(seq, subscription) ) {
	snd_seq_port_subscribe_free( subscription );
	subscription = 0;
	throw Error("MidiInAlsa::openPort: ALSA error making port connection.",
		    Error::DRIVER_ERROR);
	return 0;
      }
    }
    return subscription;
  }

  void closePort(snd_seq_port_subscribe_t * subscription ) {
    init();
    scoped_lock lock(mutex);
    snd_seq_unsubscribe_port( seq, subscription );
  }

  void startQueue(int queue_id) {
    init();
    scoped_lock lock(mutex);
    snd_seq_start_queue( seq, queue_id, NULL );
    snd_seq_drain_output( seq );
  }

  /*! Use AlsaSequencer like a C pointer.
    \note This function breaks the design to control thread safety
    by the selection of the \ref locking parameter to the class.
    It should be removed as soon as possible in order ensure the
    thread policy that has been intended by creating this class.
  */
  operator snd_seq_t * ()
  {
    return seq;
  }
protected:
  struct scoped_lock {
    pthread_mutex_t * mutex;
    scoped_lock(pthread_mutex_t & m): mutex(&m)
    {
      if (locking)
	pthread_mutex_lock(mutex);
    }
    ~scoped_lock()
    {
      if (locking)
	pthread_mutex_unlock(mutex);
    }
  };
  pthread_mutex_t mutex;
  snd_seq_t * seq;
  std::string name;


  snd_seq_client_info_t * GetClient(int id) {
    init();
    snd_seq_client_info_t * cinfo;
    scoped_lock lock(mutex);
    snd_seq_get_any_client_info(seq,id,cinfo);
    return cinfo;
  }

  void init()
  {
    init (seq);
  }

  void init(snd_seq_t * &s)
  {
    if (s) return;
    {
      scoped_lock lock(mutex);
      int result = snd_seq_open(&s, "default", SND_SEQ_OPEN_DUPLEX, SND_SEQ_NONBLOCK);
      if ( result < 0 ) {
	throw Error( "MidiInAlsa::initialize: error creating ALSA sequencer client object.",
		     Error::DRIVER_ERROR );
	return;
      }
      snd_seq_set_client_name( seq, name.c_str() );
    }
  }
};
typedef AlsaSequencer<1> LockingAlsaSequencer;
typedef AlsaSequencer<0> NonLockingAlsaSequencer;

struct AlsaPortDescriptor:public PortDescriptor,
			  public snd_seq_addr_t
{
  MidiApi * api;
  static LockingAlsaSequencer seq;
  AlsaPortDescriptor(const std::string & name):api(0),clientName(name)
  {
    client = 0;
    port   = 0;
  }
  AlsaPortDescriptor(int c, int p, const std::string & name):api(0),clientName(name)
  {
    client = c;
    port   = p;
    seq.setName(name);
  }
  AlsaPortDescriptor(snd_seq_addr_t & other,
		     const std::string & name):snd_seq_addr_t(other),
					       clientName(name) {
    seq.setName(name);
  }
  ~AlsaPortDescriptor() {}
  MidiInApi * getInputApi(unsigned int queueSizeLimit = 100) const {
    if (getCapabilities() & INPUT)
      return new MidiInAlsa(clientName,queueSizeLimit);
    else
      return 0;
  }
  MidiOutApi * getOutputApi() const {
    if (getCapabilities() & OUTPUT)
      return new MidiOutAlsa(clientName);
    else
      return 0;
  }
  std::string getName(int flags = SHORT_NAME | UNIQUE_NAME) {
    return seq.GetPortName(client,port,flags);
  }

  const std::string & getClientName() {
    return clientName;
  }
  int getCapabilities() const {
    if (!client) return 0;
    return seq.getPortCapabilities(client,port);
  }
  static PortList getPortList(int capabilities, const std::string & clientName);
protected:
  std::string clientName;
};

LockingAlsaSequencer AlsaPortDescriptor::seq;


PortList AlsaPortDescriptor :: getPortList(int capabilities, const std::string & clientName)
{
  PortList list;
  snd_seq_client_info_t *cinfo;
  snd_seq_port_info_t *pinfo;
  int client;
  snd_seq_client_info_alloca( &cinfo );
  snd_seq_port_info_alloca( &pinfo );

  snd_seq_client_info_set_client( cinfo, -1 );
  while ( seq.getNextClient(cinfo ) >= 0 ) {
    client = snd_seq_client_info_get_client( cinfo );
    // ignore default device (it is included in the following results again)
    if ( client == 0 ) continue;
    // Reset query info
    snd_seq_port_info_set_client( pinfo, client );
    snd_seq_port_info_set_port( pinfo, -1 );
    while ( seq.getNextPort( pinfo ) >= 0 ) {
      unsigned int atyp = snd_seq_port_info_get_type( pinfo );
      // otherwise we get ports without any
      if ( !(capabilities & UNLIMITED) &&
	   !( atyp & SND_SEQ_PORT_TYPE_MIDI_GENERIC ) ) continue;
      unsigned int caps = snd_seq_port_info_get_capability( pinfo );
      if (capabilities & INPUT) {
	/* we need both READ and SUBS_READ */
	if ((caps & (SND_SEQ_PORT_CAP_READ | SND_SEQ_PORT_CAP_SUBS_READ))
	    != (SND_SEQ_PORT_CAP_READ | SND_SEQ_PORT_CAP_SUBS_READ))
	  continue;
      }
      if (capabilities & OUTPUT) {
	/* we need both WRITE and SUBS_WRITE */
	if ((caps & (SND_SEQ_PORT_CAP_WRITE|SND_SEQ_PORT_CAP_SUBS_WRITE))
	    != (SND_SEQ_PORT_CAP_WRITE|SND_SEQ_PORT_CAP_SUBS_WRITE))
	  continue;
      }
      list.push_back(new AlsaPortDescriptor(client,snd_seq_port_info_get_port(pinfo),clientName));
    }
  }
  return list;
}

static void *alsaMidiHandler( void *ptr );


/*! A structure to hold variables related to the ALSA API
  implementation.

  \note After all sequencer handling is covered by the \ref
  AlsaSequencer class, we should make seq to be a pointer in order
  to allow a common client implementation.
*/

struct AlsaMidiData:public AlsaPortDescriptor {
  /*
    AlsaMidiData():seq()
    {
    init();
    }
  */
  AlsaMidiData(const std::string &clientName):AlsaPortDescriptor(clientName),
					      seq(clientName)
  {
    init();
  }
  ~AlsaMidiData()
  {
    if (local.client)
      deletePort();
  }
  void init () {
    local.port   = 0;
    local.client = 0;
    port = -1;
    subscription = 0;
    coder = 0;
    bufferSize = 32;
    buffer = 0;
    dummy_thread_id = pthread_self();
    thread = dummy_thread_id;
    trigger_fds[0] = -1;
    trigger_fds[1] = -1;
  }
  snd_seq_addr_t local; /*!< Our port and client id. If client = 0 (default) this means we didn't aquire a port so far. */
  NonLockingAlsaSequencer seq;
  //		unsigned int portNum;
  snd_seq_port_subscribe_t *subscription;
  snd_midi_event_t *coder;
  unsigned int bufferSize;
  unsigned char *buffer;
  pthread_t thread;
  pthread_t dummy_thread_id;
  unsigned long long lastTime;
  int queue_id; // an input queue is needed to get timestamped events
  int trigger_fds[2];

  void setRemote(const AlsaPortDescriptor * remote) {
    port   = remote->port;
    client = remote->client;
  }
  void connectPorts(const snd_seq_addr_t &from,
		    const snd_seq_addr_t &to,
		    bool real_time) {
    subscription = seq.connectPorts(from, to, real_time);
  }

  int openPort(int alsaCapabilities,
	       const std::string & portName) {
    if (subscription) {
      api->error( Error::DRIVER_ERROR,
		  "MidiInAlsa::openPort: ALSA error allocation port subscription." );
      return -99;
    }

    snd_seq_port_info_t *pinfo;
    snd_seq_port_info_alloca( &pinfo );

    snd_seq_port_info_set_client( pinfo, 0 );
    snd_seq_port_info_set_port( pinfo, 0 );
    snd_seq_port_info_set_capability( pinfo,
				      alsaCapabilities);
    snd_seq_port_info_set_type( pinfo,
				SND_SEQ_PORT_TYPE_MIDI_GENERIC |
				SND_SEQ_PORT_TYPE_APPLICATION );
    snd_seq_port_info_set_midi_channels(pinfo, 16);
#ifndef AVOID_TIMESTAMPING
    snd_seq_port_info_set_timestamping(pinfo, 1);
    snd_seq_port_info_set_timestamp_real(pinfo, 1);
    snd_seq_port_info_set_timestamp_queue(pinfo, queue_id);
#endif
    snd_seq_port_info_set_name(pinfo,  portName.c_str() );
    int createok = seq.createPort(pinfo);

    if ( createok < 0 ) {
      api->error( Error::DRIVER_ERROR,
		  "MidiInAlsa::openPort: ALSA error creating input port." );
      return createok;
    }

    local.client = snd_seq_port_info_get_client( pinfo );
    local.port   = snd_seq_port_info_get_port(pinfo);
    return 0;
  }

  void deletePort() {
    seq.deletePort(local.port);
    local.client = 0;
    local.port   = 0;
  }

  void closePort() {
    seq.closePort(subscription );
    snd_seq_port_subscribe_free( subscription );
    subscription = 0;
  }

  bool startQueue(void * userdata) {
    // Start the input queue
#ifndef AVOID_TIMESTAMPING
    seq.startQueue(queue_id);
#endif
    // Start our MIDI input thread.
    pthread_attr_t attr;
    pthread_attr_init(&attr);
    pthread_attr_setdetachstate(&attr, PTHREAD_CREATE_JOINABLE);
    pthread_attr_setschedpolicy(&attr, SCHED_OTHER);

    int err = pthread_create(&thread, &attr, alsaMidiHandler, userdata);
    pthread_attr_destroy(&attr);
    if ( err ) {
      closePort();
      api->error( Error::THREAD_ERROR,
		  "MidiInAlsa::openPort: error starting MIDI input thread!" );
      return false;
    }
    return true;
  }
};

#define PORT_TYPE( pinfo, bits ) ((snd_seq_port_info_get_capability(pinfo) & (bits)) == (bits))

//*********************************************************************//
//  API: LINUX ALSA
//  Class Definitions: MidiInAlsa
//*********************************************************************//

static void *alsaMidiHandler( void *ptr )
{
  MidiInApi::MidiInData *data = static_cast<MidiInApi::MidiInData *> (ptr);
  AlsaMidiData *apiData = static_cast<AlsaMidiData *> (data->apiData);

  long nBytes;
  unsigned long long time, lastTime;
  bool continueSysex = false;
  bool doDecode = false;
  MidiInApi::MidiMessage message;
  int poll_fd_count;
  struct pollfd *poll_fds;

  snd_seq_event_t *ev;
  int result;
  apiData->bufferSize = 32;
  result = snd_midi_event_new( 0, &apiData->coder );
  if ( result < 0 ) {
    data->doInput = false;
    std::cerr << "\nMidiInAlsa::alsaMidiHandler: error initializing MIDI event parser!\n\n";
    return 0;
  }
  unsigned char *buffer = (unsigned char *) malloc( apiData->bufferSize );
  if ( buffer == NULL ) {
    data->doInput = false;
    snd_midi_event_free( apiData->coder );
    apiData->coder = 0;
    std::cerr << "\nMidiInAlsa::alsaMidiHandler: error initializing buffer memory!\n\n";
    return 0;
  }
  snd_midi_event_init( apiData->coder );
  snd_midi_event_no_status( apiData->coder, 1 ); // suppress running status messages

  poll_fd_count = snd_seq_poll_descriptors_count( apiData->seq, POLLIN ) + 1;
  poll_fds = (struct pollfd*)alloca( poll_fd_count * sizeof( struct pollfd ));
  snd_seq_poll_descriptors( apiData->seq, poll_fds + 1, poll_fd_count - 1, POLLIN );
  poll_fds[0].fd = apiData->trigger_fds[0];
  poll_fds[0].events = POLLIN;

  while ( data->doInput ) {

    if ( snd_seq_event_input_pending( apiData->seq, 1 ) == 0 ) {
      // No data pending
      if ( poll( poll_fds, poll_fd_count, -1) >= 0 ) {
	if ( poll_fds[0].revents & POLLIN ) {
	  bool dummy;
	  int res = read( poll_fds[0].fd, &dummy, sizeof(dummy) );
	  (void) res;
	}
      }
      continue;
    }

    // If here, there should be data.
    result = snd_seq_event_input( apiData->seq, &ev );
    if ( result == -ENOSPC ) {
      std::cerr << "\nMidiInAlsa::alsaMidiHandler: MIDI input buffer overrun!\n\n";
      continue;
    }
    else if ( result <= 0 ) {
      std::cerr << "\nMidiInAlsa::alsaMidiHandler: unknown MIDI input error!\n";
      perror("System reports");
      continue;
    }

    // This is a bit weird, but we now have to decode an ALSA MIDI
    // event (back) into MIDI bytes.  We'll ignore non-MIDI types.
    if ( !continueSysex ) message.bytes.clear();

    doDecode = false;
    switch ( ev->type ) {

    case SND_SEQ_EVENT_PORT_SUBSCRIBED:
#if defined(__RTMIDI_DEBUG__)
      std::cout << "MidiInAlsa::alsaMidiHandler: port connection made!\n";
#endif
      break;

    case SND_SEQ_EVENT_PORT_UNSUBSCRIBED:
#if defined(__RTMIDI_DEBUG__)
      std::cerr << "MidiInAlsa::alsaMidiHandler: port connection has closed!\n";
      std::cout << "sender = " << (int) ev->data.connect.sender.client << ":"
		<< (int) ev->data.connect.sender.port
		<< ", dest = " << (int) ev->data.connect.dest.client << ":"
		<< (int) ev->data.connect.dest.port
		<< std::endl;
#endif
      break;

    case SND_SEQ_EVENT_QFRAME: // MIDI time code
      if ( !( data->ignoreFlags & 0x02 ) ) doDecode = true;
      break;

    case SND_SEQ_EVENT_TICK: // 0xF9 ... MIDI timing tick
      if ( !( data->ignoreFlags & 0x02 ) ) doDecode = true;
      break;

    case SND_SEQ_EVENT_CLOCK: // 0xF8 ... MIDI timing (clock) tick
      if ( !( data->ignoreFlags & 0x02 ) ) doDecode = true;
      break;

    case SND_SEQ_EVENT_SENSING: // Active sensing
      if ( !( data->ignoreFlags & 0x04 ) ) doDecode = true;
      break;

    case SND_SEQ_EVENT_SYSEX:
      if ( (data->ignoreFlags & 0x01) ) break;
      if ( ev->data.ext.len > apiData->bufferSize ) {
	apiData->bufferSize = ev->data.ext.len;
	free( buffer );
	buffer = (unsigned char *) malloc( apiData->bufferSize );
	if ( buffer == NULL ) {
	  data->doInput = false;
	  std::cerr << "\nMidiInAlsa::alsaMidiHandler: error resizing buffer memory!\n\n";
	  break;
	}
      }

    default:
      doDecode = true;
    }

    if ( doDecode ) {

      nBytes = snd_midi_event_decode( apiData->coder, buffer, apiData->bufferSize, ev );
      if ( nBytes > 0 ) {
	// The ALSA sequencer has a maximum buffer size for MIDI sysex
	// events of 256 bytes.  If a device sends sysex messages larger
	// than this, they are segmented into 256 byte chunks.  So,
	// we'll watch for this and concatenate sysex chunks into a
	// single sysex message if necessary.
	if ( !continueSysex )
	  message.bytes.assign( buffer, &buffer[nBytes] );
	else
	  message.bytes.insert( message.bytes.end(), buffer, &buffer[nBytes] );

	continueSysex = ( ( ev->type == SND_SEQ_EVENT_SYSEX ) && ( message.bytes.back() != 0xF7 ) );
	if ( !continueSysex ) {

	  // Calculate the time stamp:
	  message.timeStamp = 0.0;

	  // Method 1: Use the system time.
	  //(void)gettimeofday(&tv, (struct timezone *)NULL);
	  //time = (tv.tv_sec * 1000000) + tv.tv_usec;

	  // Method 2: Use the ALSA sequencer event time data.
	  // (thanks to Pedro Lopez-Cabanillas!).
	  time = ( ev->time.time.tv_sec * 1000000 ) + ( ev->time.time.tv_nsec/1000 );
	  lastTime = time;
	  time -= apiData->lastTime;
	  apiData->lastTime = lastTime;
	  if ( data->firstMessage == true )
	    data->firstMessage = false;
	  else
	    message.timeStamp = time * 0.000001;
	}
	else {
#if defined(__RTMIDI_DEBUG__)
	  std::cerr << "\nMidiInAlsa::alsaMidiHandler: event parsing error or not a MIDI event!\n\n";
#endif
	}
      }
    }

    snd_seq_free_event( ev );
    if ( message.bytes.size() == 0 || continueSysex ) continue;

    if ( data->usingCallback ) {
      MidiCallback callback = (MidiCallback) data->userCallback;
      callback( message.timeStamp, &message.bytes, data->userData );
    }
    else {
      // As long as we haven't reached our queue size limit, push the message.
      if ( data->queue.size < data->queue.ringSize ) {
	data->queue.ring[data->queue.back++] = message;
	if ( data->queue.back == data->queue.ringSize )
	  data->queue.back = 0;
	data->queue.size++;
      }
      else
	std::cerr << "\nMidiInAlsa: message queue limit reached!!\n\n";
    }
  }

  if ( buffer ) free( buffer );
  snd_midi_event_free( apiData->coder );
  apiData->coder = 0;
  apiData->thread = apiData->dummy_thread_id;
  return 0;
}

MidiInAlsa :: MidiInAlsa( const std::string clientName,
			  unsigned int queueSizeLimit ) : MidiInApi( queueSizeLimit )
{
  initialize( clientName );
}

MidiInAlsa :: ~MidiInAlsa()
{
  // Close a connection if it exists.
  closePort();

  // Shutdown the input thread.
  AlsaMidiData *data = static_cast<AlsaMidiData *> (apiData_);
  if ( inputData_.doInput ) {
    inputData_.doInput = false;
    int res = write( data->trigger_fds[1], &inputData_.doInput, sizeof(inputData_.doInput) );
    (void) res;
    if ( !pthread_equal(data->thread, data->dummy_thread_id) )
      pthread_join( data->thread, NULL );
  }

  // Cleanup.
  close ( data->trigger_fds[0] );
  close ( data->trigger_fds[1] );
  if ( data->local.client ) data->deletePort();
#ifndef AVOID_TIMESTAMPING
  snd_seq_free_queue( data->seq, data->queue_id );
#endif
  delete data;
}

void MidiInAlsa :: initialize( const std::string& clientName )
{
#if 0
  /* this will be done in the AlsaSequencer class */
  // Set up the ALSA sequencer client.
  snd_seq_t *seq;
  int result = snd_seq_open(&seq, "default", SND_SEQ_OPEN_DUPLEX, SND_SEQ_NONBLOCK);
  if ( result < 0 ) {
    errorString_ = "MidiInAlsa::initialize: error creating ALSA sequencer client object.";
    error( Error::DRIVER_ERROR, errorString_ );
    return;
  }
#endif

  // Save our api-specific connection information.
  AlsaMidiData *data = new AlsaMidiData (clientName);
  // Set client name.



  //data->seq = seq;
  //		data->portNum = -1;
  apiData_ = (void *) data;
  inputData_.apiData = (void *) data;

  if ( pipe(data->trigger_fds) == -1 ) {
    errorString_ = "MidiInAlsa::initialize: error creating pipe objects.";
    error( Error::DRIVER_ERROR, errorString_ );
    return;
  }

  // Create the input queue
#ifndef AVOID_TIMESTAMPING
  data->queue_id = snd_seq_alloc_named_queue(data->seq, "Midi Queue");
  // Set arbitrary tempo (mm=100) and resolution (240)
  snd_seq_queue_tempo_t *qtempo;
  snd_seq_queue_tempo_alloca(&qtempo);
  snd_seq_queue_tempo_set_tempo(qtempo, 600000);
  snd_seq_queue_tempo_set_ppq(qtempo, 240);
  snd_seq_set_queue_tempo(data->seq, data->queue_id, qtempo);
  snd_seq_drain_output(data->seq);
#endif
}

// This function is used to count or get the pinfo structure for a given port number.
unsigned int portInfo( snd_seq_t *seq, snd_seq_port_info_t *pinfo, unsigned int type, int portNumber )
{
  snd_seq_client_info_t *cinfo;
  int client;
  int count = 0;
  snd_seq_client_info_alloca( &cinfo );

  snd_seq_client_info_set_client( cinfo, -1 );
  while ( snd_seq_query_next_client( seq, cinfo ) >= 0 ) {
    client = snd_seq_client_info_get_client( cinfo );
    if ( client == 0 ) continue;
    // Reset query info
    snd_seq_port_info_set_client( pinfo, client );
    snd_seq_port_info_set_port( pinfo, -1 );
    while ( snd_seq_query_next_port( seq, pinfo ) >= 0 ) {
      unsigned int atyp = snd_seq_port_info_get_type( pinfo );
      if ( ( atyp & SND_SEQ_PORT_TYPE_MIDI_GENERIC ) == 0 ) continue;
      unsigned int caps = snd_seq_port_info_get_capability( pinfo );
      if ( ( caps & type ) != type ) continue;
      if ( count == portNumber ) return 1;
      ++count;
    }
  }

  // If a negative portNumber was used, return the port count.
  if ( portNumber < 0 ) return count;
  return 0;
}

unsigned int MidiInAlsa :: getPortCount()
{
  snd_seq_port_info_t *pinfo;
  snd_seq_port_info_alloca( &pinfo );

  AlsaMidiData *data = static_cast<AlsaMidiData *> (apiData_);
  return portInfo( data->seq, pinfo, SND_SEQ_PORT_CAP_READ|SND_SEQ_PORT_CAP_SUBS_READ, -1 );
}

std::string MidiInAlsa :: getPortName( unsigned int portNumber )
{
  snd_seq_client_info_t *cinfo;
  snd_seq_port_info_t *pinfo;
  snd_seq_client_info_alloca( &cinfo );
  snd_seq_port_info_alloca( &pinfo );

  std::string stringName;
  AlsaMidiData *data = static_cast<AlsaMidiData *> (apiData_);
  if ( portInfo( data->seq, pinfo, SND_SEQ_PORT_CAP_READ|SND_SEQ_PORT_CAP_SUBS_READ, (int) portNumber ) ) {
    int cnum = snd_seq_port_info_get_client( pinfo );
    snd_seq_get_any_client_info( data->seq, cnum, cinfo );
    std::ostringstream os;
    os << snd_seq_client_info_get_name( cinfo );
    os << " ";                                    // These lines added to make sure devices are listed
    os << snd_seq_port_info_get_client( pinfo );  // with full portnames added to ensure individual device names
    os << ":";
    os << snd_seq_port_info_get_port( pinfo );
    stringName = os.str();
    return stringName;
  }

  // If we get here, we didn't find a match.
  errorString_ = "MidiInAlsa::getPortName: error looking for port name!";
  error( Error::WARNING, errorString_ );
  return stringName;
}

void MidiInAlsa :: openPort( unsigned int portNumber, const std::string & portName )
{
  if ( connected_ ) {
    errorString_ = "MidiInAlsa::openPort: a valid connection already exists!";
    error( Error::WARNING, errorString_ );
    return;
  }

  unsigned int nSrc = this->getPortCount();
  if ( nSrc < 1 ) {
    errorString_ = "MidiInAlsa::openPort: no MIDI input sources found!";
    error( Error::NO_DEVICES_FOUND, errorString_ );
    return;
  }

  snd_seq_port_info_t *src_pinfo;
  snd_seq_port_info_alloca( &src_pinfo );
  AlsaMidiData *data = static_cast<AlsaMidiData *> (apiData_);
  if ( portInfo( data->seq, src_pinfo, SND_SEQ_PORT_CAP_READ|SND_SEQ_PORT_CAP_SUBS_READ, (int) portNumber ) == 0 ) {
    std::ostringstream ost;
    ost << "MidiInAlsa::openPort: the 'portNumber' argument (" << portNumber << ") is invalid.";
    errorString_ = ost.str();
    error( Error::INVALID_PARAMETER, errorString_ );
    return;
  }

  snd_seq_addr_t sender, receiver;
  sender.client = snd_seq_port_info_get_client( src_pinfo );
  sender.port = snd_seq_port_info_get_port( src_pinfo );

  snd_seq_port_info_t *pinfo;
  snd_seq_port_info_alloca( &pinfo );
  if ( !data->local.client ) {
    snd_seq_port_info_set_client( pinfo, 0 );
    snd_seq_port_info_set_port( pinfo, 0 );
    snd_seq_port_info_set_capability( pinfo,
				      SND_SEQ_PORT_CAP_WRITE |
				      SND_SEQ_PORT_CAP_SUBS_WRITE );
    snd_seq_port_info_set_type( pinfo,
				SND_SEQ_PORT_TYPE_MIDI_GENERIC |
				SND_SEQ_PORT_TYPE_APPLICATION );
    snd_seq_port_info_set_midi_channels(pinfo, 16);
#ifndef AVOID_TIMESTAMPING
    snd_seq_port_info_set_timestamping(pinfo, 1);
    snd_seq_port_info_set_timestamp_real(pinfo, 1);    
    snd_seq_port_info_set_timestamp_queue(pinfo, data->queue_id);
#endif
    snd_seq_port_info_set_name(pinfo,  portName.c_str() );
    int createok = snd_seq_create_port(data->seq, pinfo);

    if ( createok < 0 ) {
      errorString_ = "MidiInAlsa::openPort: ALSA error creating input port.";
      error( Error::DRIVER_ERROR, errorString_ );
      return;
    }
    data->local.port   = snd_seq_port_info_get_port(pinfo);
    data->local.client = snd_seq_port_info_get_client(pinfo);
  }

  receiver = data->local;

  if ( !data->subscription ) {
    // Make subscription
    if (snd_seq_port_subscribe_malloc( &data->subscription ) < 0) {
      errorString_ = "MidiInAlsa::openPort: ALSA error allocation port subscription.";
      error( Error::DRIVER_ERROR, errorString_ );
      return;
    }
    snd_seq_port_subscribe_set_sender(data->subscription, &sender);
    snd_seq_port_subscribe_set_dest(data->subscription, &receiver);
    if ( snd_seq_subscribe_port(data->seq, data->subscription) ) {
      snd_seq_port_subscribe_free( data->subscription );
      data->subscription = 0;
      errorString_ = "MidiInAlsa::openPort: ALSA error making port connection.";
      error( Error::DRIVER_ERROR, errorString_ );
      return;
    }
  }

  if ( inputData_.doInput == false ) {
    // Start the input queue
#ifndef AVOID_TIMESTAMPING
    snd_seq_start_queue( data->seq, data->queue_id, NULL );
    snd_seq_drain_output( data->seq );
#endif
    // Start our MIDI input thread.
    pthread_attr_t attr;
    pthread_attr_init(&attr);
    pthread_attr_setdetachstate(&attr, PTHREAD_CREATE_JOINABLE);
    pthread_attr_setschedpolicy(&attr, SCHED_OTHER);

    inputData_.doInput = true;
    int err = pthread_create(&data->thread, &attr, alsaMidiHandler, &inputData_);
    pthread_attr_destroy(&attr);
    if ( err ) {
      snd_seq_unsubscribe_port( data->seq, data->subscription );
      snd_seq_port_subscribe_free( data->subscription );
      data->subscription = 0;
      inputData_.doInput = false;
      errorString_ = "MidiInAlsa::openPort: error starting MIDI input thread!";
      error( Error::THREAD_ERROR, errorString_ );
      return;
    }
  }

  connected_ = true;
}

void MidiInAlsa :: openPort( const PortDescriptor & port,
			     const std::string & portName)
{
  AlsaMidiData *data = static_cast<AlsaMidiData *> (apiData_);
  const AlsaPortDescriptor * remote = dynamic_cast<const AlsaPortDescriptor *>(&port);

  if ( !data ) {
    errorString_ = "MidiInAlsa::openPort: Internal error: data has not been allocated!";
    error( Error::DRIVER_ERROR, errorString_ );
    return;
  }
  if ( connected_ ) {
    errorString_ = "MidiInAlsa::openPort: a valid connection already exists!";
    error( Error::WARNING, errorString_ );
    return;
  }
  if (data->subscription) {
    error( Error::DRIVER_ERROR,
	   "MidiInAlsa::openPort: ALSA error allocation port subscription." );
    return;
  }
  if (!remote) {
    errorString_ = "MidiInAlsa::openPort: an invalid (i.e. non-ALSA) port descriptor has been passed to openPort!";
    error( Error::WARNING, errorString_ );
    return;
  }

  if (!data->local.client)
    data->openPort (SND_SEQ_PORT_CAP_WRITE | SND_SEQ_PORT_CAP_SUBS_WRITE,
		    portName);
  data->setRemote(remote);
  data->connectPorts(*remote,data->local,false);


  if ( inputData_.doInput == false ) {
    inputData_.doInput = data->startQueue(&inputData_);
  }

  connected_ = true;
}

Pointer<PortDescriptor> MidiInAlsa :: getDescriptor(bool local)
{
  AlsaMidiData *data = static_cast<AlsaMidiData *> (apiData_);
  if (local) {
    if (data && data->local.client) {
      return new AlsaPortDescriptor(data->local,data->getClientName());
    }
  } else {
    if (data && data->client) {
      return new AlsaPortDescriptor(*data,data->getClientName());
    }
  }
  return NULL;
}
PortList MidiInAlsa :: getPortList(int capabilities)
{
  AlsaMidiData *data = static_cast<AlsaMidiData *> (apiData_);
  return AlsaPortDescriptor::getPortList(capabilities | PortDescriptor::INPUT,
					 data->getClientName());
}



void MidiInAlsa :: openVirtualPort( std::string portName )
{
  AlsaMidiData *data = static_cast<AlsaMidiData *> (apiData_);
  if ( !data->local.client ) {
    snd_seq_port_info_t *pinfo;
    snd_seq_port_info_alloca( &pinfo );
    snd_seq_port_info_set_capability( pinfo,
				      SND_SEQ_PORT_CAP_WRITE |
				      SND_SEQ_PORT_CAP_SUBS_WRITE );
    snd_seq_port_info_set_type( pinfo,
				SND_SEQ_PORT_TYPE_MIDI_GENERIC |
				SND_SEQ_PORT_TYPE_APPLICATION );
    snd_seq_port_info_set_midi_channels(pinfo, 16);
#ifndef AVOID_TIMESTAMPING
    snd_seq_port_info_set_timestamping(pinfo, 1);
    snd_seq_port_info_set_timestamp_real(pinfo, 1);    
    snd_seq_port_info_set_timestamp_queue(pinfo, data->queue_id);
#endif
    snd_seq_port_info_set_name(pinfo, portName.c_str());
    int createok = snd_seq_create_port(data->seq, pinfo);

    if ( createok < 0 ) {
      errorString_ = "MidiInAlsa::openVirtualPort: ALSA error creating virtual port.";
      error( Error::DRIVER_ERROR, errorString_ );
      return;
    }
    data->local.port   = snd_seq_port_info_get_port(pinfo);
    data->local.client = snd_seq_port_info_get_client(pinfo);
  }

  if ( inputData_.doInput == false ) {
    // Wait for old thread to stop, if still running
    if ( !pthread_equal(data->thread, data->dummy_thread_id) )
      pthread_join( data->thread, NULL );

    // Start the input queue
#ifndef AVOID_TIMESTAMPING
    snd_seq_start_queue( data->seq, data->queue_id, NULL );
    snd_seq_drain_output( data->seq );
#endif
    // Start our MIDI input thread.
    pthread_attr_t attr;
    pthread_attr_init(&attr);
    pthread_attr_setdetachstate(&attr, PTHREAD_CREATE_JOINABLE);
    pthread_attr_setschedpolicy(&attr, SCHED_OTHER);

    inputData_.doInput = true;
    int err = pthread_create(&data->thread, &attr, alsaMidiHandler, &inputData_);
    pthread_attr_destroy(&attr);
    if ( err ) {
      if ( data->subscription ) {
	snd_seq_unsubscribe_port( data->seq, data->subscription );
	snd_seq_port_subscribe_free( data->subscription );
	data->subscription = 0;
      }
      inputData_.doInput = false;
      errorString_ = "MidiInAlsa::openPort: error starting MIDI input thread!";
      error( Error::THREAD_ERROR, errorString_ );
      return;
    }
  }
}

void MidiInAlsa :: closePort( void )
{
  AlsaMidiData *data = static_cast<AlsaMidiData *> (apiData_);

  if ( connected_ ) {
    if ( data->subscription ) {
      snd_seq_unsubscribe_port( data->seq, data->subscription );
      snd_seq_port_subscribe_free( data->subscription );
      data->subscription = 0;
    }
    // Stop the input queue
#ifndef AVOID_TIMESTAMPING
    snd_seq_stop_queue( data->seq, data->queue_id, NULL );
    snd_seq_drain_output( data->seq );
#endif
    connected_ = false;
  }

  // Stop thread to avoid triggering the callback, while the port is intended to be closed
  if ( inputData_.doInput ) {
    inputData_.doInput = false;
    int res = write( data->trigger_fds[1], &inputData_.doInput, sizeof(inputData_.doInput) );
    (void) res;
    if ( !pthread_equal(data->thread, data->dummy_thread_id) )
      pthread_join( data->thread, NULL );
  }
}

//*********************************************************************//
//  API: LINUX ALSA
//  Class Definitions: MidiOutAlsa
//*********************************************************************//

MidiOutAlsa :: MidiOutAlsa( const std::string clientName ) : MidiOutApi()
{
  initialize( clientName );
}

MidiOutAlsa :: ~MidiOutAlsa()
{
  // Close a connection if it exists.
  closePort();

  // Cleanup.
  AlsaMidiData *data = static_cast<AlsaMidiData *> (apiData_);
  if ( data->local.client > 0 ) snd_seq_delete_port( data->seq, data->local.port );
  if ( data->coder ) snd_midi_event_free( data->coder );
  if ( data->buffer ) free( data->buffer );
  delete data;
}

void MidiOutAlsa :: initialize( const std::string& clientName )
{
#if 0
  // Set up the ALSA sequencer client.
  snd_seq_t *seq;
  int result1 = snd_seq_open( &seq, "default", SND_SEQ_OPEN_OUTPUT, SND_SEQ_NONBLOCK );
  if ( result1 < 0 ) {
    errorString_ = "MidiOutAlsa::initialize: error creating ALSA sequencer client object.";
    error( Error::DRIVER_ERROR, errorString_ );
    return;
  }

  // Set client name.
  snd_seq_set_client_name( seq, clientName.c_str() );
#endif

  // Save our api-specific connection information.
  AlsaMidiData *data = new AlsaMidiData(clientName);
  // data->seq = seq;
  //	data->portNum = -1;

  int result = snd_midi_event_new( data->bufferSize, &data->coder );
  if ( result < 0 ) {
    delete data;
    errorString_ = "MidiOutAlsa::initialize: error initializing MIDI event parser!\n\n";
    error( Error::DRIVER_ERROR, errorString_ );
    return;
  }
  data->buffer = (unsigned char *) malloc( data->bufferSize );
  if ( data->buffer == NULL ) {
    delete data;
    errorString_ = "MidiOutAlsa::initialize: error allocating buffer memory!\n\n";
    error( Error::MEMORY_ERROR, errorString_ );
    return;
  }
  snd_midi_event_init( data->coder );
  apiData_ = (void *) data;
}

unsigned int MidiOutAlsa :: getPortCount()
{
  snd_seq_port_info_t *pinfo;
  snd_seq_port_info_alloca( &pinfo );

  AlsaMidiData *data = static_cast<AlsaMidiData *> (apiData_);
  return portInfo( data->seq, pinfo, SND_SEQ_PORT_CAP_WRITE|SND_SEQ_PORT_CAP_SUBS_WRITE, -1 );
}

std::string MidiOutAlsa :: getPortName( unsigned int portNumber )
{
  snd_seq_client_info_t *cinfo;
  snd_seq_port_info_t *pinfo;
  snd_seq_client_info_alloca( &cinfo );
  snd_seq_port_info_alloca( &pinfo );

  std::string stringName;
  AlsaMidiData *data = static_cast<AlsaMidiData *> (apiData_);
  if ( portInfo( data->seq, pinfo, SND_SEQ_PORT_CAP_WRITE|SND_SEQ_PORT_CAP_SUBS_WRITE, (int) portNumber ) ) {
    int cnum = snd_seq_port_info_get_client(pinfo);
    snd_seq_get_any_client_info( data->seq, cnum, cinfo );
    std::ostringstream os;
    os << snd_seq_client_info_get_name(cinfo);
    os << " ";                                    // These lines added to make sure devices are listed
    os << snd_seq_port_info_get_client( pinfo );  // with full portnames added to ensure individual device names
    os << ":";
    os << snd_seq_port_info_get_port(pinfo);
    stringName = os.str();
    return stringName;
  }

  // If we get here, we didn't find a match.
  errorString_ = "MidiOutAlsa::getPortName: error looking for port name!";
  error( Error::WARNING, errorString_ );
  return stringName;
}

void MidiOutAlsa :: openPort( unsigned int portNumber, const std::string & portName )
{
  if ( connected_ ) {
    errorString_ = "MidiOutAlsa::openPort: a valid connection already exists!";
    error( Error::WARNING, errorString_ );
    return;
  }

  unsigned int nSrc = this->getPortCount();
  if (nSrc < 1) {
    errorString_ = "MidiOutAlsa::openPort: no MIDI output sources found!";
    error( Error::NO_DEVICES_FOUND, errorString_ );
    return;
  }

  snd_seq_port_info_t *pinfo;
  snd_seq_port_info_alloca( &pinfo );
  AlsaMidiData *data = static_cast<AlsaMidiData *> (apiData_);
  if ( portInfo( data->seq, pinfo, SND_SEQ_PORT_CAP_WRITE|SND_SEQ_PORT_CAP_SUBS_WRITE, (int) portNumber ) == 0 ) {
    std::ostringstream ost;
    ost << "MidiOutAlsa::openPort: the 'portNumber' argument (" << portNumber << ") is invalid.";
    errorString_ = ost.str();
    error( Error::INVALID_PARAMETER, errorString_ );
    return;
  }

  data->client = snd_seq_port_info_get_client( pinfo );
  data->port = snd_seq_port_info_get_port( pinfo );
  data->local.client = snd_seq_client_id( data->seq );

  if ( !data->local.client ) {
    int port = snd_seq_create_simple_port( data->seq, portName.c_str(),
					   SND_SEQ_PORT_CAP_READ|SND_SEQ_PORT_CAP_SUBS_READ,
					   SND_SEQ_PORT_TYPE_MIDI_GENERIC|SND_SEQ_PORT_TYPE_APPLICATION );
    if ( port < 0 ) {
      errorString_ = "MidiOutAlsa::openPort: ALSA error creating output port.";
      error( Error::DRIVER_ERROR, errorString_ );
      return;
    }

    data->local.port   = port;
  }

  // Make subscription
  if (snd_seq_port_subscribe_malloc( &data->subscription ) < 0) {
    snd_seq_port_subscribe_free( data->subscription );
    errorString_ = "MidiOutAlsa::openPort: error allocating port subscription.";
    error( Error::DRIVER_ERROR, errorString_ );
    return;
  }
  snd_seq_port_subscribe_set_sender(data->subscription, data);
  snd_seq_port_subscribe_set_dest(data->subscription, &data->local);
  snd_seq_port_subscribe_set_time_update(data->subscription, 1);
  snd_seq_port_subscribe_set_time_real(data->subscription, 1);
  if ( snd_seq_subscribe_port(data->seq, data->subscription) ) {
    snd_seq_port_subscribe_free( data->subscription );
    errorString_ = "MidiOutAlsa::openPort: ALSA error making port connection.";
    error( Error::DRIVER_ERROR, errorString_ );
    return;
  }

  connected_ = true;
}

void MidiOutAlsa :: closePort( void )
{
  if ( connected_ ) {
    AlsaMidiData *data = static_cast<AlsaMidiData *> (apiData_);
    snd_seq_unsubscribe_port( data->seq, data->subscription );
    snd_seq_port_subscribe_free( data->subscription );
    connected_ = false;
  }
}

void MidiOutAlsa :: openVirtualPort( std::string portName )
{
  AlsaMidiData *data = static_cast<AlsaMidiData *> (apiData_);
  if ( !data->local.client ) {
    int port = snd_seq_create_simple_port( data->seq, portName.c_str(),
					   SND_SEQ_PORT_CAP_READ|SND_SEQ_PORT_CAP_SUBS_READ,
					   SND_SEQ_PORT_TYPE_MIDI_GENERIC|SND_SEQ_PORT_TYPE_APPLICATION );

    if ( port < 0 ) {
      errorString_ = "MidiOutAlsa::openVirtualPort: ALSA error creating virtual port.";
      error( Error::DRIVER_ERROR, errorString_ );
    }
    data->local.port   = port;
    data->local.client = snd_seq_client_id(data->seq);
  }
}

void MidiOutAlsa :: sendMessage( std::vector<unsigned char> &message )
{
  int result;
  AlsaMidiData *data = static_cast<AlsaMidiData *> (apiData_);
  unsigned int nBytes = message.size();
  if ( nBytes > data->bufferSize ) {
    data->bufferSize = nBytes;
    result = snd_midi_event_resize_buffer ( data->coder, nBytes);
    if ( result != 0 ) {
      errorString_ = "MidiOutAlsa::sendMessage: ALSA error resizing MIDI event buffer.";
      error( Error::DRIVER_ERROR, errorString_ );
      return;
    }
    free (data->buffer);
    data->buffer = (unsigned char *) malloc( data->bufferSize );
    if ( data->buffer == NULL ) {
      errorString_ = "MidiOutAlsa::initialize: error allocating buffer memory!\n\n";
      error( Error::MEMORY_ERROR, errorString_ );
      return;
    }
  }

  snd_seq_event_t ev;
  snd_seq_ev_clear(&ev);
  snd_seq_ev_set_source(&ev, data->local.port);
  snd_seq_ev_set_subs(&ev);
  snd_seq_ev_set_direct(&ev);
  for ( unsigned int i=0; i<nBytes; ++i ) data->buffer[i] = message.at(i);
  result = snd_midi_event_encode( data->coder, data->buffer, (long)nBytes, &ev );
  if ( result < (int)nBytes ) {
    errorString_ = "MidiOutAlsa::sendMessage: event parsing error!";
    error( Error::WARNING, errorString_ );
    return;
  }

  // Send the event.
  result = snd_seq_event_output(data->seq, &ev);
  if ( result < 0 ) {
    errorString_ = "MidiOutAlsa::sendMessage: error sending MIDI message to port.";
    error( Error::WARNING, errorString_ );
    return;
  }
  snd_seq_drain_output(data->seq);
}

void MidiOutAlsa :: openPort( const PortDescriptor & port,
			      const std::string & portName)
{
  AlsaMidiData *data = static_cast<AlsaMidiData *> (apiData_);
  const AlsaPortDescriptor * remote = dynamic_cast<const AlsaPortDescriptor *>(&port);

  if ( !data ) {
    errorString_ = "MidiOutAlsa::openPort: Internal error: data has not been allocated!";
    error( Error::DRIVER_ERROR, errorString_ );
    return;
  }
  if ( connected_ ) {
    errorString_ = "MidiOutAlsa::openPort: a valid connection already exists!";
    error( Error::WARNING, errorString_ );
    return;
  }
  if (data->subscription) {
    error( Error::DRIVER_ERROR,
	   "MidiOutAlsa::openPort: ALSA error allocation port subscription." );
    return;
  }
  if (!remote) {
    errorString_ = "MidiOutAlsa::openPort: an invalid (i.e. non-ALSA) port descriptor has been passed to openPort!";
    error( Error::WARNING, errorString_ );
    return;
  }

  if (!data->local.client)
    data->openPort (SND_SEQ_PORT_CAP_READ | SND_SEQ_PORT_CAP_SUBS_READ,
		    portName);
  data->setRemote(remote);
  data->connectPorts(data->local,*remote,true);

  connected_ = true;
}
Pointer<PortDescriptor> MidiOutAlsa :: getDescriptor(bool local)
{
  AlsaMidiData *data = static_cast<AlsaMidiData *> (apiData_);
  if (local) {
    if (data && data->local.client) {
      return new AlsaPortDescriptor(data->local, data->getClientName());
    }
  } else {
    if (data && data->client) {
      return new AlsaPortDescriptor(*data, data->getClientName());
    }
  }
  return NULL;
}
PortList MidiOutAlsa :: getPortList(int capabilities)
{
  AlsaMidiData *data = static_cast<AlsaMidiData *> (apiData_);
  return AlsaPortDescriptor::getPortList(capabilities | PortDescriptor::OUTPUT,
					 data->getClientName());
}
NAMESPACE_RTMIDI_END
#endif // __LINUX_ALSA__


//*********************************************************************//
//  API: Windows Multimedia Library (MM)
//*********************************************************************//

// API information deciphered from:
//  - http://msdn.microsoft.com/library/default.asp?url=/library/en-us/multimed/htm/_win32_midi_reference.asp

// Thanks to Jean-Baptiste Berruchon for the sysex code.

#if defined(__WINDOWS_MM__)

// The Windows MM API is based on the use of a callback function for
// MIDI input.  We convert the system specific time stamps to delta
// time values.

// Windows MM MIDI header files.
#include <windows.h>
#include <mmsystem.h>

#define  RT_SYSEX_BUFFER_SIZE 1024
#define  RT_SYSEX_BUFFER_COUNT 4
NAMESPACE_RTMIDI_START
// A structure to hold variables related to the CoreMIDI API
// implementation.
struct WinMidiData {
  HMIDIIN inHandle;    // Handle to Midi Input Device
  HMIDIOUT outHandle;  // Handle to Midi Output Device
  DWORD lastTime;
  MidiInApi::MidiMessage message;
  LPMIDIHDR sysexBuffer[RT_SYSEX_BUFFER_COUNT];
  CRITICAL_SECTION _mutex; // [Patrice] see https://groups.google.com/forum/#!topic/mididev/6OUjHutMpEo
};

//*********************************************************************//
//  API: Windows MM
//  Class Definitions: MidiInWinMM
//*********************************************************************//

static void CALLBACK midiInputCallback( HMIDIIN /*hmin*/,
					UINT inputStatus, 
					DWORD_PTR instancePtr,
					DWORD_PTR midiMessage,
					DWORD timestamp )
{
  if ( inputStatus != MIM_DATA && inputStatus != MIM_LONGDATA && inputStatus != MIM_LONGERROR ) return;

  //MidiInApi::MidiInData *data = static_cast<MidiInApi::MidiInData *> (instancePtr);
  MidiInApi::MidiInData *data = (MidiInApi::MidiInData *)instancePtr;
  WinMidiData *apiData = static_cast<WinMidiData *> (data->apiData);

  // Calculate time stamp.
  if ( data->firstMessage == true ) {
    apiData->message.timeStamp = 0.0;
    data->firstMessage = false;
  }
  else apiData->message.timeStamp = (double) ( timestamp - apiData->lastTime ) * 0.001;
  apiData->lastTime = timestamp;

  if ( inputStatus == MIM_DATA ) { // Channel or system message

    // Make sure the first byte is a status byte.
    unsigned char status = (unsigned char) (midiMessage & 0x000000FF);
    if ( !(status & 0x80) ) return;

    // Determine the number of bytes in the MIDI message.
    unsigned short nBytes = 1;
    if ( status < 0xC0 ) nBytes = 3;
    else if ( status < 0xE0 ) nBytes = 2;
    else if ( status < 0xF0 ) nBytes = 3;
    else if ( status == 0xF1 ) {
      if ( data->ignoreFlags & 0x02 ) return;
      else nBytes = 2;
    }
    else if ( status == 0xF2 ) nBytes = 3;
    else if ( status == 0xF3 ) nBytes = 2;
    else if ( status == 0xF8 && (data->ignoreFlags & 0x02) ) {
      // A MIDI timing tick message and we're ignoring it.
      return;
    }
    else if ( status == 0xFE && (data->ignoreFlags & 0x04) ) {
      // A MIDI active sensing message and we're ignoring it.
      return;
    }

    // Copy bytes to our MIDI message.
    unsigned char *ptr = (unsigned char *) &midiMessage;
    for ( int i=0; i<nBytes; ++i ) apiData->message.bytes.push_back( *ptr++ );
  }
  else { // Sysex message ( MIM_LONGDATA or MIM_LONGERROR )
    MIDIHDR *sysex = ( MIDIHDR *) midiMessage; 
    if ( !( data->ignoreFlags & 0x01 ) && inputStatus != MIM_LONGERROR ) {  
      // Sysex message and we're not ignoring it
      for ( int i=0; i<(int)sysex->dwBytesRecorded; ++i )
	apiData->message.bytes.push_back( sysex->lpData[i] );
    }

    // The WinMM API requires that the sysex buffer be requeued after
    // input of each sysex message.  Even if we are ignoring sysex
    // messages, we still need to requeue the buffer in case the user
    // decides to not ignore sysex messages in the future.  However,
    // it seems that WinMM calls this function with an empty sysex
    // buffer when an application closes and in this case, we should
    // avoid requeueing it, else the computer suddenly reboots after
    // one or two minutes.
    if ( apiData->sysexBuffer[sysex->dwUser]->dwBytesRecorded > 0 ) {
      //if ( sysex->dwBytesRecorded > 0 ) {
      EnterCriticalSection( &(apiData->_mutex) );
      MMRESULT result = midiInAddBuffer( apiData->inHandle, apiData->sysexBuffer[sysex->dwUser], sizeof(MIDIHDR) );
      LeaveCriticalSection( &(apiData->_mutex) );
      if ( result != MMSYSERR_NOERROR )
	std::cerr << "\nMidiIn::midiInputCallback: error sending sysex to Midi device!!\n\n";

      if ( data->ignoreFlags & 0x01 ) return;
    }
    else return;
  }

  if ( data->usingCallback ) {
    MidiCallback callback = (MidiCallback) data->userCallback;
    callback( apiData->message.timeStamp, &apiData->message.bytes, data->userData );
  }
  else {
    // As long as we haven't reached our queue size limit, push the message.
    if ( data->queue.size < data->queue.ringSize ) {
      data->queue.ring[data->queue.back++] = apiData->message;
      if ( data->queue.back == data->queue.ringSize )
	data->queue.back = 0;
      data->queue.size++;
    }
    else
      std::cerr << "\nMidiIn: message queue limit reached!!\n\n";
  }

  // Clear the vector for the next input message.
  apiData->message.bytes.clear();
}

MidiInWinMM :: MidiInWinMM( const std::string clientName, unsigned int queueSizeLimit ) : MidiInApi( queueSizeLimit )
{
  initialize( clientName );
}

MidiInWinMM :: ~MidiInWinMM()
{
  // Close a connection if it exists.
  closePort();

  WinMidiData *data = static_cast<WinMidiData *> (apiData_);
  DeleteCriticalSection( &(data->_mutex) );

  // Cleanup.
  delete data;
}

void MidiInWinMM :: initialize( const std::string& /*clientName*/ )
{
  // We'll issue a warning here if no devices are available but not
  // throw an error since the user can plugin something later.
  unsigned int nDevices = midiInGetNumDevs();
  if ( nDevices == 0 ) {
    errorString_ = "MidiInWinMM::initialize: no MIDI input devices currently available.";
    error( Error::WARNING, errorString_ );
  }

  // Save our api-specific connection information.
  WinMidiData *data = (WinMidiData *) new WinMidiData;
  apiData_ = (void *) data;
  inputData_.apiData = (void *) data;
  data->message.bytes.clear();  // needs to be empty for first input message

  if ( !InitializeCriticalSectionAndSpinCount(&(data->_mutex), 0x00000400) ) {
    errorString_ = "MidiInWinMM::initialize: InitializeCriticalSectionAndSpinCount failed.";
    error( Error::WARNING, errorString_ );
  }
}

void MidiInWinMM :: openPort( unsigned int portNumber, const std::string /*portName*/ )
{
  if ( connected_ ) {
    errorString_ = "MidiInWinMM::openPort: a valid connection already exists!";
    error( Error::WARNING, errorString_ );
    return;
  }

  unsigned int nDevices = midiInGetNumDevs();
  if (nDevices == 0) {
    errorString_ = "MidiInWinMM::openPort: no MIDI input sources found!";
    error( Error::NO_DEVICES_FOUND, errorString_ );
    return;
  }

  if ( portNumber >= nDevices ) {
    std::ostringstream ost;
    ost << "MidiInWinMM::openPort: the 'portNumber' argument (" << portNumber << ") is invalid.";
    errorString_ = ost.str();
    error( Error::INVALID_PARAMETER, errorString_ );
    return;
  }

  WinMidiData *data = static_cast<WinMidiData *> (apiData_);
  MMRESULT result = midiInOpen( &data->inHandle,
				portNumber,
				(DWORD_PTR)&midiInputCallback,
				(DWORD_PTR)&inputData_,
				CALLBACK_FUNCTION );
  if ( result != MMSYSERR_NOERROR ) {
    errorString_ = "MidiInWinMM::openPort: error creating Windows MM MIDI input port.";
    error( Error::DRIVER_ERROR, errorString_ );
    return;
  }

  // Allocate and init the sysex buffers.
  for ( int i=0; i<RT_SYSEX_BUFFER_COUNT; ++i ) {
    data->sysexBuffer[i] = (MIDIHDR*) new char[ sizeof(MIDIHDR) ];
    data->sysexBuffer[i]->lpData = new char[ RT_SYSEX_BUFFER_SIZE ];
    data->sysexBuffer[i]->dwBufferLength = RT_SYSEX_BUFFER_SIZE;
    data->sysexBuffer[i]->dwUser = i; // We use the dwUser parameter as buffer indicator
    data->sysexBuffer[i]->dwFlags = 0;

    result = midiInPrepareHeader( data->inHandle, data->sysexBuffer[i], sizeof(MIDIHDR) );
    if ( result != MMSYSERR_NOERROR ) {
      midiInClose( data->inHandle );
      errorString_ = "MidiInWinMM::openPort: error starting Windows MM MIDI input port (PrepareHeader).";
      error( Error::DRIVER_ERROR, errorString_ );
      return;
    }

    // Register the buffer.
    result = midiInAddBuffer( data->inHandle, data->sysexBuffer[i], sizeof(MIDIHDR) );
    if ( result != MMSYSERR_NOERROR ) {
      midiInClose( data->inHandle );
      errorString_ = "MidiInWinMM::openPort: error starting Windows MM MIDI input port (AddBuffer).";
      error( Error::DRIVER_ERROR, errorString_ );
      return;
    }
  }

  result = midiInStart( data->inHandle );
  if ( result != MMSYSERR_NOERROR ) {
    midiInClose( data->inHandle );
    errorString_ = "MidiInWinMM::openPort: error starting Windows MM MIDI input port.";
    error( Error::DRIVER_ERROR, errorString_ );
    return;
  }

  connected_ = true;
}

void MidiInWinMM :: openVirtualPort( std::string /*portName*/ )
{
  // This function cannot be implemented for the Windows MM MIDI API.
  errorString_ = "MidiInWinMM::openVirtualPort: cannot be implemented in Windows MM MIDI API!";
  error( Error::WARNING, errorString_ );
}

void MidiInWinMM :: closePort( void )
{
  if ( connected_ ) {
    WinMidiData *data = static_cast<WinMidiData *> (apiData_);
    EnterCriticalSection( &(data->_mutex) );
    midiInReset( data->inHandle );
    midiInStop( data->inHandle );

    for ( int i=0; i<RT_SYSEX_BUFFER_COUNT; ++i ) {
      int result = midiInUnprepareHeader(data->inHandle, data->sysexBuffer[i], sizeof(MIDIHDR));
      delete [] data->sysexBuffer[i]->lpData;
      delete [] data->sysexBuffer[i];
      if ( result != MMSYSERR_NOERROR ) {
	midiInClose( data->inHandle );
	errorString_ = "MidiInWinMM::openPort: error closing Windows MM MIDI input port (midiInUnprepareHeader).";
	error( Error::DRIVER_ERROR, errorString_ );
	return;
      }
    }

    midiInClose( data->inHandle );
    connected_ = false;
    LeaveCriticalSection( &(data->_mutex) );
  }
}

unsigned int MidiInWinMM :: getPortCount()
{
  return midiInGetNumDevs();
}

std::string MidiInWinMM :: getPortName( unsigned int portNumber )
{
  std::string stringName;
  unsigned int nDevices = midiInGetNumDevs();
  if ( portNumber >= nDevices ) {
    std::ostringstream ost;
    ost << "MidiInWinMM::getPortName: the 'portNumber' argument (" << portNumber << ") is invalid.";
    errorString_ = ost.str();
    error( Error::WARNING, errorString_ );
    return stringName;
  }

  MIDIINCAPS deviceCaps;
  midiInGetDevCaps( portNumber, &deviceCaps, sizeof(MIDIINCAPS));

#if defined( UNICODE ) || defined( _UNICODE )
  int length = WideCharToMultiByte(CP_UTF8, 0, deviceCaps.szPname, -1, NULL, 0, NULL, NULL) - 1;
  stringName.assign( length, 0 );
  length = WideCharToMultiByte(CP_UTF8, 0, deviceCaps.szPname, static_cast<int>(wcslen(deviceCaps.szPname)), &stringName[0], length, NULL, NULL);
#else
  stringName = std::string( deviceCaps.szPname );
#endif

  // Next lines added to add the portNumber to the name so that
  // the device's names are sure to be listed with individual names
  // even when they have the same brand name
  std::ostringstream os;
  os << " ";
  os << portNumber;
  stringName += os.str();

  return stringName;
}

//*********************************************************************//
//  API: Windows MM
//  Class Definitions: MidiOutWinMM
//*********************************************************************//

MidiOutWinMM :: MidiOutWinMM( const std::string clientName ) : MidiOutApi()
{
  initialize( clientName );
}

MidiOutWinMM :: ~MidiOutWinMM()
{
  // Close a connection if it exists.
  closePort();

  // Cleanup.
  WinMidiData *data = static_cast<WinMidiData *> (apiData_);
  delete data;
}

void MidiOutWinMM :: initialize( const std::string& /*clientName*/ )
{
  // We'll issue a warning here if no devices are available but not
  // throw an error since the user can plug something in later.
  unsigned int nDevices = midiOutGetNumDevs();
  if ( nDevices == 0 ) {
    errorString_ = "MidiOutWinMM::initialize: no MIDI output devices currently available.";
    error( Error::WARNING, errorString_ );
  }

  // Save our api-specific connection information.
  WinMidiData *data = (WinMidiData *) new WinMidiData;
  apiData_ = (void *) data;
}

unsigned int MidiOutWinMM :: getPortCount()
{
  return midiOutGetNumDevs();
}

std::string MidiOutWinMM :: getPortName( unsigned int portNumber )
{
  std::string stringName;
  unsigned int nDevices = midiOutGetNumDevs();
  if ( portNumber >= nDevices ) {
    std::ostringstream ost;
    ost << "MidiOutWinMM::getPortName: the 'portNumber' argument (" << portNumber << ") is invalid.";
    errorString_ = ost.str();
    error( Error::WARNING, errorString_ );
    return stringName;
  }

  MIDIOUTCAPS deviceCaps;
  midiOutGetDevCaps( portNumber, &deviceCaps, sizeof(MIDIOUTCAPS));

#if defined( UNICODE ) || defined( _UNICODE )
  int length = WideCharToMultiByte(CP_UTF8, 0, deviceCaps.szPname, -1, NULL, 0, NULL, NULL) - 1;
  stringName.assign( length, 0 );
  length = WideCharToMultiByte(CP_UTF8, 0, deviceCaps.szPname, static_cast<int>(wcslen(deviceCaps.szPname)), &stringName[0], length, NULL, NULL);
#else
  stringName = std::string( deviceCaps.szPname );
#endif

  return stringName;
}

void MidiOutWinMM :: openPort( unsigned int portNumber, const std::string /*portName*/ )
{
  if ( connected_ ) {
    errorString_ = "MidiOutWinMM::openPort: a valid connection already exists!";
    error( Error::WARNING, errorString_ );
    return;
  }

  unsigned int nDevices = midiOutGetNumDevs();
  if (nDevices < 1) {
    errorString_ = "MidiOutWinMM::openPort: no MIDI output destinations found!";
    error( Error::NO_DEVICES_FOUND, errorString_ );
    return;
  }

  if ( portNumber >= nDevices ) {
    std::ostringstream ost;
    ost << "MidiOutWinMM::openPort: the 'portNumber' argument (" << portNumber << ") is invalid.";
    errorString_ = ost.str();
    error( Error::INVALID_PARAMETER, errorString_ );
    return;
  }

  WinMidiData *data = static_cast<WinMidiData *> (apiData_);
  MMRESULT result = midiOutOpen( &data->outHandle,
				 portNumber,
				 (DWORD)NULL,
				 (DWORD)NULL,
				 CALLBACK_NULL );
  if ( result != MMSYSERR_NOERROR ) {
    errorString_ = "MidiOutWinMM::openPort: error creating Windows MM MIDI output port.";
    error( Error::DRIVER_ERROR, errorString_ );
    return;
  }

  connected_ = true;
}

void MidiOutWinMM :: closePort( void )
{
  if ( connected_ ) {
    WinMidiData *data = static_cast<WinMidiData *> (apiData_);
    midiOutReset( data->outHandle );
    midiOutClose( data->outHandle );
    connected_ = false;
  }
}

void MidiOutWinMM :: openVirtualPort( std::string /*portName*/ )
{
  // This function cannot be implemented for the Windows MM MIDI API.
  errorString_ = "MidiOutWinMM::openVirtualPort: cannot be implemented in Windows MM MIDI API!";
  error( Error::WARNING, errorString_ );
}

void MidiOutWinMM :: sendMessage( std::vector<unsigned char> *message )
{
  if ( !connected_ ) return;

  unsigned int nBytes = static_cast<unsigned int>(message->size());
  if ( nBytes == 0 ) {
    errorString_ = "MidiOutWinMM::sendMessage: message argument is empty!";
    error( Error::WARNING, errorString_ );
    return;
  }

  MMRESULT result;
  WinMidiData *data = static_cast<WinMidiData *> (apiData_);
  if ( message->at(0) == 0xF0 ) { // Sysex message

    // Allocate buffer for sysex data.
    char *buffer = (char *) malloc( nBytes );
    if ( buffer == NULL ) {
      errorString_ = "MidiOutWinMM::sendMessage: error allocating sysex message memory!";
      error( Error::MEMORY_ERROR, errorString_ );
      return;
    }

    // Copy data to buffer.
    for ( unsigned int i=0; i<nBytes; ++i ) buffer[i] = message->at(i);

    // Create and prepare MIDIHDR structure.
    MIDIHDR sysex;
    sysex.lpData = (LPSTR) buffer;
    sysex.dwBufferLength = nBytes;
    sysex.dwFlags = 0;
    result = midiOutPrepareHeader( data->outHandle,  &sysex, sizeof(MIDIHDR) );
    if ( result != MMSYSERR_NOERROR ) {
      free( buffer );
      errorString_ = "MidiOutWinMM::sendMessage: error preparing sysex header.";
      error( Error::DRIVER_ERROR, errorString_ );
      return;
    }

    // Send the message.
    result = midiOutLongMsg( data->outHandle, &sysex, sizeof(MIDIHDR) );
    if ( result != MMSYSERR_NOERROR ) {
      free( buffer );
      errorString_ = "MidiOutWinMM::sendMessage: error sending sysex message.";
      error( Error::DRIVER_ERROR, errorString_ );
      return;
    }

    // Unprepare the buffer and MIDIHDR.
    while ( MIDIERR_STILLPLAYING == midiOutUnprepareHeader( data->outHandle, &sysex, sizeof (MIDIHDR) ) ) Sleep( 1 );
    free( buffer );
  }
  else { // Channel or system message.

    // Make sure the message size isn't too big.
    if ( nBytes > 3 ) {
      errorString_ = "MidiOutWinMM::sendMessage: message size is greater than 3 bytes (and not sysex)!";
      error( Error::WARNING, errorString_ );
      return;
    }

    // Pack MIDI bytes into double word.
    DWORD packet;
    unsigned char *ptr = (unsigned char *) &packet;
    for ( unsigned int i=0; i<nBytes; ++i ) {
      *ptr = message->at(i);
      ++ptr;
    }

    // Send the message immediately.
    result = midiOutShortMsg( data->outHandle, packet );
    if ( result != MMSYSERR_NOERROR ) {
      errorString_ = "MidiOutWinMM::sendMessage: error sending MIDI message.";
      error( Error::DRIVER_ERROR, errorString_ );
    }
  }
}
NAMESPACE_RTMIDI_END
#endif  // __WINDOWS_MM__


//*********************************************************************//
//  API: UNIX JACK
//
//  Written primarily by Alexander Svetalkin, with updates for delta
//  time by Gary Scavone, April 2011.
//
//  *********************************************************************//

#if defined(__UNIX_JACK__)

// JACK header files
#include <jack/jack.h>
#include <jack/midiport.h>
#include <jack/ringbuffer.h>

#define JACK_RINGBUFFER_SIZE 16384 // Default size for ringbuffer

NAMESPACE_RTMIDI_START

struct JackMidiData;
static int jackProcessIn( jack_nframes_t nframes, void *arg );
static int jackProcessOut( jack_nframes_t nframes, void *arg );

template <int locking=1>
class JackSequencer {
public:
  JackSequencer():client(0),name(),data(0)
  {
    if (locking) {
      pthread_mutexattr_t attr;
      pthread_mutexattr_init(&attr);
      pthread_mutexattr_settype(&attr, PTHREAD_MUTEX_NORMAL);
      pthread_mutex_init(&mutex, &attr);
    }
  }

  JackSequencer(const std::string & n, bool startqueue, JackMidiData * d):client(0),name(n),data(d)
  {
    if (locking) {
      pthread_mutexattr_t attr;
      pthread_mutexattr_init(&attr);
      pthread_mutexattr_settype(&attr, PTHREAD_MUTEX_NORMAL);
      pthread_mutex_init(&mutex, &attr);
    }
    init(client,startqueue);
  }

  ~JackSequencer()
  {
    {
      scoped_lock lock (mutex);
      if (client) {
	jack_deactivate (client);
	// the latter doesn't flush the queue
	jack_client_close (client);
	client = 0;
      }
    }
    if (locking) {
      pthread_mutex_destroy(&mutex);
    }
  }

  bool setName(const std::string & n) {
    /* we don't want to rename the client after opening it. */
    if (client) return false;
    name = n;
    return true;
  }

  const char ** getPortList(unsigned long flags) {
    init();
    return jack_get_ports(client,
			  NULL,
			  "midi",
			  flags);
  }

  jack_port_t * getPort(const char * name) {
    init();
    return jack_port_by_name(client,name);
  }

  std::string getPortName(jack_port_t * port, int flags) {
    init();
    int naming = flags & PortDescriptor::NAMING_MASK;

    std::ostringstream os;
    switch (naming) {
    case PortDescriptor::SESSION_PATH:
      if (flags & PortDescriptor::INCLUDE_API)
	os << "JACK:";
#if __UNIX_JACK_HAS_UUID__
      os << "UUID:" << std::hex << jack_port_uuid(port);
#else
      os << jack_port_name(port);
#endif
      break;
    case PortDescriptor::STORAGE_PATH:
      if (flags & PortDescriptor::INCLUDE_API)
	os << "JACK:";
      os << jack_port_name(port);
      break;
    case PortDescriptor::LONG_NAME:
      os << jack_port_name(port);
      if (flags & PortDescriptor::INCLUDE_API)
	os << " (JACK)";
      break;
    case PortDescriptor::SHORT_NAME:
    default:
      os << jack_port_short_name(port);
      if (flags & PortDescriptor::INCLUDE_API)
	os << " (JACK)";
      break;
    }
    return os.str();
  }

  int getPortCapabilities(jack_port_t * port) {
    if (!port) return 0;
    const char * type = jack_port_type(port);
    if (strcmp(type,JACK_DEFAULT_MIDI_TYPE)) return 0;
    int flags = jack_port_flags(port);
    int retval = 0;
    /* a JACK input port is capable of handling output to it and vice versa */
    if (flags & JackPortIsInput)
      retval |= PortDescriptor::OUTPUT;
    if (flags & JackPortIsOutput)
      retval |= PortDescriptor::INPUT;

    return retval;
  }

#if 0
  int getNextClient(snd_seq_client_info_t * cinfo ) {
    init();
    scoped_lock lock (mutex);
    return snd_seq_query_next_client (client, cinfo);
  }
  int getNextPort(snd_seq_port_info_t * pinfo ) {
    init();
    scoped_lock lock (mutex);
    return snd_seq_query_next_port (client, pinfo);
  }
#endif

  jack_port_t * createPort (const std::string & portName, unsigned long portOptions) {
    init();
    scoped_lock lock (mutex);
    return jack_port_register(client,
			      portName.c_str(),
			      JACK_DEFAULT_MIDI_TYPE,
			      portOptions,
			      0);
  }

  void deletePort(jack_port_t * port) {
    init();
    scoped_lock lock (mutex);
    jack_port_unregister( client, port );
  }

  void connectPorts(jack_port_t * from,
		    jack_port_t * to)
  {
    init();
    jack_connect( client,
		  jack_port_name( from ),
		  jack_port_name( to ) );
  }

  void closePort(jack_port_t * from,
		 jack_port_t * to)
  {
    init();
    jack_disconnect( client,
		     jack_port_name( from ),
		     jack_port_name( to ) );
  }

#if 0
  void startQueue(int queue_id) {
    init();
    scoped_lock lock(mutex);
    snd_seq_start_queue( client, queue_id, NULL );
    snd_seq_drain_output( client );
  }
#endif

  /*! Use JackSequencer like a C pointer.
    \note This function breaks the design to control thread safety
    by the selection of the \ref locking parameter to the class.
    It should be removed as soon as possible in order ensure the
    thread policy that has been intended by creating this class.
  */
  operator jack_client_t * ()
  {
    return client;
  }
protected:
  struct scoped_lock {
    pthread_mutex_t * mutex;
    scoped_lock(pthread_mutex_t & m): mutex(&m)
    {
      if (locking)
	pthread_mutex_lock(mutex);
    }
    ~scoped_lock()
    {
      if (locking)
	pthread_mutex_unlock(mutex);
    }
  };
  pthread_mutex_t mutex;
  jack_client_t * client;
  std::string name;
  JackMidiData * data;

#if 0
  snd_seq_client_info_t * GetClient(int id) {
    init();
    snd_seq_client_info_t * cinfo;
    scoped_lock lock(mutex);
    snd_seq_get_any_client_info(client,id,cinfo);
    return cinfo;
  }
#endif

  void init()
  {
    init (client,false);
  }

  void init(jack_client_t * &c, bool isoutput)
  {
    if (c) return;
    {
      scoped_lock lock(mutex);
      if (( client = jack_client_open( name.c_str(),
				       JackNoStartServer,
				       NULL )) == 0) {
	throw Error("JackSequencer::init: Could not connect to JACK server. Is it runnig?",
		    Error::WARNING);
	return;
      }

      if (isoutput && data) {
	jack_set_process_callback( client, jackProcessOut, data );
      } else if (data)
	jack_set_process_callback( client, jackProcessIn, data );
      jack_activate( client );
    }
  }
};
typedef JackSequencer<1> LockingJackSequencer;
typedef JackSequencer<0> NonLockingJackSequencer;

struct JackPortDescriptor:public PortDescriptor
{
  MidiApi * api;
  static LockingJackSequencer seq;
  JackPortDescriptor(const std::string & name):api(0),clientName(name)
  {
    port = 0;
  }
  JackPortDescriptor(const char * portname, const std::string & name):api(0),clientName(name)
  {
    port = seq.getPort(portname);
    seq.setName(name);
  }
  JackPortDescriptor(jack_port_t * other,
		     const std::string & name):api(0),
					       clientName(name)
  {
    port = other;
    seq.setName(name);
  }
  JackPortDescriptor(JackPortDescriptor & other,
		     const std::string & name):api(0),
					       clientName(name)
  {
    port = other.port;
    seq.setName(name);
  }
  ~JackPortDescriptor()
  {
  }
  MidiInApi * getInputApi(unsigned int queueSizeLimit = 100) const {
    if (getCapabilities() & INPUT)
      return new MidiInJack(clientName,queueSizeLimit);
    else
      return 0;
  }
  MidiOutApi * getOutputApi() const {
    if (getCapabilities() & OUTPUT)
      return new MidiOutJack(clientName);
    else
      return 0;
  }


  std::string getName(int flags = SHORT_NAME | UNIQUE_NAME) {
    return seq.getPortName(port,flags);
  }

  const std::string & getClientName() {
    return clientName;
  }
  int getCapabilities() const {
    return seq.getPortCapabilities(port);
  }
  static PortList getPortList(int capabilities, const std::string & clientName);

  operator jack_port_t * () const { return port; }

protected:
  std::string clientName;
  jack_port_t * port;

  friend struct JackMidiData;
};

LockingJackSequencer JackPortDescriptor::seq;



PortList JackPortDescriptor :: getPortList(int capabilities, const std::string & clientName)
{
  PortList list;
  unsigned long flags = 0;

  if (capabilities & INPUT) {
    flags |= JackPortIsOutput;
  }
  if (capabilities & OUTPUT) {
    flags |= JackPortIsInput;
  }
  const char ** ports = seq.getPortList(flags);
  if (!ports) return list;
  for (const char ** port = ports; *port; port++) {
    list.push_back(new JackPortDescriptor(*port, clientName));
  }
  jack_free(ports);
  return list;
}

/*! A structure to hold variables related to the JACK API
  implementation.

  \note After all sequencer handling is covered by the \ref
  JackSequencer class, we should make seq to be a pointer in order
  to allow a common client implementation.
*/

struct JackMidiData:public JackPortDescriptor {
  /* signal the JACK process what to do next */
  volatile enum {
    RUNNING, /*!< keep the client open, flag is owned by the controlling process */
    CLOSING, /*!< close the current port */
    DELETING /*!< Delete the client after delivering the contents of the ring buffer */
  } stateflags;
  /*! response/state from the JACK thread. See \ref jackProcessOut for details */
  volatile enum {
    OPEN,
    CLOSING2,
    CLOSED,
    DELETING2,
    DELETING3
    /* DELETED is useless as this doesn't exist anymore */
  } state_response;

  jack_port_t * local;
  jack_ringbuffer_t *buffSize;
  jack_ringbuffer_t *buffMessage;
  jack_time_t lastTime;
  MidiInApi :: MidiInData *rtMidiIn;
  /*! Sequencer object: This must be deleted _before_ the MIDI data to avoid
    segmentation faults while queued data is still in the ring buffer. */
  NonLockingJackSequencer * seq;

  /*
    JackMidiData():seq()
    {
    init();
    }
  */
  JackMidiData(const std::string &clientName,
	       MidiInApi :: MidiInData &inputData_):JackPortDescriptor(clientName),
						    stateflags(RUNNING),
						    local(0),
						    buffSize(0),
						    buffMessage(0),
						    lastTime(0),
						    rtMidiIn(&inputData_),
						    seq(new NonLockingJackSequencer(clientName,false,this))
  {
  }

  /**
   * Create output midi data.
   *
   * \param clientName
   *
   * \return
   */
  JackMidiData(const std::string &clientName):JackPortDescriptor(clientName),
					      stateflags(RUNNING),
					      local(0),
					      buffSize(jack_ringbuffer_create( JACK_RINGBUFFER_SIZE )),
					      buffMessage(jack_ringbuffer_create( JACK_RINGBUFFER_SIZE )),
					      lastTime(0),
					      rtMidiIn(),
					      seq(new NonLockingJackSequencer(clientName,true,this))
  {}


  ~JackMidiData()
  {
    if (local)
      deletePort();
    if (seq)
      delete seq;
    if (buffSize)
      jack_ringbuffer_free( buffSize );
    if (buffMessage)
      jack_ringbuffer_free( buffMessage );
  }




  void setRemote(jack_port_t * remote) {
    port   = remote;
  }

  void connectPorts(jack_port_t * from,
		    jack_port_t * to) {
    seq->connectPorts(from, to);
  }

  int openPort(unsigned long jackCapabilities,
	       const std::string & portName) {
    local = seq->createPort(portName, jackCapabilities);
    if (!local) {
      api->error( Error::DRIVER_ERROR,
		  "MidiInJack::openPort: JACK error opening port subscription." );
      return -99;
    }
    return 0;
  }

  void deletePort() {
    seq->deletePort(local);
    local = 0;
  }

  void closePort(bool output_is_remote) {
    if (output_is_remote) {
      seq->closePort( local, port );
    } else {
      seq->closePort( port, local );
    }
    port = 0;
  }

  operator jack_port_t * () const { return port; }
};



//*********************************************************************//
//  API: JACK
//  Class Definitions: MidiInJack
//*********************************************************************//

static int jackProcessIn( jack_nframes_t nframes, void *arg )
{
  JackMidiData *jData = (JackMidiData *) arg;
  MidiInApi :: MidiInData *rtData = jData->rtMidiIn;
  jack_midi_event_t event;
  jack_time_t time;

  // Is port created?
  if ( jData->local == NULL ) return 0;
  void *buff = jack_port_get_buffer( jData->local, nframes );

  // We have midi events in buffer
  int evCount = jack_midi_get_event_count( buff );
  for (int j = 0; j < evCount; j++) {
    MidiInApi::MidiMessage message;
    message.bytes.clear();

    jack_midi_event_get( &event, buff, j );

    for ( unsigned int i = 0; i < event.size; i++ )
      message.bytes.push_back( event.buffer[i] );

    // Compute the delta time.
    time = jack_get_time();
    if ( rtData->firstMessage == true )
      rtData->firstMessage = false;
    else
      message.timeStamp = ( time - jData->lastTime ) * 0.000001;

    jData->lastTime = time;

    if ( !rtData->continueSysex ) {
      if ( rtData->usingCallback ) {
	MidiCallback callback = (MidiCallback) rtData->userCallback;
	callback( message.timeStamp, &message.bytes, rtData->userData );
      }
      else {
	// As long as we haven't reached our queue size limit, push the message.
	if ( rtData->queue.size < rtData->queue.ringSize ) {
	  rtData->queue.ring[rtData->queue.back++] = message;
	  if ( rtData->queue.back == rtData->queue.ringSize )
	    rtData->queue.back = 0;
	  rtData->queue.size++;
	}
	else
	  std::cerr << "\nMidiInJack: message queue limit reached!!\n\n";
      }
    }
  }

  return 0;
}

MidiInJack :: MidiInJack( const std::string clientName, unsigned int queueSizeLimit ) : MidiInApi( queueSizeLimit )
{
  initialize( clientName );
}

void MidiInJack :: initialize( const std::string& clientName )
{
  JackMidiData *data = new JackMidiData(clientName,inputData_);
  apiData_ = (void *) data;
  this->clientName = clientName;
}

#if 0
void MidiInJack :: connect()
{
  abort();
  // this should be unnecessary
  JackMidiData *data = static_cast<JackMidiData *> (apiData_);
  if ( data->local )
    return;

  // Initialize JACK client
  if (( data->local = jack_client_open( clientName.c_str(), JackNoStartServer, NULL )) == 0) {
    errorString_ = "MidiInJack::initialize: JACK server not running?";
    error( Error::WARNING, errorString_ );
    return;
  }

  jack_set_process_callback( data->client, jackProcessIn, data );
  jack_activate( data->client );
}
#endif

MidiInJack :: ~MidiInJack()
{
  JackMidiData *data = static_cast<JackMidiData *> (apiData_);
  closePort();

#if 0
  if ( data->client )
    jack_client_close( data->client );
#endif
  /* immediately shut down the JACK client */
  delete data;
}

void MidiInJack :: openPort( unsigned int portNumber, const std::string & portName )
{
  JackMidiData *data = static_cast<JackMidiData *> (apiData_);

  //		connect();

  // Creating new port
  if ( data->local == NULL)
    data->local = jack_port_register( *(data->seq), portName.c_str(),
				      JACK_DEFAULT_MIDI_TYPE, JackPortIsInput, 0 );

  if ( data->local == NULL) {
    errorString_ = "MidiInJack::openPort: JACK error creating port";
    error( Error::DRIVER_ERROR, errorString_ );
    return;
  }

  // Connecting to the output
  std::string name = getPortName( portNumber );
  jack_connect( *(data->seq), name.c_str(), jack_port_name( data->local ) );
}

void MidiInJack :: openVirtualPort( const std::string portName )
{
  JackMidiData *data = static_cast<JackMidiData *> (apiData_);

  //		connect();
  if ( data->local == NULL )
    data->local = jack_port_register( *(data->seq), portName.c_str(),
				      JACK_DEFAULT_MIDI_TYPE, JackPortIsInput, 0 );

  if ( data->local == NULL ) {
    errorString_ = "MidiInJack::openVirtualPort: JACK error creating virtual port";
    error( Error::DRIVER_ERROR, errorString_ );
  }
}

void MidiInJack :: openPort( const PortDescriptor & p,
			     const std::string & portName )
{
  JackMidiData *data = static_cast<JackMidiData *> (apiData_);
  const JackPortDescriptor * port = dynamic_cast<const JackPortDescriptor *>(&p);

  if ( !data ) {
    errorString_ = "MidiInAlsa::openPort: Internal error: data has not been allocated!";
    error( Error::DRIVER_ERROR, errorString_ );
    return;
  }
#if 0
  if ( connected_ ) {
    errorString_ = "MidiInAlsa::openPort: a valid connection already exists!";
    error( Error::WARNING, errorString_ );
    return;
  }
#endif
  if (!port) {
    errorString_ = "MidiInAlsa::openPort: an invalid (i.e. non-ALSA) port descriptor has been passed to openPort!";
    error( Error::WARNING, errorString_ );
    return;
  }

  if (!data->local)
    data->openPort (JackPortIsInput,
		    portName);
  data->setRemote(*port);
  data->connectPorts(*port,data->local);

#if 0

  connect();

  // Creating new port
  if ( data->port == NULL)
    data->port = jack_port_register( data->client, portName.c_str(),
				     JACK_DEFAULT_MIDI_TYPE, JackPortIsInput, 0 );

  if ( data->port == NULL) {
    errorString_ = "MidiInJack::openPort: JACK error creating port";
    error( Error::DRIVER_ERROR, errorString_ );
    return;
  }

  // Connecting to the output
  std::string name = getPortName( portNumber );
  jack_connect( data->client, name.c_str(), jack_port_name( data->port ) );
#endif
}

Pointer<PortDescriptor> MidiInJack :: getDescriptor(bool local)
{
  JackMidiData *data = static_cast<JackMidiData *> (apiData_);
  if (local) {
    if (data && data->local) {
      return new JackPortDescriptor(data->local,data->getClientName());
    }
  } else {
    if (data && *data) {
      return new JackPortDescriptor(*data,data->getClientName());
    }
  }
  return NULL;
}

PortList MidiInJack :: getPortList(int capabilities)
{
  JackMidiData *data = static_cast<JackMidiData *> (apiData_);
  return JackPortDescriptor::getPortList(capabilities | PortDescriptor::INPUT,
					 data->getClientName());
}

unsigned int MidiInJack :: getPortCount()
{
  int count = 0;
  // connect();
  JackMidiData *data = static_cast<JackMidiData *> (apiData_);
  if ( !(*(data->seq)) )
    return 0;

  // List of available ports
  const char **ports = jack_get_ports( *(data->seq), NULL, JACK_DEFAULT_MIDI_TYPE, JackPortIsOutput );

  if ( ports == NULL ) return 0;
  while ( ports[count] != NULL )
    count++;

  free( ports );
 
  return count;
}

std::string MidiInJack :: getPortName( unsigned int portNumber )
{
  JackMidiData *data = static_cast<JackMidiData *> (apiData_);
  std::string retStr("");

  //		connect();

  // List of available ports
  const char **ports = jack_get_ports(* (data->seq), NULL,
				      JACK_DEFAULT_MIDI_TYPE, JackPortIsOutput );

  // Check port validity
  if ( ports == NULL ) {
    errorString_ = "MidiInJack::getPortName: no ports available!";
    error( Error::WARNING, errorString_ );
    return retStr;
  }

  if ( ports[portNumber] == NULL ) {
    std::ostringstream ost;
    ost << "MidiInJack::getPortName: the 'portNumber' argument (" << portNumber << ") is invalid.";
    errorString_ = ost.str();
    error( Error::WARNING, errorString_ );
  }
  else retStr.assign( ports[portNumber] );

  free( ports );
  return retStr;
}

void MidiInJack :: closePort()
{
  JackMidiData *data = static_cast<JackMidiData *> (apiData_);

  if ( data->local == NULL ) return;
  jack_port_unregister( *(data->seq), data->local );
  data->local = NULL;
}

//*********************************************************************//
//  API: JACK
//  Class Definitions: MidiOutJack
//*********************************************************************//

// Jack process callback
static int jackProcessOut( jack_nframes_t nframes, void *arg )
{
  JackMidiData *data = (JackMidiData *) arg;
  jack_midi_data_t *midiData;
  int space;

  // Is port created?
  if ( data->local == NULL ) return 0;

  void *buff = jack_port_get_buffer( data->local, nframes );
  if (buff != NULL) {
    jack_midi_clear_buffer( buff );

    while ( jack_ringbuffer_read_space( data->buffSize ) > 0 ) {
      jack_ringbuffer_read( data->buffSize, (char *) &space, (size_t) sizeof(space) );
      midiData = jack_midi_event_reserve( buff, 0, space );

      jack_ringbuffer_read( data->buffMessage, (char *) midiData, (size_t) space );
    }
  }

  switch (data->stateflags) {
  case JackMidiData::RUNNING: break;
  case JackMidiData::CLOSING:
    if (data->state_response != JackMidiData::CLOSING2) {
      /* output the transferred data */
      data->state_response = JackMidiData::CLOSING2;
      return 0;
    }
    if ( data->local == NULL ) break;
    jack_port_unregister( *(data->seq), data->local );
    data->local = NULL;
    data->state_response = JackMidiData::CLOSED;
    break;

  case JackMidiData::DELETING:
#if defined(__RTMIDI_DEBUG__)
    std::cerr << "deleting port" << std::endl;
#endif
    if (data->state_response != JackMidiData::DELETING2) {
      data->state_response = JackMidiData::DELETING2;
      /* output the transferred data */
      return 0;
    }

    if (data->local != NULL && data->state_response != JackMidiData::DELETING2) {
      data->stateflags = JackMidiData::CLOSING;
      jack_port_unregister( *(data->seq), data->local );
      data->local = NULL;
      data->state_response = JackMidiData::DELETING2;
      return 0;
    }
    delete data;
#if defined(__RTMIDI_DEBUG__)
    std::cerr << "deleted port" << std::endl;
#endif
    break;
  }

  return 0;
}

MidiOutJack :: MidiOutJack( const std::string clientName ) : MidiOutApi()
{
  initialize( clientName );
}

void MidiOutJack :: initialize( const std::string& clientName )
{
  JackMidiData *data = new JackMidiData(clientName);
  apiData_ = (void *) data;
  this->clientName = clientName;

  //		connect();
}

void MidiOutJack :: connect()
{
  abort();
#if 0
  JackMidiData *data = static_cast<JackMidiData *> (apiData_);
  if ( *(data->seq) )
    return;

  // Initialize JACK client
  if (( *(data->seq) = jack_client_open( clientName.c_str(), JackNoStartServer, NULL )) == 0) {
    errorString_ = "MidiOutJack::initialize: JACK server not running?";
    error( Error::WARNING, errorString_ );
    return;
  }

  jack_set_process_callback( data->client, jackProcessOut, data );
  data->buffSize = jack_ringbuffer_create( JACK_RINGBUFFER_SIZE );
  data->buffMessage = jack_ringbuffer_create( JACK_RINGBUFFER_SIZE );
  jack_activate( data->client );
#endif
}

MidiOutJack :: ~MidiOutJack()
{
  JackMidiData *data = static_cast<JackMidiData *> (apiData_);
  //		closePort();

#if 0
  if ( *(data->seq) ) {
    // Cleanup
    jack_client_close( data->client );
    jack_ringbuffer_free( data->buffSize );
    jack_ringbuffer_free( data->buffMessage );
  }
#endif

  data->stateflags = JackMidiData::DELETING;
}

void MidiOutJack :: openPort( unsigned int portNumber, const std::string & portName )
{
  JackMidiData *data = static_cast<JackMidiData *> (apiData_);

  // connect();

  // Creating new port
  if ( data->local == NULL )
    data->local = jack_port_register( *(data->seq), portName.c_str(),
				      JACK_DEFAULT_MIDI_TYPE, JackPortIsOutput, 0 );

  if ( data->local == NULL ) {
    errorString_ = "MidiOutJack::openPort: JACK error creating port";
    error( Error::DRIVER_ERROR, errorString_ );
    return;
  }

  // Connecting to the output
  std::string name = getPortName( portNumber );
  jack_connect( *(data->seq), jack_port_name( data->local ), name.c_str() );
}

void MidiOutJack :: openVirtualPort( const std::string portName )
{
  JackMidiData *data = static_cast<JackMidiData *> (apiData_);

  // connect();
  if ( data->local == NULL )
    data->local = jack_port_register( *(data->seq), portName.c_str(),
				      JACK_DEFAULT_MIDI_TYPE, JackPortIsOutput, 0 );

  if ( data->local == NULL ) {
    errorString_ = "MidiOutJack::openVirtualPort: JACK error creating virtual port";
    error( Error::DRIVER_ERROR, errorString_ );
  }
}

void MidiOutJack :: openPort( const PortDescriptor & p,
			      const std::string & portName )
{
  JackMidiData *data = static_cast<JackMidiData *> (apiData_);
  const JackPortDescriptor * port = dynamic_cast<const JackPortDescriptor *>(&p);

  if ( !data ) {
    errorString_ = "MidiInAlsa::openPort: Internal error: data has not been allocated!";
    error( Error::DRIVER_ERROR, errorString_ );
    return;
  }
#if 0
  if ( connected_ ) {
    errorString_ = "MidiInAlsa::openPort: a valid connection already exists!";
    error( Error::WARNING, errorString_ );
    return;
  }
#endif
  if (!port) {
    errorString_ = "MidiInAlsa::openPort: an invalid (i.e. non-ALSA) port descriptor has been passed to openPort!";
    error( Error::WARNING, errorString_ );
    return;
  }

  if (!data->local)
    data->openPort (JackPortIsOutput,
		    portName);
  data->setRemote(*port);
  data->connectPorts(data->local,*port);

#if 0

  connect();

  // Creating new port
  if ( data->port == NULL)
    data->port = jack_port_register( data->client, portName.c_str(),
				     JACK_DEFAULT_MIDI_TYPE, JackPortIsInput, 0 );

  if ( data->port == NULL) {
    errorString_ = "MidiOutJack::openPort: JACK error creating port";
    error( Error::DRIVER_ERROR, errorString_ );
    return;
  }

  // Connecting to the output
  std::string name = getPortName( portNumber );
  jack_connect( data->client, name.c_str(), jack_port_name( data->port ) );
#endif
}
Pointer<PortDescriptor> MidiOutJack :: getDescriptor(bool local)
{
  JackMidiData *data = static_cast<JackMidiData *> (apiData_);
  if (local) {
    if (data && data->local) {
      return new JackPortDescriptor(data->local,data->getClientName());
    }
  } else {
    if (data && *data) {
      return new JackPortDescriptor(*data,data->getClientName());
    }
  }
  return NULL;
}

PortList MidiOutJack :: getPortList(int capabilities)
{
  JackMidiData *data = static_cast<JackMidiData *> (apiData_);
  return JackPortDescriptor::getPortList(capabilities | PortDescriptor::OUTPUT,
					 data->getClientName());
}

unsigned int MidiOutJack :: getPortCount()
{
  int count = 0;
  JackMidiData *data = static_cast<JackMidiData *> (apiData_);
  // connect();
  if ( !*(data->seq) )
    return 0;

  // List of available ports
  const char **ports = jack_get_ports(* (data->seq), NULL,
				      JACK_DEFAULT_MIDI_TYPE, JackPortIsInput );

  if ( ports == NULL ) return 0;
  while ( ports[count] != NULL )
    count++;
 
  free( ports );

  return count;
}

std::string MidiOutJack :: getPortName( unsigned int portNumber )
{
  JackMidiData *data = static_cast<JackMidiData *> (apiData_);
  std::string retStr("");

  // connect();

  // List of available ports
  const char **ports = jack_get_ports(*(data->seq), NULL,
				      JACK_DEFAULT_MIDI_TYPE, JackPortIsInput );

  // Check port validity
  if ( ports == NULL) {
    errorString_ = "MidiOutJack::getPortName: no ports available!";
    error( Error::WARNING, errorString_ );
    return retStr;
  }

  if ( ports[portNumber] == NULL) {
    std::ostringstream ost;
    ost << "MidiOutJack::getPortName: the 'portNumber' argument (" << portNumber << ") is invalid.";
    errorString_ = ost.str();
    error( Error::WARNING, errorString_ );
  }
  else retStr.assign( ports[portNumber] );

  free( ports );
  return retStr;
}

void MidiOutJack :: closePort()
{
#if defined(__RTMIDI_DEBUG__)
  std::cerr << "Closing Port" << std::endl;
#endif
  JackMidiData *data = static_cast<JackMidiData *> (apiData_);

  if ( data->local == NULL || data->state_response == JackMidiData::CLOSED ) return;
  data -> stateflags = JackMidiData::CLOSING;
#if defined(__RTMIDI_DEBUG__)
  std::cerr << "Closed Port" << std::endl;
#endif
}

void MidiOutJack :: sendMessage( std::vector<unsigned char> &message )
{
  int nBytes = message.size();
  JackMidiData *data = static_cast<JackMidiData *> (apiData_);

  // Write full message to buffer
  jack_ringbuffer_write( data->buffMessage, ( const char * ) &( message[0] ),
			 message.size() );
  jack_ringbuffer_write( data->buffSize, ( char * ) &nBytes, sizeof( nBytes ) );
}
NAMESPACE_RTMIDI_END
#endif  // __UNIX_JACK__
<|MERGE_RESOLUTION|>--- conflicted
+++ resolved
@@ -241,37 +241,37 @@
     delete rtapi_;
   rtapi_ = 0;
 
-		switch (api) {
-		case rtmidi::UNIX_JACK:
+  switch (api) {
+  case rtmidi::UNIX_JACK:
 #if defined(__UNIX_JACK__)
-			rtapi_ = new MidiOutJack( clientName );
-#endif
-			break;
-		case rtmidi::LINUX_ALSA:
+    rtapi_ = new MidiOutJack( clientName );
+#endif
+    break;
+  case rtmidi::LINUX_ALSA:
 #if defined(__LINUX_ALSA__)
-			rtapi_ = new MidiOutAlsa( clientName );
-#endif
-			break;
-		case rtmidi::WINDOWS_MM:
+    rtapi_ = new MidiOutAlsa( clientName );
+#endif
+    break;
+  case rtmidi::WINDOWS_MM:
 #if defined(__WINDOWS_MM__)
-			rtapi_ = new MidiOutWinMM( clientName );
-#endif
-			break;
-		case rtmidi::MACOSX_CORE:
+    rtapi_ = new MidiOutWinMM( clientName );
+#endif
+    break;
+  case rtmidi::MACOSX_CORE:
 #if defined(__MACOSX_CORE__)
-			rtapi_ = new MidiOutCore( clientName );
-#endif
-			break;
-		case rtmidi::DUMMY:
+    rtapi_ = new MidiOutCore( clientName );
+#endif
+    break;
+  case rtmidi::DUMMY:
 #if defined(__RTMIDI_DUMMY__)
-		  rtapi_ = new MidiOutDummy( clientName );
-#endif
-		  break;
-		case rtmidi::UNSPECIFIED:
-		case rtmidi::ALL_API:
-		default:
-		  break;
-		}
+    rtapi_ = new MidiOutDummy( clientName );
+#endif
+    break;
+  case rtmidi::UNSPECIFIED:
+  case rtmidi::ALL_API:
+  default:
+    break;
+  }
 }
 
 
@@ -331,9 +331,6 @@
 {
 }
 
-//*********************************************************************//
-//  Common MidiApi Definitions
-//*********************************************************************//
 
 MidiApi :: MidiApi( void )
   : apiData_( 0 ), connected_( false ), errorCallback_(0), errorCallbackUserData_(0)
@@ -344,16 +341,10 @@
 {
 }
 
-<<<<<<< HEAD
-void MidiApi :: setErrorCallback( ErrorCallback errorCallback )
+void MidiApi :: setErrorCallback( ErrorCallback errorCallback, void *userData )
 {
   errorCallback_ = errorCallback;
-=======
-void MidiApi :: setErrorCallback( RtMidiErrorCallback errorCallback, void *userData = 0 )
-{
-    errorCallback_ = errorCallback;
-    errorCallbackUserData_ = userData;
->>>>>>> 2c7a6664
+  errorCallbackUserData_ = userData;
 }
 
 void MidiApi :: error( Error::Type type, std::string errorString )
@@ -367,7 +358,7 @@
     firstErrorOccured = true;
     const std::string errorMessage = errorString;
 
-    errorCallback_( type, errorMessage, errorCallbackUserData_);
+    errorCallback_( type, errorMessage, errorCallbackUserData_ );
     firstErrorOccured = false;
     return;
   }
@@ -1358,16 +1349,17 @@
     init (seq);
   }
 
-  void init(MIDIClientRef &s)
+  void init(MIDIClientRef &client)
   {
-    if (s) return;
+    if (client) return;
     {
       scoped_lock lock(mutex);
-      OSStatus result = MIDIClientCreate(
-					 CFStringCreateWithCString( NULL,
-								    name.c_str(),
-								    kCFStringEncodingUTF8),
-					 NULL, NULL, &s );
+
+      CFStringRef name = CFStringCreateWithCString( NULL,
+						    name.c_str(),
+						    kCFStringEncodingUTF8);
+      OSStatus result = MIDIClientCreate(name, NULL, NULL, &client );
+      CFRelease(name);
       if ( result != noErr ) {
 	throw Error(
 		    "CoreSequencer::initialize: \
@@ -1556,7 +1548,7 @@
     if ( nBytes == 0 ) continue;
 
     // Calculate time stamp.
- 
+
     if ( data->firstMessage ) {
       message.timeStamp = 0.0;
       data->firstMessage = false;
@@ -1576,7 +1568,7 @@
       apiData->lastTime = AudioGetCurrentHostTime();
     }
     //std::cout << "TimeStamp = " << packet->timeStamp << std::endl;
- 
+
     iByte = 0;
     if ( continueSysex ) {
       // We have a continuing, segmented sysex message.
@@ -1606,7 +1598,7 @@
 	      std::cerr << "\nMidiInCore: message queue limit reached!!\n\n";
 	  }
 	  message.bytes.clear();
-        }
+	}
       }
     }
     else {
@@ -1699,24 +1691,10 @@
 
 void MidiInCore :: initialize( const std::string& clientName )
 {
-<<<<<<< HEAD
-=======
-  // Set up our client.
-  MIDIClientRef client;
-  CFStringRef name = CFStringCreateWithCString( NULL, clientName.c_str(), kCFStringEncodingASCII );
-  OSStatus result = MIDIClientCreate(name, NULL, NULL, &client );
-  if ( result != noErr ) {
-    errorString_ = "MidiInCore::initialize: error creating OS-X MIDI client object.";
-    error( RtMidiError::DRIVER_ERROR, errorString_ );
-    return;
-  }
-
->>>>>>> 2c7a6664
   // Save our api-specific connection information.
   CoreMidiData *data = (CoreMidiData *) new CoreMidiData(clientName);
   apiData_ = (void *) data;
   inputData_.apiData = (void *) data;
-  CFRelease(name);
 }
 
 void MidiInCore :: openPort( unsigned int portNumber,
@@ -1869,7 +1847,6 @@
 					 data->getClientName());
 }
 
-
 void MidiInCore :: closePort( void )
 {
   if ( connected_ ) {
@@ -1932,23 +1909,9 @@
 
 void MidiOutCore :: initialize( const std::string& clientName )
 {
-<<<<<<< HEAD
-=======
-  // Set up our client.
-  MIDIClientRef client;
-  CFStringRef name = CFStringCreateWithCString( NULL, clientName.c_str(), kCFStringEncodingASCII );
-  OSStatus result = MIDIClientCreate(name, NULL, NULL, &client );
-  if ( result != noErr ) {
-    errorString_ = "MidiOutCore::initialize: error creating OS-X MIDI client object.";
-    error( RtMidiError::DRIVER_ERROR, errorString_ );
-    return;
-  }
-
->>>>>>> 2c7a6664
   // Save our api-specific connection information.
   CoreMidiData *data = (CoreMidiData *) new CoreMidiData(clientName);
   apiData_ = (void *) data;
-  CFRelease( name );
 }
 
 unsigned int MidiOutCore :: getPortCount()
@@ -2563,6 +2526,7 @@
 };
 
 LockingAlsaSequencer AlsaPortDescriptor::seq;
+
 
 
 PortList AlsaPortDescriptor :: getPortList(int capabilities, const std::string & clientName)
@@ -3128,7 +3092,7 @@
     snd_seq_port_info_set_midi_channels(pinfo, 16);
 #ifndef AVOID_TIMESTAMPING
     snd_seq_port_info_set_timestamping(pinfo, 1);
-    snd_seq_port_info_set_timestamp_real(pinfo, 1);    
+    snd_seq_port_info_set_timestamp_real(pinfo, 1);
     snd_seq_port_info_set_timestamp_queue(pinfo, data->queue_id);
 #endif
     snd_seq_port_info_set_name(pinfo,  portName.c_str() );
@@ -3271,7 +3235,7 @@
     snd_seq_port_info_set_midi_channels(pinfo, 16);
 #ifndef AVOID_TIMESTAMPING
     snd_seq_port_info_set_timestamping(pinfo, 1);
-    snd_seq_port_info_set_timestamp_real(pinfo, 1);    
+    snd_seq_port_info_set_timestamp_real(pinfo, 1);
     snd_seq_port_info_set_timestamp_queue(pinfo, data->queue_id);
 #endif
     snd_seq_port_info_set_name(pinfo, portName.c_str());
@@ -3680,7 +3644,7 @@
 //*********************************************************************//
 
 static void CALLBACK midiInputCallback( HMIDIIN /*hmin*/,
-					UINT inputStatus, 
+					UINT inputStatus,
 					DWORD_PTR instancePtr,
 					DWORD_PTR midiMessage,
 					DWORD timestamp )
@@ -3730,8 +3694,8 @@
     for ( int i=0; i<nBytes; ++i ) apiData->message.bytes.push_back( *ptr++ );
   }
   else { // Sysex message ( MIM_LONGDATA or MIM_LONGERROR )
-    MIDIHDR *sysex = ( MIDIHDR *) midiMessage; 
-    if ( !( data->ignoreFlags & 0x01 ) && inputStatus != MIM_LONGERROR ) {  
+    MIDIHDR *sysex = ( MIDIHDR *) midiMessage;
+    if ( !( data->ignoreFlags & 0x01 ) && inputStatus != MIM_LONGERROR ) {
       // Sysex message and we're not ignoring it
       for ( int i=0; i<(int)sysex->dwBytesRecorded; ++i )
 	apiData->message.bytes.push_back( sysex->lpData[i] );
@@ -4863,7 +4827,7 @@
     count++;
 
   free( ports );
- 
+
   return count;
 }
 
@@ -5114,6 +5078,7 @@
   jack_connect( data->client, name.c_str(), jack_port_name( data->port ) );
 #endif
 }
+
 Pointer<PortDescriptor> MidiOutJack :: getDescriptor(bool local)
 {
   JackMidiData *data = static_cast<JackMidiData *> (apiData_);
@@ -5151,7 +5116,7 @@
   if ( ports == NULL ) return 0;
   while ( ports[count] != NULL )
     count++;
- 
+
   free( ports );
 
   return count;
