/**********************************************************************/
/*! \class Midi
  \brief An abstract base class for realtime MIDI input/output.

  This class implements some common functionality for the realtime
  MIDI input/output subclasses MidiIn and MidiOut.

  Midi WWW site: http://music.mcgill.ca/~gary/rtmidi/

  Midi: realtime MIDI i/o C++ classes
  Copyright (c) 2003-2016 Gary P. Scavone
  Forked by Tobias Schlemmer, 2014-2018.

  Permission is hereby granted, free of charge, to any person
  obtaining a copy of this software and associated documentation files
  (the "Software"), to deal in the Software without restriction,
  including without limitation the rights to use, copy, modify, merge,
  publish, distribute, sublicense, and/or sell copies of the Software,
  and to permit persons to whom the Software is furnished to do so,
  subject to the following conditions:

  The above copyright notice and this permission notice shall be
  included in all copies or substantial portions of the Software.

  Any person wishing to distribute modifications to the Software is
  asked to send the modifications to the original developer so that
  they can be incorporated into the canonical version.  This is,
  however, not a binding provision of this license.

  THE SOFTWARE IS PROVIDED "AS IS", WITHOUT WARRANTY OF ANY KIND,
  EXPRESS OR IMPLIED, INCLUDING BUT NOT LIMITED TO THE WARRANTIES OF
  MERCHANTABILITY, FITNESS FOR A PARTICULAR PURPOSE AND NONINFRINGEMENT.
  IN NO EVENT SHALL THE AUTHORS OR COPYRIGHT HOLDERS BE LIABLE FOR
  ANY CLAIM, DAMAGES OR OTHER LIABILITY, WHETHER IN AN ACTION OF
  CONTRACT, TORT OR OTHERWISE, ARISING FROM, OUT OF OR IN CONNECTION
  WITH THE SOFTWARE OR THE USE OR OTHER DEALINGS IN THE SOFTWARE.
*/
/**********************************************************************/

#include "RtMidi.h"
#include <sstream>
#include <cstring>
#include <cctype>
#include <algorithm>
#include <functional>
#ifndef RTMIDI_FALLTHROUGH
#define RTMIDI_FALLTHROUGH
#endif

#if defined(__MACOSX_COREMIDI__)
#if TARGET_OS_IPHONE
#define AudioGetCurrentHostTime CAHostTimeBase::GetCurrentTime
#define AudioConvertHostTimeToNanos CAHostTimeBase::ConvertToNanos
#endif
#endif

// Default for Windows is to add an identifier to the port names; this
// flag can be undefined to disable this behaviour.
#define RTMIDI_ENSURE_UNIQUE_PORTNAMES

//*********************************************************************//
//  RtMidi Definitions
//*********************************************************************//
RTMIDI_NAMESPACE_START

#ifdef RTMIDI_GETTEXT
const char * rtmidi_gettext (const char * s) {
  init_rtmidi_gettext();
  return dgettext("rtmidi",s);
}

void init_rtmidi_gettext() {
  static bool initialized = false;
  if (initialized)
    return;
  bindtextdomain("rtmidi",LOCALEDIR);
  initialized = true;
}
#endif

//! The constructor.
Error::Error( const char * message,
	      Type type,
	      const char * class_name,
	      const char * function_name,
	      const char * file_name,
	      int line_number, ...) throw():exception(),
					    classname(class_name),
					    function(function_name),
					    file(file_name),
					    line(line_number),
					    type_(type)
{
#ifdef RTMIDI_GETTEXT
  message = rtmidi_gettext(message);
#endif
  std::va_list args;
  va_start(args,line_number);
  size_t length;
  length = vsnprintf(NULL,0,message,args);
  if (length > 0) {
    message_.resize(length+1);
    std::vsnprintf(&(message_[0]),length+1,message,args);
    message_.resize(length);
  } else {
    const char * fmt = gettext_noopt("Error formatting the error string:\n'%s'\nFound in %s::%s at \n%s:%d");
#ifdef RTMIDI_GETTEXT
    fmt = rtmidi_gettext(fmt);
#endif

    length = snprintf(NULL,0,fmt,message,class_name,function_name,file_name,line);
    if (length > 0) {
      message_.resize(length+1);
      snprintf(&(message_[0]),length+1,fmt,message,class_name,function_name,file_name,line);
      message_.resize(length);
    } else {
      const char * msg
	= gettext_noopt("Error: could not format the error message");
#ifdef RTMIDI_GETTEXT
      msg = rtmidi_gettext(msg);
#endif
      message_ = msg;
    }
  }
  va_end(args);

}

//*********************************************************************//
//  Midi Definitions
//*********************************************************************//
std::string Midi :: getVersion( void ) throw()
{
  return std::string( RTMIDI_VERSION );
}

void Midi :: getCompiledApi( std::vector<ApiType> &apis, bool preferSystem ) throw()
{
  apis.clear();

  // The order here will control the order of RtMidi's API search in
  // the constructor.

  if (!preferSystem) {
    // first check software and network backends
#if defined(__UNIX_JACK__)
    apis.push_back( rtmidi::UNIX_JACK );
#endif
  }

  // check OS provided backends
#if defined(__MACOSX_COREMIDI__)
  apis.push_back( rtmidi::MACOSX_CORE );
#endif
#if defined(__LINUX_ALSA__)
  apis.push_back( rtmidi::LINUX_ALSA );
#endif
#if defined(__WINDOWS_MM__)
  apis.push_back( rtmidi::WINDOWS_MM );
#endif

  if (preferSystem) {
    // if we prefer OS provided backends,
    // we should add the software backends, here.
#if defined(__UNIX_JACK__)
    apis.push_back( rtmidi::UNIX_JACK );
#endif
  }

  // DUMMY is a no-backend class so we add it at
  // the very end.
#if defined(__RTMIDI_DUMMY__)
  apis.push_back( rtmidi::DUMMY );
#endif
}



void Midi :: error(Error e)
{

  // use the callback if present.
  if (rtapi_) {
    rtapi_->error(e);
    return;
  }

  if ( e.getType() == Error::WARNING ) {
    e.printMessage();
  }
  else if ( e.getType() == Error::DEBUG_WARNING ) {
#if defined(__RTMIDI_DEBUG__)
    e.printMessage();
#endif
  }
  else {
    e.printMessage();
    throw e;
  }
}




//*********************************************************************//
//  MidiIn Definitions
//*********************************************************************//
#define RTMIDI_CLASSNAME "MidiIn"
void MidiIn :: openMidiApi( ApiType api )
{
  if ( rtapi_ )
    delete rtapi_;
  rtapi_ = 0;

  try {
    switch (api) {
    case rtmidi::UNIX_JACK:
#if defined(__UNIX_JACK__)
      rtapi_ = new MidiInJack( clientName, queueSizeLimit );
#endif
      break;
    case rtmidi::LINUX_ALSA:
#if defined(__LINUX_ALSA__)
      rtapi_ = new MidiInAlsa( clientName, queueSizeLimit );
#endif
      break;
    case rtmidi::WINDOWS_MM:
#if defined(__WINDOWS_MM__)
      rtapi_ = new MidiInWinMM( clientName, queueSizeLimit );
#endif
      break;
    case rtmidi::MACOSX_CORE:
#if defined(__MACOSX_COREMIDI__)
      rtapi_ = new MidiInCore( clientName, queueSizeLimit );
#endif
      break;
    case rtmidi::DUMMY:
#if defined(__RTMIDI_DUMMY__)
      rtapi_ = new MidiInDummy( clientName, queueSizeLimit );
#endif
      break;
    case rtmidi::ALL_API:
    case rtmidi::UNSPECIFIED:
    default:
      break;
    }
  } catch (const Error & e) {
    rtapi_ = 0;
    throw;
  }
}

MidiApiList MidiIn::queryApis;

MidiIn :: MidiIn( ApiType api,
		  const std::string & clientName,
		  unsigned int queueSize,
		  bool pfsystem )
  : Midi(&queryApis,pfsystem,clientName),
    queueSizeLimit(queueSize)
{
  if ( api == rtmidi::ALL_API) {
    if (!queryApis.empty()) {
      rtapi_ = NULL;
      return;
    }

    std::vector< ApiType > apis;
    getCompiledApi( apis );
    for ( unsigned int i=0; i<apis.size(); i++ ) {
      try {
	openMidiApi( apis[i] );
	if ( rtapi_ ) {
	  queryApis.push_back(MidiApiPtr(rtapi_));
	  rtapi_=NULL;
	}
      } catch (const Error & e) {
	if (e.getType() != Error::NO_DEVICES_FOUND)
	  throw;
      }
    }
    return;
  }

  if ( api != rtmidi::UNSPECIFIED ) {
    // Attempt to open the specified API.
    openMidiApi( api );
    if ( rtapi_ ) return;

    // No compiled support for specified API value.  Issue a warning
    // and continue as if no API was specified.
    throw RTMIDI_ERROR1(gettext_noopt("Support for the selected MIDI system %d has not been compiled into the RtMidi library."),
			Error::INVALID_PARAMETER,
			api);
  }

  // Iterate through the compiled APIs and return as soon as we find
  // one with at least one port or we reach the end of the list.
  std::vector< ApiType > apis;
  getCompiledApi( apis );
  for ( unsigned int i=0; i<apis.size(); i++ ) {
    openMidiApi( apis[i] );
    if ( rtapi_->getPortCount() ) break;
  }

  if ( rtapi_ ) return;

  // We may reach this point if the only API is JACK,
  // but no JACK devices are found.
  throw( RTMIDI_ERROR( gettext_noopt("No supported MIDI system has been found."),
		       Error::NO_DEVICES_FOUND ) );
}

MidiIn :: ~MidiIn() throw()
{
}
#undef RTMIDI_CLASSNAME


//*********************************************************************//
//  MidiOut Definitions
//*********************************************************************//

#define RTMIDI_CLASSNAME "MidiOut"
void MidiOut :: openMidiApi( ApiType api )
{
  if ( rtapi_ )
    delete rtapi_;
  rtapi_ = 0;

  try {
    switch (api) {
    case rtmidi::UNIX_JACK:
#if defined(__UNIX_JACK__)
      rtapi_ = new MidiOutJack( clientName );
#endif
      break;
    case rtmidi::LINUX_ALSA:
#if defined(__LINUX_ALSA__)
      rtapi_ = new MidiOutAlsa( clientName );
#endif
      break;
    case rtmidi::WINDOWS_MM:
#if defined(__WINDOWS_MM__)
      rtapi_ = new MidiOutWinMM( clientName );
#endif
      break;
    case rtmidi::MACOSX_CORE:
#if defined(__MACOSX_COREMIDI__)
      rtapi_ = new MidiOutCore( clientName );
#endif
      break;
    case rtmidi::DUMMY:
#if defined(__RTMIDI_DUMMY__)
      rtapi_ = new MidiOutDummy( clientName );
#endif
      break;
    case rtmidi::UNSPECIFIED:
    case rtmidi::ALL_API:
    default:
      break;
    }
  } catch (const Error & e) {
    rtapi_ = 0;
    throw;
  }

}


MidiApiList MidiOut::queryApis;

MidiOut :: MidiOut( ApiType api, const std::string & clientName, bool pfsystem )
  : Midi(&queryApis, pfsystem, clientName)
{
  if ( api == rtmidi::ALL_API) {
    if (!queryApis.empty()) {
      rtapi_ = NULL;
      return;
    }

    std::vector< ApiType > apis;
    getCompiledApi( apis );
    for ( unsigned int i=0; i<apis.size(); i++ ) {
      try {
	openMidiApi( apis[i] );
	if ( rtapi_ ) {
	  queryApis.push_back(MidiApiPtr(rtapi_));
	  rtapi_ = NULL;
	}
      } catch (const Error & e) {
	if (e.getType() != Error::NO_DEVICES_FOUND)
	  throw;
      }
    }
    return;
  }

  if ( api != rtmidi::UNSPECIFIED ) {
    // Attempt to open the specified API.
    openMidiApi( api );
    if ( rtapi_ ) return;

    // No compiled support for specified API value.  Issue a warning
    // and continue as if no API was specified.
    throw RTMIDI_ERROR1(gettext_noopt("Support for the selected MIDI system %d has not been compiled into the RtMidi library."),
			Error::INVALID_PARAMETER, api);
  }

  // Iterate through the compiled APIs and return as soon as we find
  // one with at least one port or we reach the end of the list.
  std::vector< ApiType > apis;
  getCompiledApi( apis );
  for ( unsigned int i=0; i<apis.size(); i++ ) {
    openMidiApi( apis[i] );
    if ( rtapi_->getPortCount() ) break;
  }

  if ( rtapi_ ) return;

  // We may reach this point, e.g. if JACK is the only
  // compiled API, but no JACK devices are found.
  throw( RTMIDI_ERROR(gettext_noopt("No supported MIDI system has been found."),
		      Error::NO_DEVICES_FOUND ) );
}

MidiOut :: ~MidiOut() throw()
{
}
#undef RTMIDI_CLASSNAME


MidiApi :: MidiApi( void )
  : apiData_( 0 ),
    connected_( false ),
    firstErrorOccurred_ (false),
    errorCallback_(0)
{
}

MidiApi :: ~MidiApi( void )
{
}

void MidiApi :: setErrorCallback( ErrorCallback errorCallback, void *userData )
{
  errorCallback_ = new CompatibilityErrorInterface(errorCallback,userData);
}

void MidiApi :: setErrorCallback(ErrorInterface * callback) {
  errorCallback_ = callback;
}


void MidiApi :: error(Error e)
{
  if ( errorCallback_ ) {

    if ( firstErrorOccurred_ )
      return;

    firstErrorOccurred_ = true;
    std::ostringstream s;
    e.printMessage(s);

    errorCallback_->rtmidi_error(e);
    firstErrorOccurred_ = false;
    return;
  }

  if ( e.getType() == Error::WARNING ) {
    e.printMessage();
  }
  else if ( e.getType() == Error::DEBUG_WARNING ) {
#if defined(__RTMIDI_DEBUG__)
    e.printMessage();
#endif
  }
  else {
    e.printMessage();
    throw e;
  }
}

//*********************************************************************//
//  Common MidiInApi Definitions
//*********************************************************************//

#define RTMIDI_CLASSNAME "MidiInApi"
MidiInApi :: MidiInApi( unsigned int queueSizeLimit )
  : MidiApi(), ignoreFlags(7), doInput(false), firstMessage(true),
    userCallback(0),
    continueSysex(false)
{
  // Allocate the MIDI queue.
  queue.ringSize = queueSizeLimit;
  if ( queue.ringSize > 0 )
    queue.ring = new MidiMessage[ queue.ringSize ];
}

MidiInApi :: ~MidiInApi( void )
{
  if (userCallback)
    userCallback->delete_me();
  // Delete the MIDI queue.
  if ( queue.ringSize > 0 ) delete [] queue.ring;
}

void MidiInApi :: setCallback( MidiCallback callback, void *userData )
{
  if ( userCallback ) {
    error(RTMIDI_ERROR(gettext_noopt("A callback function is already set."),
		       Error::WARNING));
    return;
  }

  if ( !callback ) {
    error(RTMIDI_ERROR(gettext_noopt("The callback function value is invalid."),
		       Error::WARNING));
    return;
  }

  userCallback = new CompatibilityMidiInterface(callback,userData);
}

void MidiInApi :: setCallback( MidiInterface * callback )
{
  if ( userCallback ) {
    error(RTMIDI_ERROR(gettext_noopt("A callback function is already set."),
		       Error::WARNING));
    return;
  }

  if ( !callback ) {
    error(RTMIDI_ERROR(gettext_noopt("The callback function value is invalid."),
		       Error::WARNING));
    return;
  }

  userCallback = callback;
}

void MidiInApi :: cancelCallback()
{
  if ( !userCallback ) {
    error(RTMIDI_ERROR(gettext_noopt("No callback function was set."),
		       Error::WARNING));
    return;
  }

  userCallback->delete_me();
  userCallback = 0;
}

void MidiInApi :: ignoreTypes( bool midiSysex, bool midiTime, bool midiSense )
{
  ignoreFlags = 0;
  if ( midiSysex ) ignoreFlags = 0x01;
  if ( midiTime ) ignoreFlags |= 0x02;
  if ( midiSense ) ignoreFlags |= 0x04;
}

double MidiInApi :: getMessage( std::vector<unsigned char> &message )
{
  message.clear();

  if ( userCallback ) {
    error(RTMIDI_ERROR(gettext_noopt("Returning an empty MIDI message as all input is handled by a callback function."),
		       Error::WARNING));
    return 0.0;
  }

  if ( queue.size == 0 ) return 0.0;

  // Copy queued message to the vector pointer argument and then "pop" it.
  std::vector<unsigned char> *bytes = &(queue.ring[queue.front].bytes);
  message.assign( bytes->begin(), bytes->end() );
  double deltaTime = queue.ring[queue.front].timeStamp;
  queue.size--;
  queue.front++;
  if ( queue.front == queue.ringSize )
    queue.front = 0;

  return deltaTime;
}
#undef RTMIDI_CLASSNAME

//*********************************************************************//
//  Common MidiOutApi Definitions
//*********************************************************************//

#define RTMIDI_CLASSNAME "MidiOutApi"
MidiOutApi :: MidiOutApi( void )
  : MidiApi()
{
}

MidiOutApi :: ~MidiOutApi( void )
{
}


// trim from start
static inline std::string &ltrim(std::string &s) {
  s.erase(s.begin(),
	  std::find_if(s.begin(), s.end(), [](int ch) {
	      return ! std::isspace(ch);
	    }));
  return s;
}

// trim from end
static inline std::string &rtrim(std::string &s) {
  s.erase(std::find_if(s.rbegin(), s.rend(), [](int ch) {
	return ! std::isspace(ch);
      }).base(), s.end());
  return s;
}

// trim from both ends
static inline std::string &trim(std::string &s) {
  return ltrim(rtrim(s));
}
RTMIDI_NAMESPACE_END
#undef RTMIDI_CLASSNAME

// *************************************************** //
//
// OS/API-specific methods.
//
// *************************************************** //

#if defined(__MACOSX_COREMIDI__)

// The CoreMIDI API is based on the use of a callback function for
// MIDI input.  We convert the system specific time stamps to delta
// time values.

// OS-X CoreMIDI header files.
#include <CoreMIDI/CoreMIDI.h>
#include <CoreAudio/HostTime.h>
#include <CoreServices/CoreServices.h>

RTMIDI_NAMESPACE_START
/*! An abstraction layer for the CORE sequencer layer. It provides
  the following functionality:
  - dynamic allocation of the sequencer
  - optionallay avoid concurrent access to the CORE sequencer,
  which is not thread proof. This feature is controlled by
  the parameter \ref locking.
*/

// This function was submitted by Douglas Casey Tucker and apparently
// derived largely from PortMidi.
// or copied from the Apple developer Q&A website
// https://developer.apple.com/library/mac/qa/qa1374/_index.html

CFStringRef EndpointName( MIDIEndpointRef endpoint, bool isExternal )
{
  CFMutableStringRef result = CFStringCreateMutable( NULL, 0 );
  CFStringRef str;

  // Begin with the endpoint's name.
  str = NULL;
  MIDIObjectGetStringProperty( endpoint, kMIDIPropertyName, &str );
  if ( str != NULL ) {
    CFStringAppend( result, str );
    CFRelease( str );
  }

  MIDIEntityRef entity = 0;
  MIDIEndpointGetEntity( endpoint, &entity );
  if ( entity == 0 )
    // probably virtual
    return result;

  if ( CFStringGetLength( result ) == 0 ) {
    // endpoint name has zero length -- try the entity
    str = NULL;
    MIDIObjectGetStringProperty( entity, kMIDIPropertyName, &str );
    if ( str != NULL ) {
      CFStringAppend( result, str );
      CFRelease( str );
    }
  }
  // now consider the device's name
  MIDIDeviceRef device = 0;
  MIDIEntityGetDevice( entity, &device );
  if ( device == 0 )
    return result;

  str = NULL;
  MIDIObjectGetStringProperty( device, kMIDIPropertyName, &str );
  if ( CFStringGetLength( result ) == 0 ) {
    CFRelease( result );
    return str;
  }
  if ( str != NULL ) {
    // if an external device has only one entity, throw away
    // the endpoint name and just use the device name
    if ( isExternal && MIDIDeviceGetNumberOfEntities( device ) < 2 ) {
      CFRelease( result );
      return str;
    } else {
      if ( CFStringGetLength( str ) == 0 ) {
	CFRelease( str );
	return result;
      }
      // does the entity name already start with the device name?
      // (some drivers do this though they shouldn't)
      // if so, do not prepend
      if ( CFStringCompareWithOptions( result, /* endpoint name */
				       str /* device name */,
				       CFRangeMake(0, CFStringGetLength( str ) ), 0 ) != kCFCompareEqualTo ) {
	// prepend the device name to the entity name
	if ( CFStringGetLength( result ) > 0 )
	  CFStringInsert( result, 0, CFSTR(" ") );
	CFStringInsert( result, 0, str );
      }
      CFRelease( str );
    }
  }
  return result;
}

// This function was submitted by Douglas Casey Tucker and apparently
// derived largely from PortMidi.
// Nearly the same text can be found in the Apple Q&A qa1374:
// https://developer.apple.com/library/mac/qa/qa1374/_index.html
static CFStringRef ConnectedEndpointName( MIDIEndpointRef endpoint )
{
  CFMutableStringRef result = CFStringCreateMutable( NULL, 0 );
  CFStringRef str;
  OSStatus err;
  int i;

  // Does the endpoint have connections?
  CFDataRef connections = NULL;
  int nConnected = 0;
  bool anyStrings = false;
  err = MIDIObjectGetDataProperty( endpoint, kMIDIPropertyConnectionUniqueID, &connections );
  if ( connections != NULL ) {
    // It has connections, follow them
    // Concatenate the names of all connected devices
    nConnected = CFDataGetLength( connections ) / sizeof(MIDIUniqueID);
    if ( nConnected ) {
      const SInt32 *pid = (const SInt32 *)(CFDataGetBytePtr(connections));
      for ( i=0; i<nConnected; ++i, ++pid ) {
	MIDIUniqueID id = EndianS32_BtoN( *pid );
	MIDIObjectRef connObject;
	MIDIObjectType connObjectType;
	err = MIDIObjectFindByUniqueID( id, &connObject, &connObjectType );
	if ( err == noErr ) {
	  if ( connObjectType == kMIDIObjectType_ExternalSource  ||
	       connObjectType == kMIDIObjectType_ExternalDestination ) {
	    // Connected to an external device's endpoint (10.3 and later).
	    str = EndpointName( (MIDIEndpointRef)(connObject), true );
	  } else {
	    // Connected to an external device (10.2) (or something else, catch-
	    str = NULL;
	    MIDIObjectGetStringProperty( connObject, kMIDIPropertyName, &str );
	  }
	  if ( str != NULL ) {
	    if ( anyStrings )
	      CFStringAppend( result, CFSTR(", ") );
	    else anyStrings = true;
	    CFStringAppend( result, str );
	    CFRelease( str );
	  }
	}
      }
    }
    CFRelease( connections );
  }
  if ( anyStrings )
    return result;

  CFRelease( result );

  // Here, either the endpoint had no connections, or we failed to obtain names
  return EndpointName( endpoint, false );
}


#define RTMIDI_CLASSNAME "CoreSequencer"
template <int locking=1>
class CoreSequencer {
public:
  CoreSequencer():seq(0)
  {
    if (locking) {
      pthread_mutexattr_t attr;
      pthread_mutexattr_init(&attr);
      pthread_mutexattr_settype(&attr, PTHREAD_MUTEX_NORMAL);
      pthread_mutex_init(&mutex, &attr);
    }
  }

  CoreSequencer(const std::string & n):seq(0),name(n)
  {
    if (locking) {
      pthread_mutexattr_t attr;
      pthread_mutexattr_init(&attr);
      pthread_mutexattr_settype(&attr, PTHREAD_MUTEX_NORMAL);
      pthread_mutex_init(&mutex, &attr);
    }
    init();
  }

  ~CoreSequencer()
  {
    if (seq) {
      scoped_lock lock(mutex);
      MIDIClientDispose(seq);
      seq = 0;
    }
    if (locking) {
      pthread_mutex_destroy(&mutex);
    }
  }

  bool setName(const std::string & n) {
    /* we don't want to rename the client after opening it. */
    if (seq) return false;
    name = n;
    return true;
  }

  static std::string str(CFStringRef s) {
    const char * cstr =
      CFStringGetCStringPtr(s,kCFStringEncodingUTF8);
    if (cstr) return cstr;

    CFIndex len = CFStringGetLength(s);
    std::string retval;
    retval.resize(CFStringGetMaximumSizeForEncoding(len,
						    kCFStringEncodingUTF8)+1);
    CFStringGetBytes(s,
		     CFRangeMake(0, len),
		     kCFStringEncodingUTF8,
		     0,
		     false,
		     reinterpret_cast<uint8*>(&retval[0]),
		     retval.size()-1,
		     &len);
    retval.resize(len);
    return trim(retval);
  }


#if 0
  // Obtain the name of an endpoint, following connections.

  // The result should be released by the caller.

  static CFStringRef CreateConnectedEndpointName(MIDIEndpointRef endpoint)
  {
    CFMutableStringRef result = CFStringCreateMutable(NULL, 0);
    CFStringRef str;
    OSStatus err;


    // Does the endpoint have connections?
    CFDataRef connections = NULL;
    int nConnected = 0;
    bool anyStrings = false;
    err = MIDIObjectGetDataProperty(endpoint, kMIDIPropertyConnectionUniqueID, &connections);
    if (connections != NULL) {
      // It has connections, follow them
      // Concatenate the names of all connected devices
      nConnected = CFDataGetLength(connections) / sizeof(MIDIUniqueID);

      if (nConnected) {
	const SInt32 *pid = reinterpret_cast<const SInt32 *>(CFDataGetBytePtr(connections));
	for (int i = 0; i < nConnected; ++i, ++pid) {
	  MIDIUniqueID id = EndianS32_BtoN(*pid);
	  MIDIObjectRef connObject;
	  MIDIObjectType connObjectType;
	  err = MIDIObjectFindByUniqueID(id, &connObject, &connObjectType);
	  if (err == noErr) {
	    if (connObjectType == kMIDIObjectType_ExternalSource  ||
		connObjectType == kMIDIObjectType_ExternalDestination) {
	      // Connected to an external device's endpoint (10.3 and later).
	      str = EndpointName(static_cast<MIDIEndpointRef>(connObject), true);
	    } else {
	      // Connected to an external device (10.2) (or something else, catch-all)
	      str = NULL;
	      MIDIObjectGetStringProperty(connObject, kMIDIPropertyName, &str);
	    }

	    if (str != NULL) {
	      if (anyStrings)
		CFStringAppend(result, CFSTR(", "));
	      else anyStrings = true;
	      CFStringAppend(result, str);
	      CFRelease(str);
	    }
	  }
	}
      }
      CFRelease(connections);
    }


    if (anyStrings)
      return result;
    else
      CFRelease(result);

    // Here, either the endpoint had no connections, or we failed to obtain names for any of them.
    return CreateEndpointName(endpoint, false);
  }



  //////////////////////////////////////

  // Obtain the name of an endpoint without regard for whether it has connections.

  // The result should be released by the caller.

  static CFStringRef CreateEndpointName(MIDIEndpointRef endpoint, bool isExternal)
  {
    CFMutableStringRef result = CFStringCreateMutable(NULL, 0);
    CFStringRef str;

    // begin with the endpoint's name
    str = NULL;
    MIDIObjectGetStringProperty(endpoint, kMIDIPropertyName, &str);
    if (str != NULL) {
      CFStringAppend(result, str);
      CFRelease(str);
    }

    MIDIEntityRef entity = NULL;
    MIDIEndpointGetEntity(endpoint, &entity);
    if (entity == NULL)
      // probably virtual
      return result;

    if (CFStringGetLength(result) == 0) {
      // endpoint name has zero length -- try the entity
      str = NULL;
      MIDIObjectGetStringProperty(entity, kMIDIPropertyName, &str);
      if (str != NULL) {
	CFStringAppend(result, str);
	CFRelease(str);
      }
    }



    // now consider the device's name
    MIDIDeviceRef device = NULL;
    MIDIEntityGetDevice(entity, &device);
    if (device == NULL) return result;

    str = NULL;
    MIDIObjectGetStringProperty(device, kMIDIPropertyName, &str);
    if (str != NULL) {
      // if an external device has only one entity, throw away
      // the endpoint name and just use the device name
      if (isExternal && MIDIDeviceGetNumberOfEntities(device) < 2) {
	CFRelease(result);
	return str;
      } else {
	// does the entity name already start with the device name?
	// (some drivers do this though they shouldn't)
	// if so, do not prepend

	if (CFStringCompareWithOptions(str /* device name */,
				       result /* endpoint name */,
				       CFRangeMake(0,
						   CFStringGetLength(str)),
				       0)
	    != kCFCompareEqualTo) {
	  // prepend the device name to the entity name
	  if (CFStringGetLength(result) > 0)
	    CFStringInsert(result, 0, CFSTR(" "));
	  CFStringInsert(result, 0, str);
	}
	CFRelease(str);
      }
    }

    return result;
  }
#endif

  static std::string getConnectionsString(MIDIEndpointRef port)
  {
    /* This function is derived from
       CreateConnectedEndpointName at Apple Q&A */
    std::ostringstream result;
    CFDataRef connections = NULL;
    OSStatus err = MIDIObjectGetDataProperty(port,
					     kMIDIPropertyConnectionUniqueID,
					     &connections);
    if (err != noErr)
      return result.str();

    if (!connections)
      return result.str();
    CFIndex size = CFDataGetLength( connections ) / sizeof(MIDIUniqueID);
    if (!size) {
      CFRelease(connections);
      return result.str();
    }

    CFStringRef strRef;
    const SInt32 *pid
      = reinterpret_cast<const SInt32 *>(CFDataGetBytePtr(connections));
    bool anyStrings = false;
    for (int i = 0; i < size; ++i, ++pid) {
      MIDIUniqueID id = EndianS32_BtoN(*pid);
      MIDIObjectRef connObject;
      MIDIObjectType connObjectType;
      err = MIDIObjectFindByUniqueID(id, &connObject, &connObjectType);
      if (err != noErr)
	continue;

      if (connObjectType == kMIDIObjectType_ExternalSource  ||
	  connObjectType == kMIDIObjectType_ExternalDestination) {
	// Connected to an external
	// device's endpoint
	// (10.3 and later).
	strRef = EndpointName(static_cast<MIDIEndpointRef>(connObject),
			      true);
      } else {
	// Connected to an external device
	// (10.2) (or something else, catch-all)
	strRef = NULL;
	MIDIObjectGetStringProperty(connObject,
				    kMIDIPropertyName, &strRef);
      }

      if (strRef != NULL) {
	if (anyStrings)
	  result << ", ";
	else anyStrings = true;
	result << str(strRef);
	CFRelease(strRef);
      }
    }
    CFRelease(connections);
    return result.str();
  }

  static std::string getPortName(MIDIEndpointRef port, int flags) {
    //			std::string clientname;
    std::string devicename;
    std::string portname;
    std::string entityname;
    //			std::string externaldevicename;
    std::string connections;
    std::string recommendedname;
    //			bool isVirtual;
    bool hasManyEntities = false;
    bool hasManyEndpoints = false;
    CFStringRef nameRef;
    MIDIObjectGetStringProperty(port,
				kMIDIPropertyDisplayName,
				&nameRef);
    recommendedname = str(nameRef);
    connections = getConnectionsString(port);

    MIDIObjectGetStringProperty(port,
				kMIDIPropertyName,
				&nameRef);
    portname = str(nameRef);
    CFRelease( nameRef );

    MIDIEntityRef entity = 0;
    MIDIEndpointGetEntity(port, &entity);
    // entity == NULL: probably virtual
    if (entity != 0) {
      nameRef = NULL;
      MIDIObjectGetStringProperty(entity, kMIDIPropertyName, &nameRef);
      if (nameRef != NULL) {
	entityname = str(nameRef);
	CFRelease(nameRef);
      }
      hasManyEndpoints =
	MIDIEntityGetNumberOfSources(entity) >= 2 ||
	MIDIEntityGetNumberOfDestinations(entity)
	>= 2;

      // now consider the device's name
      MIDIDeviceRef device = 0;
      MIDIEntityGetDevice(entity, &device);
      if (device != 0) {
	hasManyEntities = MIDIDeviceGetNumberOfEntities(device) >= 2;
	MIDIObjectGetStringProperty(device,
				    kMIDIPropertyName,
				    &nameRef);
	devicename = str(nameRef);
	CFRelease(nameRef);
      }
      // does the entity name already start with the device name?
      // (some drivers do this though they shouldn't)
      if (entityname.substr(0,devicename.length())
	  == devicename) {
	int start = devicename.length();
	while (isspace(entityname[start]))
	  start++;
	entityname = entityname.substr(start);
      }
    }

    int naming = flags & PortDescriptor::NAMING_MASK;

    std::ostringstream os;
    bool needcolon;
    switch (naming) {
    case PortDescriptor::SESSION_PATH:
      if (flags & PortDescriptor::INCLUDE_API)
	os << "CORE:";
      os << port;
      break;
    case PortDescriptor::STORAGE_PATH:
      if (flags & PortDescriptor::INCLUDE_API)
	os << "CORE:";
      // os << clientname;
      os << devicename;
      os << ":" << portname;
      os << ":" << entityname;
      //				os << ":" << externaldevicename;
      os << ":" << connections;
      //				os << ":" << recommendedname;
      if (flags & PortDescriptor::UNIQUE_PORT_NAME)
	os << ";" << port;
      break;
    case PortDescriptor::LONG_NAME:
      needcolon = !devicename.empty();
      os << devicename;
      if (hasManyEndpoints ||
	  hasManyEntities ||
	  devicename.empty()) {
	if (!entityname.empty()) {
	  if (needcolon)
	    os << ": ";
	  os << entityname;
	  needcolon = true;
	}
	if ((hasManyEndpoints
	     || entityname.empty())
	    && !portname.empty()) {
	  if (needcolon)
	    os << ": ";
	  os << portname;
	}
      }
      if (!connections.empty()) {
	os << " ⇒ ";
	os << connections;
      }
      if (flags &
	  (PortDescriptor::INCLUDE_API
	   | PortDescriptor::UNIQUE_PORT_NAME)) {
	os << " (";
	if (flags &
	    PortDescriptor::INCLUDE_API) {
	  os << "CORE";
	  if (flags & PortDescriptor::UNIQUE_PORT_NAME)
	    os << ":";
	}
	if (flags & PortDescriptor::UNIQUE_PORT_NAME) {
	  os << port;
	}
	os << ")";
      }
      break;
    case PortDescriptor::SHORT_NAME:
    default:
      if (!recommendedname.empty()) {
	os << recommendedname;
      } else
	if (!connections.empty()) {
	  os << connections;
	} else {
	  os << devicename;
	  if (hasManyEntities ||
	      hasManyEndpoints ||
	      devicename.empty()) {
	    if (!devicename.empty())
	      os << " ";
	    if (!portname.empty()) {
	      os << portname;
	    } else  if (!entityname.empty()) {
	      os << entityname;
	    } else
	      os << "???";
	  }
	}
      if (flags &
	  (PortDescriptor::INCLUDE_API
	   | PortDescriptor::UNIQUE_PORT_NAME)) {
	os << " (";
	if (flags &
	    PortDescriptor::INCLUDE_API) {
	  os << "CORE";
	  if (flags & PortDescriptor::UNIQUE_PORT_NAME)
	    os << ":";
	}
	if (flags & PortDescriptor::UNIQUE_PORT_NAME) {
	  os << port;
	}
	os << ")";
      }
      break;
    }
    return os.str();
  }

  int getPortCapabilities(MIDIEndpointRef port) {
    int retval = 0;
    MIDIEntityRef entity = 0;
    OSStatus stat =
      MIDIEndpointGetEntity(port,&entity);
    if (stat == kMIDIObjectNotFound) {
      // plan B for virtual ports
      MIDIUniqueID uid;
      stat = MIDIObjectGetIntegerProperty (port,
					   kMIDIPropertyUniqueID,
					   &uid);
      if (stat != noErr) {
	throw RTMIDI_ERROR(gettext_noopt("Could not get the unique identifier of a midi endpoint."),
			   Error::WARNING);
	return 0;
      }
      MIDIObjectRef obj;
      MIDIObjectType type;
      stat = MIDIObjectFindByUniqueID (uid,
				       &obj,
				       &type);
      if (stat != noErr || obj != port) {
	throw RTMIDI_ERROR(gettext_noopt("Could not get the endpoint back from the unique identifier of a midi endpoint."),
			   Error::WARNING);
	return 0;
      }
      if (type == kMIDIObjectType_Source
	  || type == kMIDIObjectType_ExternalSource)
	return PortDescriptor::INPUT;
      else if (type == kMIDIObjectType_Destination
	       || type == kMIDIObjectType_ExternalDestination)
	return PortDescriptor::OUTPUT;
      else {
	return 0;
      }

    } else if (stat != noErr) {
      throw RTMIDI_ERROR(gettext_noopt("Could not get the entity of a midi endpoint."),
			 Error::WARNING);
      return 0;
    }
    /* Theoretically Mac OS X could silently use
       the same endpoint reference for input and
       output. We might benefit from this
       behaviour.
       \todo: Find a way to query the object
       whether it can act as source or destination.
    */
    ItemCount count =
      MIDIEntityGetNumberOfDestinations(entity);
    for (ItemCount i = 0; i < count ; i++) {
      MIDIEndpointRef dest=
	MIDIEntityGetDestination(entity,i);
      if (dest == port) {
	retval |=
	  PortDescriptor::OUTPUT;
	break;
      }
    }
    count =
      MIDIEntityGetNumberOfSources(entity);
    for (ItemCount i = 0; i < count ; i++) {
      MIDIEndpointRef src=
	MIDIEntityGetSource(entity,i);
      if (src == port) {
	retval |=
	  PortDescriptor::INPUT;
      }
    }
    return retval;
  }


  MIDIPortRef createPort (std::string portName,
			  int flags,
			  MidiInCore * data = NULL)
  {
    init();
    scoped_lock lock (mutex);
    MIDIPortRef port = 0;
    OSStatus result;
    switch (flags) {
    case PortDescriptor::INPUT: {
      CFStringRef portNameRef = CFStringCreateWithCString(NULL,
							  portName.c_str(),
							  kCFStringEncodingUTF8 );
      result = MIDIInputPortCreate(seq,
				   portNameRef,
				   MidiInCore::midiInputCallback,
				   (void *)data,
				   &port);
      CFRelease(portNameRef);
    }
      break;
    case PortDescriptor::OUTPUT:
      CFStringRef portNameRef = CFStringCreateWithCString(NULL,
							  portName.c_str(),
							  kCFStringEncodingUTF8 );
      result
	= MIDIOutputPortCreate(seq,
			       ,
			       &port);
      CFRelease(portNameRef);
      break;
    default:
      throw RTMIDI_ERROR(gettext_noopt("Error creating OS X MIDI port because of invalid port flags."),
			 Error::INVALID_PARAMETER);
    }
    if ( result != noErr ) {
      throw RTMIDI_ERROR(gettext_noopt("Error creating OS-X MIDI port."),
			 Error::DRIVER_ERROR);
    }
    return port;
  }

  MIDIEndpointRef createVirtualPort (std::string portName,
				     int flags,
				     MidiInCore * data = NULL)
  {
    init();
    scoped_lock lock (mutex);
    MIDIEndpointRef port = 0;
    OSStatus result;
    switch (flags) {
    case PortDescriptor::INPUT:
      result
	= MIDIDestinationCreate(seq,
				CFStringCreateWithCString(
							  NULL,
							  portName.c_str(),
							  kCFStringEncodingUTF8 ),
				MidiInCore::midiInputCallback,
				(void *)data,
				&port);
      break;
    case PortDescriptor::OUTPUT:
      result
	= MIDISourceCreate(seq,
			   CFStringCreateWithCString(
						     NULL,
						     portName.c_str(),
						     kCFStringEncodingUTF8 ),
			   &port);
      break;
    default:
      throw RTMIDI_ERROR(gettext_noopt("Error creating OS X MIDI port because of invalid port flags."),
			 Error::INVALID_PARAMETER);
    }
    if ( result != noErr ) {
      throw RTMIDI_ERROR(gettext_noopt("Error creating OS-X MIDI port."),
			 Error::DRIVER_ERROR);
    }
    return port;
  }


  /*! Use CoreSequencer like a C pointer.
    \note This function breaks the design to control thread safety
    by the selection of the \ref locking parameter to the class.
    It should be removed as soon as possible in order ensure the
    thread policy that has been intended by creating this class.
  */
  operator MIDIClientRef ()
  {
    return seq;
  }
protected:
  struct scoped_lock {
    pthread_mutex_t * mutex;
    scoped_lock(pthread_mutex_t & m): mutex(&m)
    {
      if (locking)
	pthread_mutex_lock(mutex);
    }
    ~scoped_lock()
    {
      if (locking)
	pthread_mutex_unlock(mutex);
    }
  };
  pthread_mutex_t mutex;
  MIDIClientRef seq;
  std::string name;


  void init()
  {
    init (seq);
  }

  void init(MIDIClientRef &client)
  {
    if (client) return;
    {
      scoped_lock lock(mutex);

      CFStringRef cfname = CFStringCreateWithCString( NULL,
						      name.c_str(),
						      kCFStringEncodingUTF8);
      OSStatus result = MIDIClientCreate(cfname, NULL, NULL, &client );
      CFRelease(cfname);
      if ( result != noErr ) {
	throw RTMIDI_ERROR(gettext_noopt("Error creating OS-X MIDI client object (Error no: %d."),
			   Error::DRIVER_ERROR,
			   result);
	return;
      }
    }
  }
};
#undef RTMIDI_CLASSNAME

typedef CoreSequencer<1> LockingCoreSequencer;
typedef CoreSequencer<0> NonLockingCoreSequencer;

#define RTMIDI_CLASSNAME "CorePortDescriptor"
struct CorePortDescriptor:public PortDescriptor	{
  CorePortDescriptor(const std::string & name):api(0),
					       clientName(name),
					       endpoint(0)
  {
  }
  CorePortDescriptor(MIDIEndpointRef p,
		     const std::string & name):api(0),
					       clientName(name),
					       endpoint(p)
  {
    seq.setName(name);
  }
  CorePortDescriptor(CorePortDescriptor &
		     other):PortDescriptor(other),
			    api(other.api),
			    clientName(other.clientName),
			    endpoint(other.endpoint)
  {
    seq.setName(clientName);
  }
  ~CorePortDescriptor() {}

  MidiInApi * getInputApi(unsigned int queueSizeLimit = 100) const {
    if (getCapabilities() & INPUT)
      return new MidiInCore(clientName,queueSizeLimit);
    else
      return 0;
  }

  MidiOutApi * getOutputApi() const {
    if (getCapabilities() & OUTPUT)
      return new MidiOutCore(clientName);
    else
      return 0;
  }

  void setEndpoint(MIDIEndpointRef e)
  {
    endpoint = e;
  }
  MIDIEndpointRef getEndpoint() const
  {
    return endpoint;
  }

  std::string getName(int flags = SHORT_NAME | UNIQUE_PORT_NAME) {
    return seq.getPortName(endpoint,flags);
  }

  const std::string & getClientName() {
    return clientName;
  }
  int getCapabilities() const {
    if (!endpoint) return 0;
    return seq.getPortCapabilities(endpoint);
  }
  static PortList getPortList(int capabilities, const std::string & clientName);
protected:
  MidiApi * api;
  static LockingCoreSequencer seq;

  std::string clientName;
  MIDIEndpointRef endpoint;
};

LockingCoreSequencer CorePortDescriptor::seq;



PortList CorePortDescriptor :: getPortList(int capabilities, const std::string & clientName)
{
  PortList list;

  CFRunLoopRunInMode( kCFRunLoopDefaultMode, 0, false );
  int caps = capabilities & PortDescriptor::INOUTPUT;
  // bool unlimited = capabilities & PortDescriptor::UNLIMITED;
  bool forceInput = PortDescriptor::INPUT & caps;
  bool forceOutput = PortDescriptor::OUTPUT & caps;
  bool allowOutput = forceOutput || !forceInput;
  bool allowInput = forceInput || !forceOutput;
  if (allowOutput) {
    ItemCount count =
      MIDIGetNumberOfDestinations();
    for (ItemCount i = 0 ; i < count; i++) {
      MIDIEndpointRef destination =
	MIDIGetDestination(i);
      try {
	if ((seq.getPortCapabilities(destination)
	     & caps) == caps)
	  list.push_back(Pointer<PortDescriptor>(
						 new CorePortDescriptor(destination, clientName)));
      } catch (Error & e) {
	if (e.getType() == Error::WARNING ||
	    e.getType() == Error::DEBUG_WARNING)
	  e.printMessage();
	else throw;
      }
    }
    // Combined sources and destinations
    // should be both occur as destinations and as
    // sources. So we have finished the search, here.
  } else if (allowInput) {
    ItemCount count =
      MIDIGetNumberOfSources();
    for (ItemCount i = 0 ; i < count; i++) {
      MIDIEndpointRef src =
	MIDIGetSource(i);
      try {
	if ((seq.getPortCapabilities(src)
	     & caps) == caps)
	  list.push_back(Pointer<PortDescriptor>(
						 new CorePortDescriptor(src, clientName)));
      } catch (Error & e) {
	if (e.getType() == Error::WARNING ||
	    e.getType() == Error::DEBUG_WARNING)
	  e.printMessage();
	else throw;
      }
    }
  }
  return list;
}
#undef RTMIDI_CLASSNAME


#define RTMIDI_CLASSNAME "CoreMidiData"
// A structure to hold variables related to the CoreMIDI API
// implementation.
struct CoreMidiData:public CorePortDescriptor {
  CoreMidiData(std::string clientname):CorePortDescriptor(clientname),
				       client(clientname),
				       localEndpoint(0),
				       localPort(0) {}
  ~CoreMidiData() {
    if (localEndpoint)
      MIDIEndpointDispose(localEndpoint);
    localEndpoint = 0;
  }

  void openPort(const std::string & name,
		int flags,
		MidiInCore * data = NULL) {
    localPort = client.createPort(name, flags, data);
  }

  void setRemote(const CorePortDescriptor & remote)
  {
    setEndpoint(remote.getEndpoint());
  }

  NonLockingCoreSequencer client;
  MIDIEndpointRef localEndpoint;
  MIDIPortRef localPort;
  unsigned long long lastTime;
  MIDISysexSendRequest sysexreq;
};
#undef RTMIDI_CLASSNAME


//*********************************************************************//
//  API: OS-X
//  Class Definitions: MidiInCore
//*********************************************************************//

#define RTMIDI_CLASSNAME "MidiInCore"
void MidiInCore::midiInputCallback( const MIDIPacketList *list,
				    void *procRef,
				    void */*srcRef*/ ) throw()
{
  MidiInCore *data = static_cast<MidiInCore *> (procRef);
  CoreMidiData *apiData = static_cast<CoreMidiData *> (data->apiData_);

  unsigned char status;
  unsigned short nBytes, iByte, size;
  unsigned long long time;

  bool& continueSysex = data->continueSysex;
  MidiInApi::MidiMessage& message = data->message;

  const MIDIPacket *packet = &list->packet[0];
  for ( unsigned int i=0; i<list->numPackets; ++i ) {

    // My interpretation of the CoreMIDI documentation: all message
    // types, except sysex, are complete within a packet and there may
    // be several of them in a single packet.  Sysex messages can be
    // broken across multiple packets and PacketLists but are bundled
    // alone within each packet (these packets do not contain other
    // message types).  If sysex messages are split across multiple
    // MIDIPacketLists, they must be handled by multiple calls to this
    // function.

    nBytes = packet->length;
    if ( nBytes == 0 ) continue;

    // Calculate time stamp.

    if ( data->firstMessage ) {
      message.timeStamp = 0.0;
      data->firstMessage = false;
    }
    else {
      time = packet->timeStamp;
      if ( time == 0 ) { // this happens when receiving asynchronous sysex messages
	time = AudioGetCurrentHostTime();
      }
      time -= apiData->lastTime;
      time = AudioConvertHostTimeToNanos( time );
      if ( !continueSysex )
	message.timeStamp = time * 0.000000001;
    }
    apiData->lastTime = packet->timeStamp;
    if ( apiData->lastTime == 0 ) { // this happens when receiving asynchronous sysex messages
      apiData->lastTime = AudioGetCurrentHostTime();
    }
    //std::cout << "TimeStamp = " << packet->timeStamp << std::endl;

    iByte = 0;
    if ( continueSysex ) {
      // We have a continuing, segmented sysex message.
      if ( !( data->ignoreFlags & 0x01 ) ) {
	// If we're not ignoring sysex messages, copy the entire packet.
	for ( unsigned int j=0; j<nBytes; ++j )
	  message.bytes.push_back( packet->data[j] );
      }
      continueSysex = packet->data[nBytes-1] != 0xF7;

      if ( !( data->ignoreFlags & 0x01 ) ) {
	if ( !continueSysex ) {
	  // If not a continuing sysex message, invoke the user callback function or queue the message.
	  if ( data->userCallback ) {
	    data->userCallback->rtmidi_midi_in( message.timeStamp,
						message.bytes);
	  }
	  else {
	    // As long as we haven't reached our queue size limit, push the message.
	    if ( data->queue.size < data->queue.ringSize ) {
	      data->queue.ring[data->queue.back++] = message;
	      if ( data->queue.back == data->queue.ringSize )
		data->queue.back = 0;
	      data->queue.size++;
	    }
	    else {
	      try {
		data->error(RTMIDI_ERROR(rtmidi_gettext("Error: Message queue limit reached."),
					 Error::WARNING));
	      } catch (Error & e) {
		// don't bother ALSA with an unhandled exception
	      }
	    }
	  }
	  message.bytes.clear();
	}
      }
    }
    else {
      while ( iByte < nBytes ) {
	size = 0;
	// We are expecting that the next byte in the packet is a status byte.
	status = packet->data[iByte];
	if ( !(status & 0x80) ) break;
	// Determine the number of bytes in the MIDI message.
	if ( status < 0xC0 ) size = 3;
	else if ( status < 0xE0 ) size = 2;
	else if ( status < 0xF0 ) size = 3;
	else if ( status == 0xF0 ) {
	  // A MIDI sysex
	  if ( data->ignoreFlags & 0x01 ) {
	    size = 0;
	    iByte = nBytes;
	  }
	  else size = nBytes - iByte;
	  continueSysex = packet->data[nBytes-1] != 0xF7;
	}
	else if ( status == 0xF1 ) {
	  // A MIDI time code message
	  if ( data->ignoreFlags & 0x02 ) {
	    size = 0;
	    iByte += 2;
	  }
	  else size = 2;
	}
	else if ( status == 0xF2 ) size = 3;
	else if ( status == 0xF3 ) size = 2;
	else if ( status == 0xF8 && ( data->ignoreFlags & 0x02 ) ) {
	  // A MIDI timing tick message and we're ignoring it.
	  size = 0;
	  iByte += 1;
	}
	else if ( status == 0xFE && ( data->ignoreFlags & 0x04 ) ) {
	  // A MIDI active sensing message and we're ignoring it.
	  size = 0;
	  iByte += 1;
	}
	else size = 1;

	// Copy the MIDI data to our vector.
	if ( size ) {
	  message.bytes.assign( &packet->data[iByte], &packet->data[iByte+size] );
	  if ( !continueSysex ) {
	    // If not a continuing sysex message, invoke the user callback function or queue the message.
	    if ( data->userCallback ) {
	      data->userCallback->rtmidi_midi_in( message.timeStamp,
						  message.bytes);
	    }
	    else {
	      // As long as we haven't reached our queue size limit, push the message.
	      if ( data->queue.size < data->queue.ringSize ) {
		data->queue.ring[data->queue.back++] = message;
		if ( data->queue.back == data->queue.ringSize )
		  data->queue.back = 0;
		data->queue.size++;
	      }
	      else {
		try {
		  data->error(RTMIDI_ERROR(rtmidi_gettext("Error: Message queue limit reached."),
					   Error::WARNING));
		} catch (Error & e) {
		  // don't bother WinMM with an unhandled exception
		}
	      }
	    }
	    message.bytes.clear();
	  }
	  iByte += size;
	}
      }
    }
    packet = MIDIPacketNext(packet);
  }
}

MidiInCore :: MidiInCore( const std::string & clientName,
			  unsigned int queueSizeLimit ) :
  MidiInApi( queueSizeLimit )
{
  initialize( clientName );
}

MidiInCore :: ~MidiInCore( void )
{
  // Cleanup.
  CoreMidiData *data = static_cast<CoreMidiData *> (apiData_);
  try {
    // Close a connection if it exists.
    closePort();

  } catch (Error & e) {
    delete data;
    throw;
  }
  delete data;

}

void MidiInCore :: initialize( const std::string& clientName )
{
  // Save our api-specific connection information.
  CoreMidiData *data = (CoreMidiData *) new CoreMidiData(clientName);
  apiData_ = (void *) data;
}

void MidiInCore :: openPort( unsigned int portNumber,
			     const std::string & portName )
{
  if ( connected_ ) {
    error(RTMIDI_ERROR(gettext_noopt("A valid connection already exists."),
		       Error::WARNING));
    return;
  }

  CFRunLoopRunInMode( kCFRunLoopDefaultMode, 0, false );
  unsigned int nSrc = MIDIGetNumberOfSources();
  if (nSrc < 1) {
    error(RTMIDI_ERROR(gettext_noopt("No MIDI input sources found."),
		       Error::NO_DEVICES_FOUND));
    return;
  }

  if ( portNumber >= nSrc ) {
    std::ostringstream ost;
    ost << "";
    errorString_ = ost.str();
    error(RTMIDI_ERROR1(gettext_noopt("The 'portNumber' argument (%d) is invalid."),
			Error::INVALID_PARAMETER, portNumber) );
    return;
  }

  MIDIPortRef port;
  CoreMidiData *data = static_cast<CoreMidiData *> (apiData_);
  OSStatus result = MIDIInputPortCreate( data->client,
					 CFStringCreateWithCString( NULL, portName.c_str(), kCFStringEncodingUTF8 ),
					 midiInputCallback, (void *)this, &port );
  if ( result != noErr ) {
    MIDIClientDispose( data->client );
    error(RTMIDI_ERROR(gettext_noopt("Error creating OS-X MIDI input port."),
		       Error::DRIVER_ERROR));
    return;
  }

  // Get the desired input source identifier.
  MIDIEndpointRef endpoint = MIDIGetSource( portNumber );
  if ( endpoint == 0 ) {
    MIDIPortDispose( port );
    MIDIClientDispose( data->client );
    error(RTMIDI_ERROR(gettext_noopt("Error getting MIDI input source reference."),
		       Error::DRIVER_ERROR) );
    return;
  }

  // Make the connection.
  result = MIDIPortConnectSource( port, endpoint, NULL );
  if ( result != noErr ) {
    MIDIPortDispose( port );
    MIDIClientDispose( data->client );
    error(RTMIDI_ERROR(gettext_noopt("Error connecting OS-X MIDI input port."),
		       Error::DRIVER_ERROR) );
    return;
  }

  // Save our api-specific port information.
  data->localPort = port;
  data->setEndpoint(endpoint);

  connected_ = true;
}

void MidiInCore :: openVirtualPort( const std::string & portName )
{
  CoreMidiData *data = static_cast<CoreMidiData *> (apiData_);

  // Create a virtual MIDI input destination.
  MIDIEndpointRef endpoint;
  OSStatus result = MIDIDestinationCreate( data->client,
					   CFStringCreateWithCString( NULL, portName.c_str(), kCFStringEncodingUTF8 ),
					   midiInputCallback, (void *)this, &endpoint );
  if ( result != noErr ) {
    error(RTMIDI_ERROR(gettext_noopt("Error creating virtual OS-X MIDI destination."),
		       Error::DRIVER_ERROR) );
    return;
  }

  // Save our api-specific connection information.
  data->localEndpoint = endpoint;
}

void MidiInCore :: openPort( const PortDescriptor & port,
			     const std::string & portName)
{
  CoreMidiData *data = static_cast<CoreMidiData *> (apiData_);
  const CorePortDescriptor * remote = dynamic_cast<const CorePortDescriptor *>(&port);

  if ( !data ) {
    error(RTMIDI_ERROR(gettext_noopt("Data has not been allocated."),
		       Error::SYSTEM_ERROR) );
    return;
  }
  if ( connected_ || data -> localEndpoint) {
    error(RTMIDI_ERROR(gettext_noopt("A valid connection already exists."),
		       Error::WARNING) );
    return;
  }
  if (!remote) {
    error(RTMIDI_ERROR(gettext_noopt("Core MIDI has been instructed to open a non-Core MIDI port. This doesn't work."),
		       Error::INVALID_DEVICE) );
    return;
  }

  data->openPort (portName,
		  PortDescriptor::INPUT,
		  this);
  data->setRemote(*remote);
  OSStatus result =
    MIDIPortConnectSource(data->localPort,
			  data->getEndpoint(),
			  NULL);
  if ( result != noErr ) {
    error(RTMIDI_ERROR(gettext_noopt("Error creating OS-X MIDI port."),
		       Error::DRIVER_ERROR));
  }

  connected_ = true;
}

Pointer<PortDescriptor> MidiInCore :: getDescriptor(bool local)
{
  CoreMidiData *data = static_cast<CoreMidiData *>
    (apiData_);
  if (!data) {
    return NULL;
  }
  if (local) {
    if (data && data->localEndpoint) {
      return Pointer<PortDescriptor>(new
				     CorePortDescriptor(data->localEndpoint, data->getClientName()));
    }
  } else {
    if (data->getEndpoint()) {
      return Pointer<PortDescriptor>(new CorePortDescriptor(*data));
    }
  }
  return NULL;
}

PortList MidiInCore :: getPortList(int capabilities)
{
  CoreMidiData *data = static_cast<CoreMidiData *> (apiData_);
  try {
    return CorePortDescriptor::getPortList(capabilities | PortDescriptor::INPUT,
					   data->getClientName());
  } catch (Error & e) {
    error(e);
    return PortList();
  }
}

void MidiInCore :: closePort( void )
{
  CoreMidiData *data = static_cast<CoreMidiData *> (apiData_);

  if ( data->localPort ) {
    MIDIPortDispose( data->localPort );
    data->localPort = 0;
  }

  if (data->localEndpoint) {
    MIDIEndpointDispose( data->localEndpoint );
    data->localEndpoint = 0;
  }

  connected_ = false;
}


unsigned int MidiInCore :: getPortCount()
{
  CFRunLoopRunInMode( kCFRunLoopDefaultMode, 0, false );
  return MIDIGetNumberOfSources();
}

std::string MidiInCore :: getPortName( unsigned int portNumber )
{
  CFStringRef nameRef;
  MIDIEndpointRef portRef;
  char name[128];

  std::string stringName;
  CFRunLoopRunInMode( kCFRunLoopDefaultMode, 0, false );
  if ( portNumber >= MIDIGetNumberOfSources() ) {
    error(RTMIDI_ERROR1(gettext_noopt("The 'portNumber' argument (%d) is invalid."),
			Error::WARNING, portNumber));
    return stringName;
  }

  portRef = MIDIGetSource( portNumber );
  nameRef = ConnectedEndpointName(portRef);
  CFStringGetCString( nameRef, name, sizeof(name), kCFStringEncodingUTF8);
  CFRelease( nameRef );

  return stringName = name;
}
#undef RTMIDI_CLASSNAME


//*********************************************************************//
//  API: OS-X
//  Class Definitions: MidiOutCore
//*********************************************************************//

#define RTMIDI_CLASSNAME "MidiOutCore"
MidiOutCore :: MidiOutCore( const std::string & clientName ) : MidiOutApi()
{
  initialize( clientName );
}

MidiOutCore :: ~MidiOutCore( void )
{
  // Close a connection if it exists.
  closePort();

  // Cleanup.
  CoreMidiData *data = static_cast<CoreMidiData *> (apiData_);
  delete data;
}

void MidiOutCore :: initialize( const std::string& clientName )
{
  // Save our api-specific connection information.
  CoreMidiData *data = (CoreMidiData *) new CoreMidiData(clientName);
  apiData_ = (void *) data;
}

unsigned int MidiOutCore :: getPortCount()
{
  CFRunLoopRunInMode( kCFRunLoopDefaultMode, 0, false );
  return MIDIGetNumberOfDestinations();
}

std::string MidiOutCore :: getPortName( unsigned int portNumber )
{
  CFStringRef nameRef;
  MIDIEndpointRef portRef;
  char name[128];

  std::string stringName;
  CFRunLoopRunInMode( kCFRunLoopDefaultMode, 0, false );
  if ( portNumber >= MIDIGetNumberOfDestinations() ) {
    error(RTMIDI_ERROR1(gettext_noopt("The 'portNumber' argument (%d) is invalid."),
			Error::WARNING, portNumber) );
    return stringName;
  }

  portRef = MIDIGetDestination( portNumber );
  nameRef = ConnectedEndpointName(portRef);
  CFStringGetCString( nameRef, name, sizeof(name), kCFStringEncodingUTF8);
  CFRelease( nameRef );

  return stringName = name;
}

void MidiOutCore :: openPort( unsigned int portNumber,
			      const std::string &portName )
{
  if ( connected_ ) {
    error(RTMIDI_ERROR(gettext_noopt("A valid connection already exists."),
		       Error::WARNING) );
    return;
  }

  CFRunLoopRunInMode( kCFRunLoopDefaultMode, 0, false );
  unsigned int nDest = MIDIGetNumberOfDestinations();
  if (nDest < 1) {
    error(RTMIDI_ERROR(gettext_noopt("No MIDI output destinations found."),
		       Error::NO_DEVICES_FOUND) );
    return;
  }

  if ( portNumber >= nDest ) {
    error(RTMIDI_ERROR1(gettext_noopt("The 'portNumber' argument (%d) is invalid."),
			Error::INVALID_PARAMETER, portNumber) );
    return;
  }

  MIDIPortRef port;
  CoreMidiData *data = static_cast<CoreMidiData *> (apiData_);
  CFStringRef portNameRef = CFStringCreateWithCString( NULL, portName.c_str(), kCFStringEncodingUTF8 );
  OSStatus result = MIDIOutputPortCreate( data->client, 
					  portNameRef,
					  &port );
  CFRelease( portNameRef );
  if ( result != noErr ) {
    MIDIClientDispose( data->client );
    error(RTMIDI_ERROR(gettext_noopt("Error creating OS-X MIDI output port."),
		       Error::DRIVER_ERROR) );
    return;
  }

  // Get the desired output port identifier.
  MIDIEndpointRef destination = MIDIGetDestination( portNumber );
  if ( destination == 0 ) {
    MIDIPortDispose( port );
    MIDIClientDispose( data->client );
    error(RTMIDI_ERROR(gettext_noopt("Error getting MIDI output destination reference."),
		       Error::DRIVER_ERROR) );
    return;
  }

  // Save our api-specific connection information.
  data->localPort = port;
  data->setEndpoint(destination);
  connected_ = true;
}

void MidiOutCore :: closePort( void )
{
  CoreMidiData *data = static_cast<CoreMidiData *> (apiData_);

  if ( data->localPort ) {
    MIDIPortDispose( data->localPort );
    data->localPort = 0;
  }

  if (data->localEndpoint) {
    MIDIEndpointDispose( data->localEndpoint );
    data->localEndpoint = 0;
  }

  connected_ = false;
}

void MidiOutCore :: openVirtualPort( const std::string & portName )
{
  CoreMidiData *data = static_cast<CoreMidiData *> (apiData_);

  if ( data->localEndpoint ) {
    error(RTMIDI_ERROR(gettext_noopt("A virtual output port already exists."),
		       Error::WARNING) );
    return;
  }

  // Create a virtual MIDI output source.
  MIDIEndpointRef endpoint;
  OSStatus result = MIDISourceCreate( data->client,
				      CFStringCreateWithCString( NULL, portName.c_str(), kCFStringEncodingUTF8 ),
				      &endpoint );
  if ( result != noErr ) {
    error(RTMIDI_ERROR(gettext_noopt("Error creating OS-X virtual MIDI source."),
		       Error::DRIVER_ERROR) );
    return;
  }

  // Save our api-specific connection information.
  data->localEndpoint = endpoint;
}

void MidiOutCore :: openPort( const PortDescriptor & port,
			      const std::string & portName)
{
  CoreMidiData *data = static_cast<CoreMidiData *> (apiData_);
  const CorePortDescriptor * remote = dynamic_cast<const CorePortDescriptor *>(&port);

  if ( !data ) {
    error(RTMIDI_ERROR(gettext_noopt("Data has not been allocated."),
		       Error::SYSTEM_ERROR) );
    return;
  }
  if ( connected_ || data -> localEndpoint) {
    error(RTMIDI_ERROR(gettext_noopt("A valid connection already exists."),
		       Error::WARNING) );
    return;
  }
  if (!remote) {
    error(RTMIDI_ERROR(gettext_noopt("Core MIDI has been instructed to open a non-Core MIDI port. This doesn't work."),
		       Error::INVALID_DEVICE) );
    return;
  }

  try {
    data->openPort (portName,
		    PortDescriptor::OUTPUT);
    data->setRemote(*remote);
    connected_ = true;
  } catch (Error & e) {
    error(e);
  }
}

Pointer<PortDescriptor> MidiOutCore :: getDescriptor(bool local)
{
  CoreMidiData *data = static_cast<CoreMidiData *>
    (apiData_);
  if (!data) {
    return NULL;
  }
  try {
    if (local) {
      if (data && data->localEndpoint) {
	return Pointer<PortDescriptor>(
				       new CorePortDescriptor(data->localEndpoint, data->getClientName()));
      }
    } else {
      if (data->getEndpoint()) {
	return Pointer<PortDescriptor>(
				       new CorePortDescriptor(*data));
      }
    }
  } catch (Error & e) {
    error(e);
  }
  return NULL;
}

PortList MidiOutCore :: getPortList(int capabilities)
{
  CoreMidiData *data = static_cast<CoreMidiData *> (apiData_);
  try {
    return CorePortDescriptor::getPortList(capabilities | PortDescriptor::OUTPUT,
					   data->getClientName());
  } catch (Error & e) {
    error(e);
    return PortList();
  }
}


// Not necessary if we don't treat sysex messages any differently than
// normal messages ... see below.
//static void sysexCompletionProc( MIDISysexSendRequest *sreq )
//{
//  free( sreq );
//}

void MidiOutCore :: sendMessage( const std::vector<unsigned char> &message )
{
  // We use the MIDISendSysex() function to asynchronously send sysex
  // messages.  Otherwise, we use a single CoreMidi MIDIPacket.
  unsigned int nBytes = message.size();
  if ( nBytes == 0 ) {
    error(RTMIDI_ERROR(gettext_noopt("No data in message argument."),
		       Error::WARNING));
    return;
  }

  //  unsigned int packetBytes, bytesLeft = nBytes;
  //  unsigned int messageIndex = 0;
  MIDITimeStamp timeStamp = AudioGetCurrentHostTime();
  CoreMidiData *data = static_cast<CoreMidiData *> (apiData_);
  OSStatus result;

  if ( message.at(0) != 0xF0 && nBytes > 3 ) {
    error(RTMIDI_ERROR(gettext_noopt("message format problem ... not sysex but > 3 bytes?"),
		       Error::WARNING ));
    return;
  }

  Byte buffer[nBytes+(sizeof(MIDIPacketList))];
  ByteCount listSize = sizeof(buffer);
  MIDIPacketList *packetList = (MIDIPacketList*)buffer;
  MIDIPacket *packet = MIDIPacketListInit( packetList );

  ByteCount remainingBytes = nBytes;
  while (remainingBytes && packet) {
    ByteCount bytesForPacket = remainingBytes > 65535 ? 65535 : remainingBytes; // 65535 = maximum size of a MIDIPacket
    const Byte* dataStartPtr = (const Byte *) &message.at( nBytes - remainingBytes );
    packet = MIDIPacketListAdd( packetList, listSize, packet, timeStamp, bytesForPacket, dataStartPtr);
    remainingBytes -= bytesForPacket;
  }

  if ( !packet ) {
    error(RTMIDI_ERROR(gettext_noopt("Could not allocate packet list."),
		       Error::DRIVER_ERROR) );
    return;
  }

  // Send to any destinations that may have connected to us.
  if ( data->localEndpoint ) {
    result = MIDIReceived( data->localEndpoint, packetList );
    if ( result != noErr ) {
      error(RTMIDI_ERROR(gettext_noopt("Error sending MIDI to virtual destinations."),
			 Error::WARNING) );
    }
  }

  // And send to an explicit destination port if we're connected.
  if ( connected_ ) {
    result = MIDISend( data->localPort, data->getEndpoint(), packetList );
    if ( result != noErr ) {
      error(RTMIDI_ERROR(gettext_noopt("Error sending MIDI message to port."),
			 Error::WARNING) );
    }
  }
}
#undef RTMIDI_CLASSNAME
RTMIDI_NAMESPACE_END
#endif  // __MACOSX_COREMIDI__


//*********************************************************************//
//  API: LINUX ALSA SEQUENCER
//*********************************************************************//

// API information found at:
//   - http://www.alsa-project.org/documentation.php#Library

#if defined(__LINUX_ALSA__)

// The ALSA Sequencer API is based on the use of a callback function for
// MIDI input.
//
// Thanks to Pedro Lopez-Cabanillas for help with the ALSA sequencer
// time stamps and other assorted fixes!!!

// If you don't need timestamping for incoming MIDI events, define the
// preprocessor definition AVOID_TIMESTAMPING to save resources
// associated with the ALSA sequencer queues.

#include <pthread.h>
#include <sys/time.h>

// ALSA header file.
#include <alsa/asoundlib.h>

<<<<<<< HEAD
RTMIDI_NAMESPACE_START
struct AlsaMidiData;

/*! An abstraction layer for the ALSA sequencer layer. It provides
  the following functionality:
  - dynamic allocation of the sequencer
  - optionallay avoid concurrent access to the ALSA sequencer,
  which is not thread proof. This feature is controlled by
  the parameter \ref locking.
*/

#define RTMIDI_CLASSNAME "AlsaSequencer"
template <int locking=1>
class AlsaSequencer {
public:
  AlsaSequencer():seq(0)
  {
    if (locking) {
      pthread_mutexattr_t attr;
      pthread_mutexattr_init(&attr);
      pthread_mutexattr_settype(&attr, PTHREAD_MUTEX_NORMAL);
      pthread_mutex_init(&mutex, &attr);
    }
  }

  AlsaSequencer(const std::string & n):seq(0),name(n)
  {
    if (locking) {
      pthread_mutexattr_t attr;
      pthread_mutexattr_init(&attr);
      pthread_mutexattr_settype(&attr, PTHREAD_MUTEX_NORMAL);
      pthread_mutex_init(&mutex, &attr);
    }
    init();
    {
      scoped_lock lock(mutex);
      snd_seq_set_client_name( seq, name.c_str() );
    }
  }

  ~AlsaSequencer()
  {
    if (seq) {
      scoped_lock lock(mutex);
      snd_seq_close(seq);
      seq = 0;
    }
    if (locking) {
      pthread_mutex_destroy(&mutex);
    }
  }

  bool setName(const std::string & n) {
    /* we don't want to rename the client after opening it. */
    if (seq) return false;
    name = n;
    return true;
  }

  std::string GetPortName(int client, int port, int flags) {
    init();
    snd_seq_client_info_t *cinfo;
    snd_seq_client_info_alloca( &cinfo );
    {
      scoped_lock lock (mutex);
      snd_seq_get_any_client_info(seq,client,cinfo);
    }

    snd_seq_port_info_t *pinfo;
    snd_seq_port_info_alloca( &pinfo );
    {
      scoped_lock lock (mutex);
      snd_seq_get_any_port_info(seq,client,port,pinfo);
    }

    int naming = flags & PortDescriptor::NAMING_MASK;

    std::ostringstream os;
    switch (naming) {
    case PortDescriptor::SESSION_PATH:
      if (flags & PortDescriptor::INCLUDE_API)
	os << "ALSA:";
      os << client << ":" << port;
      break;
    case PortDescriptor::STORAGE_PATH:
      if (flags & PortDescriptor::INCLUDE_API)
	os << "ALSA:";
      os << snd_seq_client_info_get_name(cinfo);
      os << ":";
      os << snd_seq_port_info_get_name(pinfo);
      if (flags & PortDescriptor::UNIQUE_PORT_NAME)
	os << ";" << client << ":" << port;
      break;
    case PortDescriptor::LONG_NAME:
      os << snd_seq_client_info_get_name( cinfo );
      if (flags & PortDescriptor::UNIQUE_PORT_NAME) {
	os << " " << client;
      }
      os << ":";
      if (flags & PortDescriptor::UNIQUE_PORT_NAME) {
	os << port;
      }

      os << " " << snd_seq_port_info_get_name(pinfo);
      if (flags & PortDescriptor::INCLUDE_API)
	os << " (ALSA)";
      break;
    case PortDescriptor::SHORT_NAME:
    default:
      os << snd_seq_client_info_get_name( cinfo );
      if (flags & PortDescriptor::UNIQUE_PORT_NAME) {
	os << " ";
	os << client;
      }
      os << ":" << port;
      if (flags & PortDescriptor::INCLUDE_API)
	os << " (ALSA)";

      break;
    }
    return os.str();
  }

  int getPortCapabilities(int client, int port) {
    init();
    snd_seq_port_info_t *pinfo;
    snd_seq_port_info_alloca( &pinfo );
    {
      scoped_lock lock (mutex);
      snd_seq_get_any_port_info(seq,client,port,pinfo);
    }
    unsigned int caps = snd_seq_port_info_get_capability(pinfo);
    int retval = (caps & (SND_SEQ_PORT_CAP_READ|SND_SEQ_PORT_CAP_SUBS_READ))?
      PortDescriptor::INPUT:0;
    if (caps & (SND_SEQ_PORT_CAP_WRITE|SND_SEQ_PORT_CAP_SUBS_WRITE))
      retval |= PortDescriptor::OUTPUT;
    return retval;
  }

  int getNextClient(snd_seq_client_info_t * cinfo ) {
    init();
    scoped_lock lock (mutex);
    return snd_seq_query_next_client (seq, cinfo);
  }
  int getNextPort(snd_seq_port_info_t * pinfo ) {
    init();
    scoped_lock lock (mutex);
    return snd_seq_query_next_port (seq, pinfo);
  }

  int createPort (snd_seq_port_info_t *pinfo) {
    init();
    scoped_lock lock (mutex);
    return snd_seq_create_port(seq, pinfo);
  }

  void deletePort(int port) {
    init();
    scoped_lock lock (mutex);
    snd_seq_delete_port( seq, port );
  }

  snd_seq_port_subscribe_t * connectPorts(const snd_seq_addr_t & from,
					  const snd_seq_addr_t & to,
					  bool real_time) {
    init();
    snd_seq_port_subscribe_t *subscription;

    if (snd_seq_port_subscribe_malloc( &subscription ) < 0) {
      throw RTMIDI_ERROR(gettext_noopt("Could not allocate ALSA port subscription."),
			 Error::DRIVER_ERROR );
      return 0;
    }
    snd_seq_port_subscribe_set_sender(subscription, &from);
    snd_seq_port_subscribe_set_dest(subscription, &to);
    if (real_time) {
      snd_seq_port_subscribe_set_time_update(subscription, 1);
      snd_seq_port_subscribe_set_time_real(subscription, 1);
    }
    {
      scoped_lock lock (mutex);
      if ( snd_seq_subscribe_port(seq, subscription) ) {
	snd_seq_port_subscribe_free( subscription );
	subscription = 0;
	throw RTMIDI_ERROR(gettext_noopt("Error making ALSA port connection."),
			   Error::DRIVER_ERROR);
	return 0;
      }
    }
    return subscription;
  }

  void closePort(snd_seq_port_subscribe_t * subscription ) {
    init();
    scoped_lock lock(mutex);
    snd_seq_unsubscribe_port( seq, subscription );
  }

  void startQueue(int queue_id) {
    init();
    scoped_lock lock(mutex);
    snd_seq_start_queue( seq, queue_id, NULL );
    snd_seq_drain_output( seq );
  }

  /*! Use AlsaSequencer like a C pointer.
    \note This function breaks the design to control thread safety
    by the selection of the \ref locking parameter to the class.
    It should be removed as soon as possible in order ensure the
    thread policy that has been intended by creating this class.
  */
  operator snd_seq_t * ()
  {
    return seq;
  }
protected:
  struct scoped_lock {
    pthread_mutex_t * mutex;
    scoped_lock(pthread_mutex_t & m): mutex(&m)
    {
      if (locking)
	pthread_mutex_lock(mutex);
    }
    ~scoped_lock()
    {
      if (locking)
	pthread_mutex_unlock(mutex);
    }
  };
  pthread_mutex_t mutex;
  snd_seq_t * seq;
  std::string name;


  snd_seq_client_info_t * GetClient(int id) {
    init();
    snd_seq_client_info_t * cinfo;
    scoped_lock lock(mutex);
    snd_seq_get_any_client_info(seq,id,cinfo);
    return cinfo;
  }

  void init()
  {
    init (seq);
  }

  void init(snd_seq_t * &s)
  {
    if (s) return;
    {
      scoped_lock lock(mutex);
      int result = snd_seq_open(&s, "default", SND_SEQ_OPEN_DUPLEX, SND_SEQ_NONBLOCK);
      if ( result < 0 ) {
	switch (result) {
	case -ENOENT: // /dev/snd/seq does not exist
	  // Error numbers are defined to be positive
	case ENOENT: // just in case ...
	  throw RTMIDI_ERROR(snd_strerror(result),
			     Error::NO_DEVICES_FOUND);
	  return;
	default:
	  std::cerr << __FILE__ << ":" << __LINE__
		    << "Got unhandled error number " << result << std::endl;
	  throw RTMIDI_ERROR(snd_strerror(result),
			     Error::DRIVER_ERROR );
	  return;
	}
      }
      snd_seq_set_client_name( seq, name.c_str() );
    }
  }
};
#undef RTMIDI_CLASSNAME
typedef AlsaSequencer<1> LockingAlsaSequencer;
typedef AlsaSequencer<0> NonLockingAlsaSequencer;

#define RTMIDI_CLASSNAME "AlsaPortDescriptor"
struct AlsaPortDescriptor:public PortDescriptor,
			  public snd_seq_addr_t
{
  MidiApi * api;
  static LockingAlsaSequencer seq;
  AlsaPortDescriptor(const std::string & name):api(0),clientName(name)
  {
    client = 0;
    port   = 0;
  }
  AlsaPortDescriptor(int c, int p, const std::string & name):api(0),clientName(name)
  {
    client = c;
    port   = p;
    seq.setName(name);
  }
  AlsaPortDescriptor(snd_seq_addr_t & other,
		     const std::string & name):snd_seq_addr_t(other),
					       clientName(name) {
    seq.setName(name);
  }
  ~AlsaPortDescriptor() {}
  MidiInApi * getInputApi(unsigned int queueSizeLimit = 100) const {
    if (getCapabilities() & INPUT)
      return new MidiInAlsa(clientName,queueSizeLimit);
    else
      return 0;
  }
  MidiOutApi * getOutputApi() const {
    if (getCapabilities() & OUTPUT)
      return new MidiOutAlsa(clientName);
    else
      return 0;
  }
  std::string getName(int flags = SHORT_NAME | UNIQUE_PORT_NAME) {
    return seq.GetPortName(client,port,flags);
  }

  const std::string & getClientName() {
    return clientName;
  }
  int getCapabilities() const {
    if (!client) return 0;
    return seq.getPortCapabilities(client,port);
  }
  static PortList getPortList(int capabilities, const std::string & clientName);
protected:
  std::string clientName;
};

LockingAlsaSequencer AlsaPortDescriptor::seq;



PortList AlsaPortDescriptor :: getPortList(int capabilities, const std::string & clientName)
{
  PortList list;
  snd_seq_client_info_t *cinfo;
  snd_seq_port_info_t *pinfo;
  int client;
  snd_seq_client_info_alloca( &cinfo );
  snd_seq_port_info_alloca( &pinfo );

  snd_seq_client_info_set_client( cinfo, -1 );
  while ( seq.getNextClient(cinfo ) >= 0 ) {
    client = snd_seq_client_info_get_client( cinfo );
    // ignore default device (it is included in the following results again)
    if ( client == 0 ) continue;
    // Reset query info
    snd_seq_port_info_set_client( pinfo, client );
    snd_seq_port_info_set_port( pinfo, -1 );
    while ( seq.getNextPort( pinfo ) >= 0 ) {
      unsigned int atyp = snd_seq_port_info_get_type( pinfo );
      // otherwise we get ports without any
      if ( !(capabilities & UNLIMITED) &&
	   !( atyp & SND_SEQ_PORT_TYPE_MIDI_GENERIC )  &&
	   !( atyp & SND_SEQ_PORT_TYPE_SYNTH )
	   ) continue;
      unsigned int caps = snd_seq_port_info_get_capability( pinfo );
      if (capabilities & INPUT) {
	/* we need both READ and SUBS_READ */
	if ((caps & (SND_SEQ_PORT_CAP_READ | SND_SEQ_PORT_CAP_SUBS_READ))
	    != (SND_SEQ_PORT_CAP_READ | SND_SEQ_PORT_CAP_SUBS_READ))
	  continue;
      }
      if (capabilities & OUTPUT) {
	/* we need both WRITE and SUBS_WRITE */
	if ((caps & (SND_SEQ_PORT_CAP_WRITE|SND_SEQ_PORT_CAP_SUBS_WRITE))
	    != (SND_SEQ_PORT_CAP_WRITE|SND_SEQ_PORT_CAP_SUBS_WRITE))
	  continue;
      }
      list.push_back(Pointer<PortDescriptor>(
					     new AlsaPortDescriptor(client,snd_seq_port_info_get_port(pinfo),clientName)));
    }
  }
  return list;
}
#undef RTMIDI_CLASSNAME


/*! A structure to hold variables related to the ALSA API
  implementation.

  \note After all sequencer handling is covered by the \ref
  AlsaSequencer class, we should make seq to be a pointer in order
  to allow a common client implementation.
*/
#define RTMIDI_CLASSNAME "AlsaMidiData"

struct AlsaMidiData:public AlsaPortDescriptor {
  /*
    AlsaMidiData():seq()
    {
    init();
    }
  */
  AlsaMidiData(const std::string &clientName):AlsaPortDescriptor(clientName),
					      seq(clientName)
  {
    init();
  }
  ~AlsaMidiData()
  {
    if (local.client)
      deletePort();
  }
  void init () {
    local.port   = 0;
    local.client = 0;
    port = -1;
    subscription = 0;
    coder = 0;
    bufferSize = 32;
    buffer = 0;
    dummy_thread_id = pthread_self();
    thread = dummy_thread_id;
    trigger_fds[0] = -1;
    trigger_fds[1] = -1;
  }
  snd_seq_addr_t local; /*!< Our port and client id. If client = 0 (default) this means we didn't aquire a port so far. */
  NonLockingAlsaSequencer seq;
  //		unsigned int portNum;
=======
// A structure to hold variables related to the ALSA API
// implementation.
struct AlsaMidiData {
  snd_seq_t *seq;
  unsigned int portNum;
  int vport;
>>>>>>> c3328c0a
  snd_seq_port_subscribe_t *subscription;
  snd_midi_event_t *coder;
  unsigned int bufferSize;
  unsigned char *buffer;
  pthread_t thread;
  pthread_t dummy_thread_id;
<<<<<<< HEAD
  unsigned long long lastTime;
  int queue_id; // an input queue is needed to get timestamped events
  int trigger_fds[2];

  void setRemote(const AlsaPortDescriptor * remote) {
    port   = remote->port;
    client = remote->client;
  }
  void connectPorts(const snd_seq_addr_t &from,
		    const snd_seq_addr_t &to,
		    bool real_time) {
    subscription = seq.connectPorts(from, to, real_time);
  }

  int openPort(int alsaCapabilities,
	       const std::string & portName) {
    if (subscription) {
      api->error( RTMIDI_ERROR(gettext_noopt("Could not allocate ALSA port subscription."),
			       Error::DRIVER_ERROR ));
      return -99;
    }

    snd_seq_port_info_t *pinfo;
    snd_seq_port_info_alloca( &pinfo );

    snd_seq_port_info_set_client( pinfo, 0 );
    snd_seq_port_info_set_port( pinfo, 0 );
    snd_seq_port_info_set_capability( pinfo,
				      alsaCapabilities);
    snd_seq_port_info_set_type( pinfo,
				SND_SEQ_PORT_TYPE_MIDI_GENERIC |
				SND_SEQ_PORT_TYPE_APPLICATION );
    snd_seq_port_info_set_midi_channels(pinfo, 16);
#ifndef AVOID_TIMESTAMPING
    snd_seq_port_info_set_timestamping(pinfo, 1);
    snd_seq_port_info_set_timestamp_real(pinfo, 1);
    snd_seq_port_info_set_timestamp_queue(pinfo, queue_id);
#endif
    snd_seq_port_info_set_name(pinfo,  portName.c_str() );
    int createok = seq.createPort(pinfo);

    if ( createok < 0 ) {
      api->error(RTMIDI_ERROR("ALSA error while creating input port.",
			      Error::DRIVER_ERROR));
      return createok;
    }

    local.client = snd_seq_port_info_get_client( pinfo );
    local.port   = snd_seq_port_info_get_port(pinfo);
    return 0;
  }

  void deletePort() {
    seq.deletePort(local.port);
    local.client = 0;
    local.port   = 0;
  }

  void closePort() {
    seq.closePort(subscription );
    snd_seq_port_subscribe_free( subscription );
    subscription = 0;
  }

  bool startQueue(void * userdata) {
    // Start the input queue
#ifndef AVOID_TIMESTAMPING
    seq.startQueue(queue_id);
#endif
    // Start our MIDI input thread.
    pthread_attr_t attr;
    pthread_attr_init(&attr);
    pthread_attr_setdetachstate(&attr, PTHREAD_CREATE_JOINABLE);
    pthread_attr_setschedpolicy(&attr, SCHED_OTHER);

    int err = pthread_create(&thread, &attr, MidiInAlsa::alsaMidiHandler, userdata);
    pthread_attr_destroy(&attr);
    if ( err ) {
      closePort();
      api->error(RTMIDI_ERROR(gettext_noopt("Error starting MIDI input thread!"),
			      Error::THREAD_ERROR));
      return false;
    }
    return true;
  }
=======
  snd_seq_real_time_t lastTime;
  int queue_id; // an input queue is needed to get timestamped events
  int trigger_fds[2];
>>>>>>> c3328c0a
};
#undef RTMIDI_CLASSNAME

#define PORT_TYPE( pinfo, bits ) ((snd_seq_port_info_get_capability(pinfo) & (bits)) == (bits))

//*********************************************************************//
//  API: LINUX ALSA
//  Class Definitions: MidiInAlsa
//*********************************************************************//

#define RTMIDI_CLASSNAME "MidiInAlsa"
// static function:
void * MidiInAlsa::alsaMidiHandler( void *ptr ) throw()
{
  MidiInAlsa *data = static_cast<MidiInAlsa *> (ptr);
  AlsaMidiData *apiData = static_cast<AlsaMidiData *> (data->apiData_);

  long nBytes;
  double time;
  bool continueSysex = false;
  bool doDecode = false;
  MidiInApi::MidiMessage message;
  int poll_fd_count;
  struct pollfd *poll_fds;

  snd_seq_event_t *ev;
  int result;
  apiData->bufferSize = 32;
  result = snd_midi_event_new( 0, &apiData->coder );
  if ( result < 0 ) {
    data->doInput = false;
    try {
      data->error(RTMIDI_ERROR(rtmidi_gettext("Error initializing MIDI event parser."),
			       Error::WARNING));
    } catch (Error & e) {
      // don't bother ALSA with an unhandled exception
    }
    return 0;
  }
  unsigned char *buffer = (unsigned char *) malloc( apiData->bufferSize );
  if ( buffer == NULL ) {
    data->doInput = false;
    snd_midi_event_free( apiData->coder );
    apiData->coder = 0;
    try {
      data->error(RTMIDI_ERROR(rtmidi_gettext("Error initializing buffer memory."),
			       Error::WARNING));
    } catch (Error & e) {
      // don't bother ALSA with an unhandled exception
    }
    return 0;
  }
  snd_midi_event_init( apiData->coder );
  snd_midi_event_no_status( apiData->coder, 1 ); // suppress running status messages

  poll_fd_count = snd_seq_poll_descriptors_count( apiData->seq, POLLIN ) + 1;
  poll_fds = (struct pollfd*)alloca( poll_fd_count * sizeof( struct pollfd ));
  snd_seq_poll_descriptors( apiData->seq, poll_fds + 1, poll_fd_count - 1, POLLIN );
  poll_fds[0].fd = apiData->trigger_fds[0];
  poll_fds[0].events = POLLIN;

  while ( data->doInput ) {

    if ( snd_seq_event_input_pending( apiData->seq, 1 ) == 0 ) {
      // No data pending
      if ( poll( poll_fds, poll_fd_count, -1) >= 0 ) {
	if ( poll_fds[0].revents & POLLIN ) {
	  bool dummy;
	  int res = read( poll_fds[0].fd, &dummy, sizeof(dummy) );
	  (void) res;
	}
      }
      continue;
    }

    // If here, there should be data.
    result = snd_seq_event_input( apiData->seq, &ev );
    if ( result == -ENOSPC ) {
      try {
	data->error(RTMIDI_ERROR(rtmidi_gettext("MIDI input buffer overrun."),
				 Error::WARNING));
      } catch (Error & e) {
	// don't bother ALSA with an unhandled exception
      }

      continue;
    }
    else if ( result == -EAGAIN ) {
      try {
	data->error(RTMIDI_ERROR(rtmidi_gettext("ALSA returned without providing a MIDI event."),
				 Error::WARNING));
      } catch (Error & e) {
	// don't bother ALSA with an unhandled exception
      }

      continue;
    }
    else if ( result <= 0 ) {
      try {
	data->error(RTMIDI_ERROR1(rtmidi_gettext("Unknown MIDI input error.\nThe system reports:\n%s"),
				  Error::WARNING,
				  strerror(-result)));
      } catch (Error & e) {
	// don't bother ALSA with an unhandled exception
      }
      continue;
    }

    // This is a bit weird, but we now have to decode an ALSA MIDI
    // event (back) into MIDI bytes.  We'll ignore non-MIDI types.
    if ( !continueSysex ) message.bytes.clear();

    doDecode = false;
    switch ( ev->type ) {

    case SND_SEQ_EVENT_PORT_SUBSCRIBED:
#if defined(__RTMIDI_DEBUG__)
      std::cout << "MidiInAlsa::alsaMidiHandler: port connection made!\n";
#endif
      break;

    case SND_SEQ_EVENT_PORT_UNSUBSCRIBED:
#if defined(__RTMIDI_DEBUG__)
      std::cerr << "MidiInAlsa::alsaMidiHandler: port connection has closed!\n";
      std::cout << "sender = " << (int) ev->data.connect.sender.client << ":"
		<< (int) ev->data.connect.sender.port
		<< ", dest = " << (int) ev->data.connect.dest.client << ":"
		<< (int) ev->data.connect.dest.port
		<< std::endl;
#endif
      break;

    case SND_SEQ_EVENT_QFRAME: // MIDI time code
      if ( !( data->ignoreFlags & 0x02 ) ) doDecode = true;
      break;

    case SND_SEQ_EVENT_TICK: // 0xF9 ... MIDI timing tick
      if ( !( data->ignoreFlags & 0x02 ) ) doDecode = true;
      break;

    case SND_SEQ_EVENT_CLOCK: // 0xF8 ... MIDI timing (clock) tick
      if ( !( data->ignoreFlags & 0x02 ) ) doDecode = true;
      break;

    case SND_SEQ_EVENT_SENSING: // Active sensing
      if ( !( data->ignoreFlags & 0x04 ) ) doDecode = true;
      break;

    case SND_SEQ_EVENT_SYSEX:
      if ( (data->ignoreFlags & 0x01) ) break;
      if ( ev->data.ext.len > apiData->bufferSize ) {
	apiData->bufferSize = ev->data.ext.len;
	free( buffer );
	buffer = (unsigned char *) malloc( apiData->bufferSize );
	if ( buffer == NULL ) {
	  data->doInput = false;
	  try {
	    data->error(RTMIDI_ERROR(rtmidi_gettext("Error resizing buffer memory."),
				     Error::WARNING));
	  } catch (Error & e) {
	    // don't bother ALSA with an unhandled exception
	  }
	  break;
	}
      }
      RTMIDI_FALLTHROUGH;
    default:
      doDecode = true;
    }

    if ( doDecode ) {

      nBytes = snd_midi_event_decode( apiData->coder, buffer, apiData->bufferSize, ev );
      if ( nBytes > 0 ) {
<<<<<<< HEAD
	// The ALSA sequencer has a maximum buffer size for MIDI sysex
	// events of 256 bytes.  If a device sends sysex messages larger
	// than this, they are segmented into 256 byte chunks.  So,
	// we'll watch for this and concatenate sysex chunks into a
	// single sysex message if necessary.
	if ( !continueSysex )
	  message.bytes.assign( buffer, &buffer[nBytes] );
	else
	  message.bytes.insert( message.bytes.end(), buffer, &buffer[nBytes] );

	continueSysex = ( ( ev->type == SND_SEQ_EVENT_SYSEX ) && ( message.bytes.back() != 0xF7 ) );
	if ( !continueSysex ) {

	  // Calculate the time stamp:
	  message.timeStamp = 0.0;

	  // Method 1: Use the system time.
	  //(void)gettimeofday(&tv, (struct timezone *)NULL);
	  //time = (tv.tv_sec * 1000000) + tv.tv_usec;

	  // Method 2: Use the ALSA sequencer event time data.
	  // (thanks to Pedro Lopez-Cabanillas!).
	  time = ( ev->time.time.tv_sec * 1000000 ) + ( ev->time.time.tv_nsec/1000 );
	  lastTime = time;
	  time -= apiData->lastTime;
	  apiData->lastTime = lastTime;
	  if ( data->firstMessage == true )
	    data->firstMessage = false;
	  else
	    message.timeStamp = time * 0.000001;
	}
	else {
=======
        // The ALSA sequencer has a maximum buffer size for MIDI sysex
        // events of 256 bytes.  If a device sends sysex messages larger
        // than this, they are segmented into 256 byte chunks.  So,
        // we'll watch for this and concatenate sysex chunks into a
        // single sysex message if necessary.
        if ( !continueSysex )
          message.bytes.assign( buffer, &buffer[nBytes] );
        else
          message.bytes.insert( message.bytes.end(), buffer, &buffer[nBytes] );

        continueSysex = ( ( ev->type == SND_SEQ_EVENT_SYSEX ) && ( message.bytes.back() != 0xF7 ) );
        if ( !continueSysex ) {

          // Calculate the time stamp:
          message.timeStamp = 0.0;

          // Method 1: Use the system time.
          //(void)gettimeofday(&tv, (struct timezone *)NULL);
          //time = (tv.tv_sec * 1000000) + tv.tv_usec;

          // Method 2: Use the ALSA sequencer event time data.
          // (thanks to Pedro Lopez-Cabanillas!).

          // Using method from:
          // https://www.gnu.org/software/libc/manual/html_node/Elapsed-Time.html

          // Perform the carry for the later subtraction by updating y.
          snd_seq_real_time_t &x(ev->time.time);
          snd_seq_real_time_t &y(apiData->lastTime);
          if (x.tv_nsec < y.tv_nsec) {
              int nsec = (y.tv_nsec - x.tv_nsec) / 1000000000 + 1;
              y.tv_nsec -= 1000000000 * nsec;
              y.tv_sec += nsec;
          }
          if (x.tv_nsec - y.tv_nsec > 1000000000) {
              int nsec = (x.tv_nsec - y.tv_nsec) / 1000000000;
              y.tv_nsec += 1000000000 * nsec;
              y.tv_sec -= nsec;
          }

          // Compute the time difference.
          time = x.tv_sec - y.tv_sec + (x.tv_nsec - y.tv_nsec)*1e-9;

          apiData->lastTime = ev->time.time;

          if ( data->firstMessage == true )
            data->firstMessage = false;
          else
            message.timeStamp = time;
        }
        else {
>>>>>>> c3328c0a
#if defined(__RTMIDI_DEBUG__)
	  try {
	    data->error(RTMIDI_ERROR(rtmidi_gettext("Event parsing error or not a MIDI event."),
				     Error::WARNING));
	  } catch (Error & e) {
	    // don't bother ALSA with an unhandled exception
	  }
#endif
	}
      }
    }

    snd_seq_free_event( ev );
    if ( message.bytes.size() == 0 || continueSysex ) continue;

    if ( data->userCallback ) {
      data->userCallback->rtmidi_midi_in( message.timeStamp, message.bytes);
    }
    else {
      // As long as we haven't reached our queue size limit, push the message.
      if ( data->queue.size < data->queue.ringSize ) {
	data->queue.ring[data->queue.back++] = message;
	if ( data->queue.back == data->queue.ringSize )
	  data->queue.back = 0;
	data->queue.size++;
      }
      else {
	try {
	  data->error(RTMIDI_ERROR(rtmidi_gettext("Error: Message queue limit reached."),
				   Error::WARNING));
	} catch (Error & e) {
	  // don't bother ALSA with an unhandled exception
	}
      }
    }
  }

  if ( buffer ) free( buffer );
  snd_midi_event_free( apiData->coder );
  apiData->coder = 0;
  apiData->thread = apiData->dummy_thread_id;
  return 0;
}

MidiInAlsa :: MidiInAlsa( const std::string & clientName,
			  unsigned int queueSizeLimit ) : MidiInApi( queueSizeLimit )
{
  initialize( clientName );
}

MidiInAlsa :: ~MidiInAlsa()
{
  // Close a connection if it exists.
  closePort();

  // Shutdown the input thread.
  AlsaMidiData *data = static_cast<AlsaMidiData *> (apiData_);
  if ( doInput ) {
    doInput = false;
    int res = write( data->trigger_fds[1], &doInput, sizeof(doInput) );
    (void) res;
    if ( !pthread_equal(data->thread, data->dummy_thread_id) )
      pthread_join( data->thread, NULL );
  }

  // Cleanup.
  close ( data->trigger_fds[0] );
  close ( data->trigger_fds[1] );
  if ( data->local.client ) data->deletePort();
#ifndef AVOID_TIMESTAMPING
  snd_seq_free_queue( data->seq, data->queue_id );
#endif
  delete data;
}

void MidiInAlsa :: initialize( const std::string& clientName )
{

  // Save our api-specific connection information.
  AlsaMidiData *data = new AlsaMidiData (clientName);
  apiData_ = (void *) data;

  if ( pipe(data->trigger_fds) == -1 ) {
    error(RTMIDI_ERROR(gettext_noopt("Error creating pipe objects."),
		       Error::DRIVER_ERROR) );
    return;
  }

  // Create the input queue
#ifndef AVOID_TIMESTAMPING
  data->queue_id = snd_seq_alloc_named_queue(data->seq, "Midi Queue");
  // Set arbitrary tempo (mm=100) and resolution (240)
  snd_seq_queue_tempo_t *qtempo;
  snd_seq_queue_tempo_alloca(&qtempo);
  snd_seq_queue_tempo_set_tempo(qtempo, 600000);
  snd_seq_queue_tempo_set_ppq(qtempo, 240);
  snd_seq_set_queue_tempo(data->seq, data->queue_id, qtempo);
  snd_seq_drain_output(data->seq);
#endif
}

// This function is used to count or get the pinfo structure for a given port number.
unsigned int portInfo( snd_seq_t *seq, snd_seq_port_info_t *pinfo, unsigned int type, int portNumber )
{
  snd_seq_client_info_t *cinfo;
  int client;
  int count = 0;
  snd_seq_client_info_alloca( &cinfo );

  snd_seq_client_info_set_client( cinfo, -1 );
  while ( snd_seq_query_next_client( seq, cinfo ) >= 0 ) {
    client = snd_seq_client_info_get_client( cinfo );
    if ( client == 0 ) continue;
    // Reset query info
    snd_seq_port_info_set_client( pinfo, client );
    snd_seq_port_info_set_port( pinfo, -1 );
    while ( snd_seq_query_next_port( seq, pinfo ) >= 0 ) {
      unsigned int atyp = snd_seq_port_info_get_type( pinfo );
      if ( ( ( atyp & SND_SEQ_PORT_TYPE_MIDI_GENERIC ) == 0 ) &&
	   ( ( atyp & SND_SEQ_PORT_TYPE_SYNTH ) == 0 ) ) continue;
      unsigned int caps = snd_seq_port_info_get_capability( pinfo );
      if ( ( caps & type ) != type ) continue;
      if ( count == portNumber ) return 1;
      ++count;
    }
  }

  // If a negative portNumber was used, return the port count.
  if ( portNumber < 0 ) return count;
  return 0;
}

unsigned int MidiInAlsa :: getPortCount()
{
  snd_seq_port_info_t *pinfo;
  snd_seq_port_info_alloca( &pinfo );

  AlsaMidiData *data = static_cast<AlsaMidiData *> (apiData_);
  return portInfo( data->seq, pinfo, SND_SEQ_PORT_CAP_READ|SND_SEQ_PORT_CAP_SUBS_READ, -1 );
}

std::string MidiInAlsa :: getPortName( unsigned int portNumber )
{
  snd_seq_client_info_t *cinfo;
  snd_seq_port_info_t *pinfo;
  snd_seq_client_info_alloca( &cinfo );
  snd_seq_port_info_alloca( &pinfo );

  std::string stringName;
  AlsaMidiData *data = static_cast<AlsaMidiData *> (apiData_);
  if ( portInfo( data->seq, pinfo, SND_SEQ_PORT_CAP_READ|SND_SEQ_PORT_CAP_SUBS_READ, (int) portNumber ) ) {
    int cnum = snd_seq_port_info_get_client( pinfo );
    snd_seq_get_any_client_info( data->seq, cnum, cinfo );
    std::ostringstream os;
    os << snd_seq_client_info_get_name( cinfo );
    os << ":";
    os << snd_seq_port_info_get_name( pinfo );
    os << " ";                                    // These lines added to make sure devices are listed
    os << snd_seq_port_info_get_client( pinfo );  // with full portnames added to ensure individual device names
    os << ":";
    os << snd_seq_port_info_get_port( pinfo );
    stringName = os.str();
    return stringName;
  }

  // If we get here, we didn't find a match.
  error( RTMIDI_ERROR(gettext_noopt("Error looking for port name."),
		      Error::WARNING) );
  return stringName;
}

void MidiInAlsa :: openPort( unsigned int portNumber, const std::string & portName )
{
  if ( connected_ ) {
    error(RTMIDI_ERROR(gettext_noopt("A valid connection already exists."),
		       Error::WARNING) );
    return;
  }

  unsigned int nSrc = this->getPortCount();
  if ( nSrc < 1 ) {
    error( RTMIDI_ERROR(gettext_noopt("No MIDI input sources found."),
			Error::NO_DEVICES_FOUND ));
    return;
  }

  snd_seq_port_info_t *src_pinfo;
  snd_seq_port_info_alloca( &src_pinfo );
  AlsaMidiData *data = static_cast<AlsaMidiData *> (apiData_);
  if ( portInfo( data->seq, src_pinfo, SND_SEQ_PORT_CAP_READ|SND_SEQ_PORT_CAP_SUBS_READ, (int) portNumber ) == 0 ) {
    std::ostringstream ost;
    error( RTMIDI_ERROR1(gettext_noopt("The 'portNumber' argument (%d) is invalid."),
			 Error::INVALID_PARAMETER,
			 portNumber) );
    return;
  }

  snd_seq_addr_t sender, receiver;
  sender.client = snd_seq_port_info_get_client( src_pinfo );
  sender.port = snd_seq_port_info_get_port( src_pinfo );

  snd_seq_port_info_t *pinfo;
  snd_seq_port_info_alloca( &pinfo );
  if ( !data->local.client ) {
    snd_seq_port_info_set_client( pinfo, 0 );
    snd_seq_port_info_set_port( pinfo, 0 );
    snd_seq_port_info_set_capability( pinfo,
				      SND_SEQ_PORT_CAP_WRITE |
				      SND_SEQ_PORT_CAP_SUBS_WRITE );
    snd_seq_port_info_set_type( pinfo,
				SND_SEQ_PORT_TYPE_MIDI_GENERIC |
				SND_SEQ_PORT_TYPE_APPLICATION );
    snd_seq_port_info_set_midi_channels(pinfo, 16);
#ifndef AVOID_TIMESTAMPING
    snd_seq_port_info_set_timestamping(pinfo, 1);
    snd_seq_port_info_set_timestamp_real(pinfo, 1);
    snd_seq_port_info_set_timestamp_queue(pinfo, data->queue_id);
#endif
    snd_seq_port_info_set_name(pinfo,  portName.c_str() );
    int createok = snd_seq_create_port(data->seq, pinfo);

    if ( createok < 0 ) {
      error( RTMIDI_ERROR(gettext_noopt("Error creating ALSA input port."),
			  Error::DRIVER_ERROR));
      return;
    }
    data->local.port   = snd_seq_port_info_get_port(pinfo);
    data->local.client = snd_seq_port_info_get_client(pinfo);
  }

  receiver = data->local;

  if ( !data->subscription ) {
    // Make subscription
    if (snd_seq_port_subscribe_malloc( &data->subscription ) < 0) {
      error( RTMIDI_ERROR(gettext_noopt("Could not allocate ALSA port subscription."),
			  Error::DRIVER_ERROR) );
      return;
    }
    snd_seq_port_subscribe_set_sender(data->subscription, &sender);
    snd_seq_port_subscribe_set_dest(data->subscription, &receiver);
    if ( snd_seq_subscribe_port(data->seq, data->subscription) ) {
      snd_seq_port_subscribe_free( data->subscription );
      data->subscription = 0;
      error( RTMIDI_ERROR(gettext_noopt("Error making ALSA port connection."),
			  Error::DRIVER_ERROR) );
      return;
    }
  }

  if ( doInput == false ) {
    // Start the input queue
#ifndef AVOID_TIMESTAMPING
    snd_seq_start_queue( data->seq, data->queue_id, NULL );
    snd_seq_drain_output( data->seq );
#endif
    // Start our MIDI input thread.
    pthread_attr_t attr;
    pthread_attr_init(&attr);
    pthread_attr_setdetachstate(&attr, PTHREAD_CREATE_JOINABLE);
    pthread_attr_setschedpolicy(&attr, SCHED_OTHER);

    doInput = true;
    int err = pthread_create(&data->thread, &attr, alsaMidiHandler, this);
    pthread_attr_destroy(&attr);
    if ( err ) {
      snd_seq_unsubscribe_port( data->seq, data->subscription );
      snd_seq_port_subscribe_free( data->subscription );
      data->subscription = 0;
      doInput = false;
      error( RTMIDI_ERROR(gettext_noopt("Error starting MIDI input thread!"),
			  Error::THREAD_ERROR) );
      return;
    }
  }

  connected_ = true;
}

void MidiInAlsa :: openPort( const PortDescriptor & port,
			     const std::string & portName)
{
  AlsaMidiData *data = static_cast<AlsaMidiData *> (apiData_);
  const AlsaPortDescriptor * remote = dynamic_cast<const AlsaPortDescriptor *>(&port);

  if ( !data ) {
    error( RTMIDI_ERROR(gettext_noopt("Data has not been allocated."),
			Error::SYSTEM_ERROR) );
    return;
  }
  if ( connected_ ) {
    error( RTMIDI_ERROR(gettext_noopt("A valid connection already exists."),
			Error::WARNING) );
    return;
  }
  if (data->subscription) {
    error( RTMIDI_ERROR(gettext_noopt("Could not allocate ALSA port subscription."),
			Error::DRIVER_ERROR));
    return;
  }
  if (!remote) {
    error( RTMIDI_ERROR(gettext_noopt("ALSA has been instructed to open a non-ALSA MIDI port. This doesn't work."),
			Error::INVALID_DEVICE) );
    return;
  }

  try {
    if (!data->local.client)
      data->openPort (SND_SEQ_PORT_CAP_WRITE
		      | SND_SEQ_PORT_CAP_SUBS_WRITE,
		      portName);
    data->setRemote(remote);
    data->connectPorts(*remote,
		       data->local,
		       false);


    if ( doInput == false ) {
      doInput
	= data->startQueue(this);
    }

    connected_ = true;
  } catch (Error & e) {
    error(e);
  }
}

Pointer<PortDescriptor> MidiInAlsa :: getDescriptor(bool local)
{
  AlsaMidiData *data = static_cast<AlsaMidiData *> (apiData_);
  try {
    if (local) {
      if (data && data->local.client) {
	return Pointer<PortDescriptor>(
				       new AlsaPortDescriptor(data->local,data->getClientName()));
      }
    } else {
      if (data && data->client) {
	return Pointer<PortDescriptor>(
				       new AlsaPortDescriptor(*data,data->getClientName()));
      }
    }
  } catch (Error & e) {
    error (e);
  }
  return NULL;
}
PortList MidiInAlsa :: getPortList(int capabilities)
{
  AlsaMidiData *data = static_cast<AlsaMidiData *> (apiData_);
  try {
    return AlsaPortDescriptor::getPortList(capabilities | PortDescriptor::INPUT,
					   data->getClientName());
  } catch (Error & e) {
    error (e);
    return PortList();
  }
}



void MidiInAlsa :: openVirtualPort(const std::string & portName )
{
  AlsaMidiData *data = static_cast<AlsaMidiData *> (apiData_);
  if ( !data->local.client ) {
    snd_seq_port_info_t *pinfo;
    snd_seq_port_info_alloca( &pinfo );
    snd_seq_port_info_set_capability( pinfo,
				      SND_SEQ_PORT_CAP_WRITE |
				      SND_SEQ_PORT_CAP_SUBS_WRITE );
    snd_seq_port_info_set_type( pinfo,
				SND_SEQ_PORT_TYPE_MIDI_GENERIC |
				SND_SEQ_PORT_TYPE_APPLICATION );
    snd_seq_port_info_set_midi_channels(pinfo, 16);
#ifndef AVOID_TIMESTAMPING
    snd_seq_port_info_set_timestamping(pinfo, 1);
    snd_seq_port_info_set_timestamp_real(pinfo, 1);
    snd_seq_port_info_set_timestamp_queue(pinfo, data->queue_id);
#endif
    snd_seq_port_info_set_name(pinfo, portName.c_str());
    int createok = snd_seq_create_port(data->seq, pinfo);

    if ( createok < 0 ) {
      errorString_ = "MidiInAlsa::openVirtualPort: ";
      error( RTMIDI_ERROR(gettext_noopt("Error creating ALSA virtual port."),
			  Error::DRIVER_ERROR) );
      return;
    }
    data->local.port   = snd_seq_port_info_get_port(pinfo);
    data->local.client = snd_seq_port_info_get_client(pinfo);
  }

  if ( doInput == false ) {
    // Wait for old thread to stop, if still running
    if ( !pthread_equal(data->thread, data->dummy_thread_id) )
      pthread_join( data->thread, NULL );

    // Start the input queue
#ifndef AVOID_TIMESTAMPING
    snd_seq_start_queue( data->seq, data->queue_id, NULL );
    snd_seq_drain_output( data->seq );
#endif
    // Start our MIDI input thread.
    pthread_attr_t attr;
    pthread_attr_init(&attr);
    pthread_attr_setdetachstate(&attr, PTHREAD_CREATE_JOINABLE);
    pthread_attr_setschedpolicy(&attr, SCHED_OTHER);

    doInput = true;
    int err = pthread_create(&data->thread, &attr, alsaMidiHandler, this);
    pthread_attr_destroy(&attr);
    if ( err ) {
      if ( data->subscription ) {
	snd_seq_unsubscribe_port( data->seq, data->subscription );
	snd_seq_port_subscribe_free( data->subscription );
	data->subscription = 0;
      }
      doInput = false;
      error( RTMIDI_ERROR(gettext_noopt("Error starting MIDI input thread!"),
			  Error::THREAD_ERROR) );
      return;
    }
  }
}

void MidiInAlsa :: closePort( void )
{
  AlsaMidiData *data = static_cast<AlsaMidiData *> (apiData_);

  if ( connected_ ) {
    if ( data->subscription ) {
      snd_seq_unsubscribe_port( data->seq, data->subscription );
      snd_seq_port_subscribe_free( data->subscription );
      data->subscription = 0;
    }
    // Stop the input queue
#ifndef AVOID_TIMESTAMPING
    snd_seq_stop_queue( data->seq, data->queue_id, NULL );
    snd_seq_drain_output( data->seq );
#endif
    connected_ = false;
  }

  // Stop thread to avoid triggering the callback, while the port is intended to be closed
  if ( doInput ) {
    doInput = false;
    int res = write( data->trigger_fds[1], &doInput, sizeof(doInput) );
    (void) res;
    if ( !pthread_equal(data->thread, data->dummy_thread_id) )
      pthread_join( data->thread, NULL );
  }
}
#undef RTMIDI_CLASSNAME

//*********************************************************************//
//  API: LINUX ALSA
//  Class Definitions: MidiOutAlsa
//*********************************************************************//

#define RTMIDI_CLASSNAME "MidiOutAlsa"
MidiOutAlsa :: MidiOutAlsa( const std::string & clientName ) : MidiOutApi()
{
  initialize( clientName );
}

MidiOutAlsa :: ~MidiOutAlsa()
{
  // Close a connection if it exists.
  closePort();

  // Cleanup.
  AlsaMidiData *data = static_cast<AlsaMidiData *> (apiData_);
  if ( data->local.client > 0 ) snd_seq_delete_port( data->seq, data->local.port );
  if ( data->coder ) snd_midi_event_free( data->coder );
  if ( data->buffer ) free( data->buffer );
  delete data;
}

void MidiOutAlsa :: initialize( const std::string& clientName )
{
#if 0
  // Set up the ALSA sequencer client.
  snd_seq_t *seq;
  int result1 = snd_seq_open( &seq, "default", SND_SEQ_OPEN_OUTPUT, SND_SEQ_NONBLOCK );
  if ( result1 < 0 ) {
    error(RTMIDI_ERROR(gettext_noopt("Error creating ALSA sequencer client object."),
		       Error::DRIVER_ERROR, errorString_ ));
    return;
  }

  // Set client name.
  snd_seq_set_client_name( seq, clientName.c_str() );
#endif

  // Save our api-specific connection information.
  AlsaMidiData *data = new AlsaMidiData(clientName);
  // data->seq = seq;
  //	data->portNum = -1;

  int result = snd_midi_event_new( data->bufferSize, &data->coder );
  if ( result < 0 ) {
    delete data;
    error( RTMIDI_ERROR(gettext_noopt("Error initializing MIDI event parser."),
			Error::DRIVER_ERROR) );
    return;
  }
  data->buffer = (unsigned char *) malloc( data->bufferSize );
  if ( data->buffer == NULL ) {
    delete data;
    error( RTMIDI_ERROR(gettext_noopt("Error while allocating buffer memory."),
			Error::MEMORY_ERROR) );
    return;
  }
  snd_midi_event_init( data->coder );
  apiData_ = (void *) data;
}

unsigned int MidiOutAlsa :: getPortCount()
{
  snd_seq_port_info_t *pinfo;
  snd_seq_port_info_alloca( &pinfo );

  AlsaMidiData *data = static_cast<AlsaMidiData *> (apiData_);
  return portInfo( data->seq, pinfo, SND_SEQ_PORT_CAP_WRITE|SND_SEQ_PORT_CAP_SUBS_WRITE, -1 );
}

std::string MidiOutAlsa :: getPortName( unsigned int portNumber )
{
  snd_seq_client_info_t *cinfo;
  snd_seq_port_info_t *pinfo;
  snd_seq_client_info_alloca( &cinfo );
  snd_seq_port_info_alloca( &pinfo );

  std::string stringName;
  AlsaMidiData *data = static_cast<AlsaMidiData *> (apiData_);
  if ( portInfo( data->seq, pinfo, SND_SEQ_PORT_CAP_WRITE|SND_SEQ_PORT_CAP_SUBS_WRITE, (int) portNumber ) ) {
    int cnum = snd_seq_port_info_get_client(pinfo);
    snd_seq_get_any_client_info( data->seq, cnum, cinfo );
    std::ostringstream os;
    os << snd_seq_client_info_get_name(cinfo);
    os << ":";
    os << snd_seq_port_info_get_name( pinfo );
    os << " ";                                    // These lines added to make sure devices are listed
    os << snd_seq_port_info_get_client( pinfo );  // with full portnames added to ensure individual device names
    os << ":";
    os << snd_seq_port_info_get_port(pinfo);
    stringName = os.str();
    return stringName;
  }

  // If we get here, we didn't find a match.
  errorString_ = "MidiOutAlsa::getPortName: ";
  error( RTMIDI_ERROR(gettext_noopt("Error looking for port name."),
		      Error::WARNING) );
  return stringName;
}

void MidiOutAlsa :: openPort( unsigned int portNumber, const std::string & portName )
{
  if ( connected_ ) {
    error(RTMIDI_ERROR(gettext_noopt("A valid connection already exists."),
		       Error::WARNING) );
    return;
  }

  unsigned int nSrc = this->getPortCount();
  if (nSrc < 1) {
    errorString_ = "MidiOutAlsa::openPort: !";
    error(RTMIDI_ERROR(gettext_noopt("No MIDI output sinks found."),
		       Error::NO_DEVICES_FOUND) );
    return;
  }

  snd_seq_port_info_t *pinfo;
  snd_seq_port_info_alloca( &pinfo );
  AlsaMidiData *data = static_cast<AlsaMidiData *> (apiData_);
  if ( portInfo( data->seq, pinfo, SND_SEQ_PORT_CAP_WRITE|SND_SEQ_PORT_CAP_SUBS_WRITE, (int) portNumber ) == 0 ) {
    std::ostringstream ost;
    ost << "MidiOutAlsa::openPort: ";
    errorString_ = ost.str();
    error(RTMIDI_ERROR1(gettext_noopt("The 'portNumber' argument (%d) is invalid."),
			Error::INVALID_PARAMETER, portNumber)  );
    return;
  }

  data->client = snd_seq_port_info_get_client( pinfo );
  data->port = snd_seq_port_info_get_port( pinfo );
  data->local.client = snd_seq_client_id( data->seq );

  if ( !data->local.client ) {
    int port = snd_seq_create_simple_port( data->seq, portName.c_str(),
					   SND_SEQ_PORT_CAP_READ|SND_SEQ_PORT_CAP_SUBS_READ,
					   SND_SEQ_PORT_TYPE_MIDI_GENERIC|SND_SEQ_PORT_TYPE_APPLICATION );
    if ( port < 0 ) {
      errorString_ = "MidiOutAlsa::openPort: ";
      error(RTMIDI_ERROR(gettext_noopt("Error creating ALSA output port."),
			 Error::DRIVER_ERROR));
      return;
    }

    data->local.port   = port;
  }

  // Make subscription
  if (snd_seq_port_subscribe_malloc( &data->subscription ) < 0) {
    snd_seq_port_subscribe_free( data->subscription );
    error(RTMIDI_ERROR(gettext_noopt("Could not allocate ALSA port subscription."),
		       Error::DRIVER_ERROR) );
    return;
  }
  snd_seq_port_subscribe_set_sender(data->subscription, data);
  snd_seq_port_subscribe_set_dest(data->subscription, &data->local);
  snd_seq_port_subscribe_set_time_update(data->subscription, 1);
  snd_seq_port_subscribe_set_time_real(data->subscription, 1);
  if ( snd_seq_subscribe_port(data->seq, data->subscription) ) {
    snd_seq_port_subscribe_free( data->subscription );
    error(RTMIDI_ERROR(gettext_noopt("Error making ALSA port connection."),
		       Error::DRIVER_ERROR) );
    return;
  }

  connected_ = true;
}

void MidiOutAlsa :: closePort( void )
{
  if ( connected_ ) {
    AlsaMidiData *data = static_cast<AlsaMidiData *> (apiData_);
    snd_seq_unsubscribe_port( data->seq, data->subscription );
    snd_seq_port_subscribe_free( data->subscription );
    connected_ = false;
  }
}

void MidiOutAlsa :: openVirtualPort(const std::string & portName )
{
  AlsaMidiData *data = static_cast<AlsaMidiData *> (apiData_);
  if ( !data->local.client ) {
    int port = snd_seq_create_simple_port( data->seq, portName.c_str(),
					   SND_SEQ_PORT_CAP_READ|SND_SEQ_PORT_CAP_SUBS_READ,
					   SND_SEQ_PORT_TYPE_MIDI_GENERIC|SND_SEQ_PORT_TYPE_APPLICATION );

    if ( port < 0 ) {
      error(RTMIDI_ERROR(gettext_noopt("Error creating ALSA virtual port."),
			 Error::DRIVER_ERROR) );
    }
    data->local.port   = port;
    data->local.client = snd_seq_client_id(data->seq);
  }
}

void MidiOutAlsa :: sendMessage( const std::vector<unsigned char> &message )
{
  int result;
  AlsaMidiData *data = static_cast<AlsaMidiData *> (apiData_);
  unsigned int nBytes = message.size();
  if ( nBytes > data->bufferSize ) {
    data->bufferSize = nBytes;
    result = snd_midi_event_resize_buffer ( data->coder, nBytes);
    if ( result != 0 ) {
      error(RTMIDI_ERROR(gettext_noopt("ALSA error resizing MIDI event buffer."),
			 Error::DRIVER_ERROR) );
      return;
    }
    free (data->buffer);
    data->buffer = (unsigned char *) malloc( data->bufferSize );
    if ( data->buffer == NULL ) {
      error(RTMIDI_ERROR(gettext_noopt("Error while allocating buffer memory."),
			 Error::MEMORY_ERROR) );
      return;
    }
  }

  snd_seq_event_t ev;
  snd_seq_ev_clear(&ev);
  snd_seq_ev_set_source(&ev, data->local.port);
  snd_seq_ev_set_subs(&ev);
  snd_seq_ev_set_direct(&ev);
  for ( unsigned int i=0; i<nBytes; ++i ) data->buffer[i] = message.at(i);
  result = snd_midi_event_encode( data->coder, data->buffer, (long)nBytes, &ev );
  if ( result < (int)nBytes ) {
    error(RTMIDI_ERROR(gettext_noopt("Event parsing error."),
		       Error::WARNING) );
    return;
  }

  // Send the event.
  result = snd_seq_event_output(data->seq, &ev);
  if ( result < 0 ) {
    error(RTMIDI_ERROR(gettext_noopt("Error sending MIDI message to port."),
		       Error::WARNING) );
    return;
  }
  snd_seq_drain_output(data->seq);
}

void MidiOutAlsa :: openPort( const PortDescriptor & port,
			      const std::string & portName)
{
  AlsaMidiData *data = static_cast<AlsaMidiData *> (apiData_);
  const AlsaPortDescriptor * remote = dynamic_cast<const AlsaPortDescriptor *>(&port);

  if ( !data ) {
    error(RTMIDI_ERROR(gettext_noopt("Data has not been allocated."),
		       Error::SYSTEM_ERROR) );
    return;
  }
  if ( connected_ ) {
    error(RTMIDI_ERROR(gettext_noopt("A valid connection already exists."),
		       Error::WARNING) );
    return;
  }
  if (data->subscription) {
    error(RTMIDI_ERROR(gettext_noopt("Error allocating ALSA port subscription."),
		       Error::DRIVER_ERROR) );
    return;
  }
  if (!remote) {
    error(RTMIDI_ERROR(gettext_noopt("ALSA has been instructed to open a non-ALSA MIDI port. This doesn't work."),
		       Error::INVALID_DEVICE) );
    return;
  }

  try {
    if (!data->local.client)
      data->openPort (SND_SEQ_PORT_CAP_READ | SND_SEQ_PORT_CAP_SUBS_READ,
		      portName);
    data->setRemote(remote);
    data->connectPorts(data->local,*remote,true);

    connected_ = true;
  } catch (Error & e) {
    error (e);
  }
}
Pointer<PortDescriptor> MidiOutAlsa :: getDescriptor(bool local)
{
  AlsaMidiData *data = static_cast<AlsaMidiData *> (apiData_);
  try {
    if (local) {
      if (data && data->local.client) {
	return Pointer<PortDescriptor>(
				       new AlsaPortDescriptor(data->local, data->getClientName()));
      }
    } else {
      if (data && data->client) {
	return Pointer<PortDescriptor>(
				       new AlsaPortDescriptor(*data, data->getClientName()));
      }
    }
  } catch (Error & e) {
    error(e);
  }
  return NULL;
}
PortList MidiOutAlsa :: getPortList(int capabilities)
{
  AlsaMidiData *data = static_cast<AlsaMidiData *> (apiData_);
  try {
    return AlsaPortDescriptor::getPortList(capabilities | PortDescriptor::OUTPUT,
					   data->getClientName());
  } catch (Error & e) {
    return PortList();
  }
}
RTMIDI_NAMESPACE_END
#undef RTMIDI_CLASSNAME
#endif // __LINUX_ALSA__


//*********************************************************************//
//  API: Windows Multimedia Library (MM)
//*********************************************************************//

// API information deciphered from:
//  - http://msdn.microsoft.com/library/default.asp?url=/library/en-us/multimed/htm/_win32_midi_reference.asp

// Thanks to Jean-Baptiste Berruchon for the sysex code.

#if defined(__WINDOWS_MM__)

// The Windows MM API is based on the use of a callback function for
// MIDI input.  We convert the system specific time stamps to delta
// time values.

// Windows MM MIDI header files.
#include <windows.h>
#include <mmsystem.h>

#define  RT_SYSEX_BUFFER_SIZE 1024
#define  RT_SYSEX_BUFFER_COUNT 4

/* some header defines UNIQUE_PORT_NAME as a macro */
#ifdef UNIQUE_PORT_NAME
#undef UNIQUE_PORT_NAME
#endif
RTMIDI_NAMESPACE_START
/*! An abstraction layer for the ALSA sequencer layer. It provides
  the following functionality:
  - dynamic allocation of the sequencer
  - optionallay avoid concurrent access to the ALSA sequencer,
  which is not thread proof. This feature is controlled by
  the parameter \ref locking.
*/

#define RTMIDI_CLASSNAME "WinMMSequencer"
template <int locking=1>
class WinMMSequencer {
public:
  WinMMSequencer():mutex(0),name()
  {
    if (locking) {
#if 0
      // use mthreads instead
      pthread_mutexattr_t attr;
      pthread_mutexattr_init(&attr);
      pthread_mutexattr_settype(&attr, PTHREAD_MUTEX_NORMAL);
      pthread_mutex_init(&mutex, &attr);
#endif
    }
  }

  WinMMSequencer(const std::string & n):name(n)
  {
    if (locking) {
#if 0
      // use mthreads instead
      pthread_mutexattr_t attr;
      pthread_mutexattr_init(&attr);
      pthread_mutexattr_settype(&attr, PTHREAD_MUTEX_NORMAL);
      pthread_mutex_init(&mutex, &attr);
#endif
    }
    init();
    {
      scoped_lock lock(mutex);
    }
  }

  ~WinMMSequencer()
  {
    if (locking) {
#if 0
      // use mthreads instead
      pthread_mutex_destroy(&mutex);
#endif
    }
  }

  bool setName(const std::string & n) {
    /* we don't want to rename the client after opening it. */
    name = n;
    return true;
  }

  std::string getPortName(int port, bool is_input, int flags) {
    init();
    int naming = flags & PortDescriptor::NAMING_MASK;
    std::string name;

    unsigned int nDevices = is_input?midiInGetNumDevs()
      : midiOutGetNumDevs();
    if ( port < 0 || (unsigned int)port >= nDevices ) {
      throw Error(RTMIDI_ERROR1(gettext_noopt("The port argument %d is invalid."),
				Error::INVALID_PARAMETER,port));
    }

    if (is_input) {
      MIDIINCAPS deviceCaps;
      midiInGetDevCaps( port, &deviceCaps, sizeof(MIDIINCAPS));

#if defined( UNICODE ) || defined( _UNICODE )
      int length = WideCharToMultiByte(CP_UTF8, 0, deviceCaps.szPname, -1, NULL, 0, NULL, NULL) - 1;
      name.assign( length, 0 );
      length = WideCharToMultiByte(CP_UTF8,
				   0,
				   deviceCaps.szPname,
				   static_cast<int>(wcslen(deviceCaps.szPname)),
				   &name[0],
				   length,
				   NULL,
				   NULL);
#else
      name = deviceCaps.szPname;
#endif
    } else {
      MIDIOUTCAPS deviceCaps;
      midiOutGetDevCaps( port, &deviceCaps, sizeof(MIDIOUTCAPS));

#if defined( UNICODE ) || defined( _UNICODE )
      int length = WideCharToMultiByte(CP_UTF8, 0, deviceCaps.szPname, -1, NULL, 0, NULL, NULL) - 1;
      name.assign( length, 0 );
      length = WideCharToMultiByte(CP_UTF8,
				   0,
				   deviceCaps.szPname,
				   static_cast<int>(wcslen(deviceCaps.szPname)),
				   &name[0],
				   length,
				   NULL,
				   NULL);
#else
      name = deviceCaps.szPname;
#endif

    }


    std::ostringstream os;
    switch (naming) {
    case PortDescriptor::SESSION_PATH:
      if (flags & PortDescriptor::INCLUDE_API)
	os << "WinMM:";
      os << port << ":" << name.c_str();
      break;
    case PortDescriptor::STORAGE_PATH:
      if (flags & PortDescriptor::INCLUDE_API)
	os << "WinMM:";
      os << name.c_str();
      if (flags & PortDescriptor::UNIQUE_PORT_NAME)
	os << ";" << port;
      break;
    case PortDescriptor::LONG_NAME:
    case PortDescriptor::SHORT_NAME:
    default:
      os << name.c_str();
      if (flags & PortDescriptor::UNIQUE_PORT_NAME) {
	os << " ";
	os << port;
      }
      if (flags & PortDescriptor::INCLUDE_API)
	os << " (WinMM)";

      break;
    }
    return os.str();
  }

protected:
  struct scoped_lock {
    //			pthread_mutex_t * mutex;
    scoped_lock(unsigned int &)
    {
#if 0
      if (locking)
	pthread_mutex_lock(mutex);
#endif
    }
    ~scoped_lock()
    {
#if 0
      if (locking)
	pthread_mutex_unlock(mutex);
#endif
    }
  };
  // to keep the API simple
  int mutex;
  std::string name;


  void init()
  {
    // init (seq);
  }

};
//	typedef WinMMSequencer<1> LockingWinMMSequencer;
typedef WinMMSequencer<0> NonLockingWinMMSequencer;
#undef RTMIDI_CLASSNAME

struct WinMMPortDescriptor:public PortDescriptor
{
  static NonLockingWinMMSequencer seq;
  WinMMPortDescriptor(const std::string & /*cname*/):name(),port(0),clientName(name)
  {
  }
  WinMMPortDescriptor(unsigned int p, const std::string & pn, bool i_o, const std::string & n):
    name(pn),
    port(p),
    is_input(i_o),
    clientName(n)
  {
  }
  ~WinMMPortDescriptor() {}
  MidiInApi * getInputApi(unsigned int queueSizeLimit = 100) const {
    if (is_input)
      return new MidiInWinMM(clientName,queueSizeLimit);
    else
      return 0;
  }
  MidiOutApi * getOutputApi() const {
    if (!is_input)
      return new MidiOutWinMM(clientName);
    else
      return 0;
  }
  std::string getName(int flags = SHORT_NAME | UNIQUE_PORT_NAME) {
    return seq.getPortName(port,is_input,flags);
  }

  const std::string & getClientName() const {
    return clientName;
  }
  int getCapabilities() const {
    return is_input ? INPUT : OUTPUT;
  }

  int getCapabilities() {
    const WinMMPortDescriptor * self = this;
    return self->getCapabilities();
  }

  bool is_valid() const {
    if (is_input) {
      if (midiInGetNumDevs() <= port) {
	return false;
      }
    } else {
      if (midiOutGetNumDevs() <= port) {
	return false;
      }
    }
    return seq.getPortName(port,is_input,PortDescriptor::STORAGE_PATH)
      == name;
  }

  void setRemote(const WinMMPortDescriptor * remote) {
    port = remote->port;
    name = remote->name;
    is_input = remote->is_input;
  }


  unsigned int getPortNumber() const { return port; }

  static PortList getPortList(int capabilities, const std::string & clientName);
protected:
  /* There is no perfect port descriptor available in this API.
     We use the port number and issue an error if the port name has changed
     between the creation of the port descriptor and opening the port. */
  std::string name;
  unsigned int port;
  bool is_input;
  std::string clientName;
};

NonLockingWinMMSequencer WinMMPortDescriptor::seq;



PortList WinMMPortDescriptor :: getPortList(int capabilities, const std::string & clientName)
{
  PortList list;

  if (capabilities & INPUT && capabilities & OUTPUT) return list;

  if (capabilities & INPUT) {
    size_t n = midiInGetNumDevs();
    for (size_t i = 0 ; i < n ; i++) {
      std::string name = seq.getPortName(i,true,PortDescriptor::STORAGE_PATH);
      list.push_back(Pointer<PortDescriptor>(
					     new WinMMPortDescriptor(i,name,true,clientName)));
    }
  } else {
    size_t n = midiOutGetNumDevs();
    for (size_t i = 0 ; i < n ; i++) {
      std::string name = seq.getPortName(i,false,PortDescriptor::STORAGE_PATH);
      list.push_back(Pointer<PortDescriptor>(
					     new WinMMPortDescriptor(i,name,false,clientName)));
    }
  }
  return list;
}


/*! A structure to hold variables related to the WINMM API
  implementation.

  \note After all sequencer handling is covered by the \ref
  WinMMSequencer class, we should make seq to be a pointer in order
  to allow a common client implementation.
*/

struct WinMidiData:public WinMMPortDescriptor {
  /*
    WinMMMidiData():seq()
    {
    init();
    }
  */
  WinMidiData(const std::string &clientName):WinMMPortDescriptor(clientName) {}
  ~WinMidiData() {}

  HMIDIIN inHandle;    // Handle to Midi Input Device
  HMIDIOUT outHandle;  // Handle to Midi Output Device
  DWORD lastTime;
  MidiInApi::MidiMessage message;
  LPMIDIHDR sysexBuffer[RT_SYSEX_BUFFER_COUNT];
  CRITICAL_SECTION _mutex; // [Patrice] see https://groups.google.com/forum/#!topic/mididev/6OUjHutMpEo
};


//*********************************************************************//
//  API: Windows MM
//  Class Definitions: MidiInWinMM
//*********************************************************************//
#define RTMIDI_CLASSNAME "WinMMCallbacks"
//! Windows callbacks
/*! In order to avoid including too many header files in RtMidi.h, we use this
 *  class to callect all friend functions of Midi*WinMM.
 */
struct WinMMCallbacks {
  static void CALLBACK midiInputCallback( HMIDIIN /*hmin*/,
					  UINT inputStatus,
					  DWORD_PTR instancePtr,
					  DWORD_PTR midiMessage,
					  DWORD timestamp )
  {
    if ( inputStatus != MIM_DATA && inputStatus != MIM_LONGDATA && inputStatus != MIM_LONGERROR ) return;

    //MidiInApi::MidiInData *data = static_cast<MidiInApi::MidiInData *> (instancePtr);
    MidiInWinMM *data = (MidiInWinMM *)instancePtr;
    WinMidiData *apiData = static_cast<WinMidiData *> (data->apiData_);

    // Calculate time stamp.
    if ( data->firstMessage == true ) {
      apiData->message.timeStamp = 0.0;
      data->firstMessage = false;
    }
    else apiData->message.timeStamp = (double) ( timestamp - apiData->lastTime ) * 0.001;
    apiData->lastTime = timestamp;

    if ( inputStatus == MIM_DATA ) { // Channel or system message

      // Make sure the first byte is a status byte.
      unsigned char status = (unsigned char) (midiMessage & 0x000000FF);
      if ( !(status & 0x80) ) return;

      // Determine the number of bytes in the MIDI message.
      unsigned short nBytes = 1;
      if ( status < 0xC0 ) nBytes = 3;
      else if ( status < 0xE0 ) nBytes = 2;
      else if ( status < 0xF0 ) nBytes = 3;
      else if ( status == 0xF1 ) {
	if ( data->ignoreFlags & 0x02 ) return;
	else nBytes = 2;
      }
      else if ( status == 0xF2 ) nBytes = 3;
      else if ( status == 0xF3 ) nBytes = 2;
      else if ( status == 0xF8 && (data->ignoreFlags & 0x02) ) {
	// A MIDI timing tick message and we're ignoring it.
	return;
      }
      else if ( status == 0xFE && (data->ignoreFlags & 0x04) ) {
	// A MIDI active sensing message and we're ignoring it.
	return;
      }

      // Copy bytes to our MIDI message.
      unsigned char *ptr = (unsigned char *) &midiMessage;
      for ( int i=0; i<nBytes; ++i ) apiData->message.bytes.push_back( *ptr++ );
    }
    else { // Sysex message ( MIM_LONGDATA or MIM_LONGERROR )
      MIDIHDR *sysex = ( MIDIHDR *) midiMessage;
      if ( !( data->ignoreFlags & 0x01 ) && inputStatus != MIM_LONGERROR ) {
	// Sysex message and we're not ignoring it
	for ( int i=0; i<(int)sysex->dwBytesRecorded; ++i )
	  apiData->message.bytes.push_back( sysex->lpData[i] );
      }

      // The WinMM API requires that the sysex buffer be requeued after
      // input of each sysex message.  Even if we are ignoring sysex
      // messages, we still need to requeue the buffer in case the user
      // decides to not ignore sysex messages in the future.  However,
      // it seems that WinMM calls this function with an empty sysex
      // buffer when an application closes and in this case, we should
      // avoid requeueing it, else the computer suddenly reboots after
      // one or two minutes.
      if ( apiData->sysexBuffer[sysex->dwUser]->dwBytesRecorded > 0 ) {
	//if ( sysex->dwBytesRecorded > 0 ) {
	EnterCriticalSection( &(apiData->_mutex) );
	MMRESULT result = midiInAddBuffer( apiData->inHandle, apiData->sysexBuffer[sysex->dwUser], sizeof(MIDIHDR) );
	LeaveCriticalSection( &(apiData->_mutex) );
	if ( result != MMSYSERR_NOERROR ){
	  try {
	    data->error(RTMIDI_ERROR(rtmidi_gettext("Error sending sysex to Midi device."),
				     Error::WARNING));
	  } catch (Error & e) {
	    // don't bother WinMM with an unhandled exception
	  }
	}

	if ( data->ignoreFlags & 0x01 ) return;
      }
      else return;
    }

    if ( data->userCallback ) {
      data->userCallback->rtmidi_midi_in( apiData->message.timeStamp, apiData->message.bytes );
    }
    else {
      // As long as we haven't reached our queue size limit, push the message.
      if ( data->queue.size < data->queue.ringSize ) {
	data->queue.ring[data->queue.back++] = apiData->message;
	if ( data->queue.back == data->queue.ringSize )
	  data->queue.back = 0;
	data->queue.size++;
      }
      else {
	try {
	  data->error(RTMIDI_ERROR(rtmidi_gettext("Error: Message queue limit reached."),
				   Error::WARNING));
	} catch (Error & e) {
	  // don't bother WinMM with an unhandled exception
	}
      }
    }

    // Clear the vector for the next input message.
    apiData->message.bytes.clear();
  }
};
#undef RTMIDI_CLASSNAME

#define RTMIDI_CLASSNAME "MidiInWinMM"
MidiInWinMM :: MidiInWinMM( const std::string & clientName,
			    unsigned int queueSizeLimit ) : MidiInApi( queueSizeLimit )
{
  initialize( clientName );
}

MidiInWinMM :: ~MidiInWinMM()
{
  // Close a connection if it exists.
  closePort();

  WinMidiData *data = static_cast<WinMidiData *> (apiData_);
  DeleteCriticalSection( &(data->_mutex) );

  // Cleanup.
  delete data;
}

void MidiInWinMM :: initialize( const std::string& clientName )
{
  // We'll issue a warning here if no devices are available but not
  // throw an error since the user can plugin something later.
  unsigned int nDevices = midiInGetNumDevs();
  if ( nDevices == 0 ) {
    error(RTMIDI_ERROR(gettext_noopt("No MIDI input devices currently available."),
		       Error::WARNING) );
  }

  // Save our api-specific connection information.
  WinMidiData *data = (WinMidiData *) new WinMidiData(clientName);
  apiData_ = (void *) data;
  data->message.bytes.clear();  // needs to be empty for first input message

  if ( !InitializeCriticalSectionAndSpinCount(&(data->_mutex), 0x00000400) ) {
    error(RTMIDI_ERROR(gettext_noopt("Failed to initialize a critical section."),
		       Error::WARNING) );
  }
}

void MidiInWinMM :: openPort( unsigned int portNumber, const std::string & /*portName*/ )
{
  if ( connected_ ) {
    error(RTMIDI_ERROR(gettext_noopt("A valid connection already exists."),
		       Error::WARNING) );
    return;
  }

  unsigned int nDevices = midiInGetNumDevs();
  if (nDevices == 0) {
    error(RTMIDI_ERROR(gettext_noopt("No MIDI input sources found."),
		       Error::NO_DEVICES_FOUND) );
    return;
  }

  if ( portNumber >= nDevices ) {
    std::ostringstream ost;
    ost << "MidiInWinMM::openPort: ";
    errorString_ = ost.str();
    error(RTMIDI_ERROR1(gettext_noopt("the 'portNumber' argument (%d) is invalid."),
			Error::INVALID_PARAMETER, portNumber) );
    return;
  }

  WinMidiData *data = static_cast<WinMidiData *> (apiData_);
  MMRESULT result = midiInOpen( &data->inHandle,
				portNumber,
				(DWORD_PTR)&WinMMCallbacks::midiInputCallback,
				(DWORD_PTR)this,
				CALLBACK_FUNCTION );
  if ( result != MMSYSERR_NOERROR ) {
    error(RTMIDI_ERROR(gettext_noopt("Error creating Windows MM MIDI input port."),
		       Error::DRIVER_ERROR) );
    return;
  }

  // Allocate and init the sysex buffers.
  for ( int i=0; i<RT_SYSEX_BUFFER_COUNT; ++i ) {
    data->sysexBuffer[i] = (MIDIHDR*) new char[ sizeof(MIDIHDR) ];
    data->sysexBuffer[i]->lpData = new char[ RT_SYSEX_BUFFER_SIZE ];
    data->sysexBuffer[i]->dwBufferLength = RT_SYSEX_BUFFER_SIZE;
    data->sysexBuffer[i]->dwUser = i; // We use the dwUser parameter as buffer indicator
    data->sysexBuffer[i]->dwFlags = 0;

    result = midiInPrepareHeader( data->inHandle, data->sysexBuffer[i], sizeof(MIDIHDR) );
    if ( result != MMSYSERR_NOERROR ) {
      midiInClose( data->inHandle );
      error(RTMIDI_ERROR(gettext_noopt("Error initializing data for Windows MM MIDI input port."),
			 Error::DRIVER_ERROR ));
      return;
    }

    // Register the buffer.
    result = midiInAddBuffer( data->inHandle, data->sysexBuffer[i], sizeof(MIDIHDR) );
    if ( result != MMSYSERR_NOERROR ) {
      midiInClose( data->inHandle );
      error(RTMIDI_ERROR(gettext_noopt("Could not register the input buffer for Windows MM MIDI input port."),
			 Error::DRIVER_ERROR) );
      return;
    }
  }

  result = midiInStart( data->inHandle );
  if ( result != MMSYSERR_NOERROR ) {
    midiInClose( data->inHandle );
    error(RTMIDI_ERROR(gettext_noopt("Error starting Windows MM MIDI input port."),
		       Error::DRIVER_ERROR) );
    return;
  }

  connected_ = true;
}

void MidiInWinMM :: openVirtualPort(const std::string & /*portName*/ )
{
  // This function cannot be implemented for the Windows MM MIDI API.
  error(RTMIDI_ERROR(gettext_noopt("Virtual ports are not available Windows Multimedia MIDI API."),
		     Error::WARNING ));
}

void MidiInWinMM :: openPort(const PortDescriptor & p, const std::string & portName) {
  const WinMMPortDescriptor * port = dynamic_cast <const WinMMPortDescriptor * >(&p);
  if ( !port) {
    error( RTMIDI_ERROR(gettext_noopt("Windows Multimedia (WinMM) has been instructed to open a non-WinMM MIDI port. This doesn't work."),
			Error::INVALID_DEVICE));
    return;
  }
  if ( connected_ ) {
    error( RTMIDI_ERROR(gettext_noopt("We are overwriting an existing connection. This is probably a programming error."),
			Error::WARNING) );
    return;
  }
  if (port->getCapabilities() != PortDescriptor::INPUT) {
    error(RTMIDI_ERROR(gettext_noopt("Trying to open a non-input port as input MIDI port. This doesn't work."),
		       Error::INVALID_DEVICE));
    return;
  }

  // there is a possible race condition between opening the port and
  // reordering of ports so we must check whether we opened the right port.
  try {
    openPort(port->getPortNumber(),portName);
  } catch (Error & e) {
    error(e);
  }
  if (!port->is_valid()) {
    closePort();
    error (RTMIDI_ERROR(gettext_noopt("Some change in the arrangement of MIDI input ports invalidated the port descriptor."),
			Error::DRIVER_ERROR));
    return;
  }
  connected_ = true;
}

Pointer<PortDescriptor> MidiInWinMM :: getDescriptor(bool local)
{
  if (local || !connected_) return 0;
  WinMidiData *data = static_cast<WinMidiData *> (apiData_);
  if (!data) return 0;
  UINT devid;
  switch (midiInGetID(data->inHandle,&devid)) {
  case MMSYSERR_INVALHANDLE:
    error (RTMIDI_ERROR(gettext_noopt("The handle is invalid. Did you disconnect the device?"),
			Error::DRIVER_ERROR));
    return 0;
  case MMSYSERR_NODRIVER:
    error (RTMIDI_ERROR(gettext_noopt("The system has no driver for our handle :-(. Did you disconnect the device?"),
			Error::DRIVER_ERROR));
    return 0;
  case MMSYSERR_NOMEM:
    error (RTMIDI_ERROR(gettext_noopt("Out of memory."),
			Error::DRIVER_ERROR));
    return 0;
  }
  WinMMPortDescriptor * retval = NULL;
  try {
    retval = new WinMMPortDescriptor(devid, getPortName(devid), true, data->getClientName());
  } catch (Error & e) {
    try {
      error(e);
    } catch (...) {
      if (retval) delete retval;
      throw;
    }
  }
  return Pointer<PortDescriptor>(retval);

}

PortList MidiInWinMM :: getPortList(int capabilities)
{
  WinMidiData *data = static_cast<WinMidiData *> (apiData_);
  if (!data || capabilities != PortDescriptor::INPUT) return PortList();
  try {
    return WinMMPortDescriptor::getPortList(PortDescriptor::INPUT,data->getClientName());
  } catch (Error & e) {
    error(e);
    return PortList();
  }
}


void MidiInWinMM :: closePort( void )
{
  if ( connected_ ) {
    WinMidiData *data = static_cast<WinMidiData *> (apiData_);
    EnterCriticalSection( &(data->_mutex) );
    midiInReset( data->inHandle );
    midiInStop( data->inHandle );

    for ( int i=0; i<RT_SYSEX_BUFFER_COUNT; ++i ) {
      int result = midiInUnprepareHeader(data->inHandle, data->sysexBuffer[i], sizeof(MIDIHDR));
      delete [] data->sysexBuffer[i]->lpData;
      delete [] data->sysexBuffer[i];
      if ( result != MMSYSERR_NOERROR ) {
	midiInClose( data->inHandle );
	error(RTMIDI_ERROR(gettext_noopt("Error closing Windows MM MIDI input port."),
			   Error::DRIVER_ERROR) );
	return;
      }
    }

    midiInClose( data->inHandle );
    connected_ = false;
    LeaveCriticalSection( &(data->_mutex) );
  }
}

unsigned int MidiInWinMM :: getPortCount()
{
  return midiInGetNumDevs();
}

std::string MidiInWinMM :: getPortName( unsigned int portNumber )
{
  std::string stringName;
  unsigned int nDevices = midiInGetNumDevs();
  if ( portNumber >= nDevices ) {
    error(RTMIDI_ERROR1(gettext_noopt("The 'portNumber' argument (%d) is invalid."),
			Error::WARNING,portNumber));
    return stringName;
  }

  MIDIINCAPS deviceCaps;
  midiInGetDevCaps( portNumber, &deviceCaps, sizeof(MIDIINCAPS));

#if defined( UNICODE ) || defined( _UNICODE )
  int length = WideCharToMultiByte(CP_UTF8, 0, deviceCaps.szPname, -1, NULL, 0, NULL, NULL) - 1;
  stringName.assign( length, 0 );
  length = WideCharToMultiByte(CP_UTF8, 0, deviceCaps.szPname, static_cast<int>(wcslen(deviceCaps.szPname)), &stringName[0], length, NULL, NULL);
#else
  stringName = std::string( deviceCaps.szPname );
#endif

  // Next lines added to add the portNumber to the name so that
  // the device's names are sure to be listed with individual names
  // even when they have the same brand name
#ifdef RTMIDI_ENSURE_UNIQUE_PORTNAMES
  std::ostringstream os;
  os << " ";
  os << portNumber;
  stringName += os.str();
#endif

  return stringName;
}
#undef RTMIDI_CLASSNAME


//*********************************************************************//
//  API: Windows MM
//  Class Definitions: MidiOutWinMM
//*********************************************************************//

#define RTMIDI_CLASSNAME "MidiOutWinMM"
MidiOutWinMM :: MidiOutWinMM( const std::string & clientName ) : MidiOutApi()
{
  initialize( clientName );
}

MidiOutWinMM :: ~MidiOutWinMM()
{
  // Close a connection if it exists.
  closePort();

  // Cleanup.
  WinMidiData *data = static_cast<WinMidiData *> (apiData_);
  delete data;
}

void MidiOutWinMM :: initialize( const std::string& clientName )
{
  // We'll issue a warning here if no devices are available but not
  // throw an error since the user can plug something in later.
  unsigned int nDevices = midiOutGetNumDevs();
  if ( nDevices == 0 ) {
    error(RTMIDI_ERROR(gettext_noopt("No MIDI output devices currently available."),
		       Error::WARNING));
  }

  // Save our api-specific connection information.
  WinMidiData *data = (WinMidiData *) new WinMidiData(clientName);
  apiData_ = (void *) data;
}

unsigned int MidiOutWinMM :: getPortCount()
{
  return midiOutGetNumDevs();
}

std::string MidiOutWinMM :: getPortName( unsigned int portNumber )
{
  std::string stringName;
  unsigned int nDevices = midiOutGetNumDevs();
  if ( portNumber >= nDevices ) {
    std::ostringstream ost;
    ost << "MidiOutWinMM::getPortName: ";
    errorString_ = ost.str();
    error(RTMIDI_ERROR(gettext_noopt("The 'portNumber' argument (%d) is invalid."),
		       Error::WARNING));
    return stringName;
  }

  MIDIOUTCAPS deviceCaps;
  midiOutGetDevCaps( portNumber, &deviceCaps, sizeof(MIDIOUTCAPS));

#if defined( UNICODE ) || defined( _UNICODE )
  int length = WideCharToMultiByte(CP_UTF8, 0, deviceCaps.szPname, -1, NULL, 0, NULL, NULL) - 1;
  stringName.assign( length, 0 );
  length = WideCharToMultiByte(CP_UTF8, 0, deviceCaps.szPname, static_cast<int>(wcslen(deviceCaps.szPname)), &stringName[0], length, NULL, NULL);
#else
  stringName = std::string( deviceCaps.szPname );
#endif

  // Next lines added to add the portNumber to the name so that
  // the device's names are sure to be listed with individual names
  // even when they have the same brand name
  std::ostringstream os;
#ifdef RTMIDI_ENSURE_UNIQUE_PORTNAMES
  os << " ";
  os << portNumber;
  stringName += os.str();
#endif

  return stringName;
}

void MidiOutWinMM :: openPort( unsigned int portNumber, const std::string & /*portName*/ )
{
  if ( connected_ ) {
    error(RTMIDI_ERROR(gettext_noopt("A valid connection already exists."),
		       Error::WARNING) );
    return;
  }

  unsigned int nDevices = midiOutGetNumDevs();
  if (nDevices < 1) {
    error(RTMIDI_ERROR(gettext_noopt("No MIDI output destinations found!"),
		       Error::NO_DEVICES_FOUND) );
    return;
  }

  if ( portNumber >= nDevices ) {
    error(RTMIDI_ERROR1(gettext_noopt("The 'portNumber' argument (%d) is invalid."),
			Error::INVALID_PARAMETER, portNumber) );
    return;
  }

  WinMidiData *data = static_cast<WinMidiData *> (apiData_);
  MMRESULT result = midiOutOpen( &data->outHandle,
				 portNumber,
				 (DWORD)NULL,
				 (DWORD)NULL,
				 CALLBACK_NULL );
  if ( result != MMSYSERR_NOERROR ) {
    error(RTMIDI_ERROR(gettext_noopt("Error creating Windows MM MIDI output port."),
		       Error::DRIVER_ERROR) );
    return;
  }

  connected_ = true;
}

void MidiOutWinMM :: closePort( void )
{
  if ( connected_ ) {
    WinMidiData *data = static_cast<WinMidiData *> (apiData_);
    midiOutReset( data->outHandle );
    midiOutClose( data->outHandle );
    connected_ = false;
  }
}

void MidiOutWinMM :: openVirtualPort(const std::string & /*portName*/ )
{
  // This function cannot be implemented for the Windows MM MIDI API.
  error(RTMIDI_ERROR(gettext_noopt("Virtual ports are not available Windows Multimedia MIDI API."),
		     Error::WARNING) );
}


void MidiOutWinMM :: openPort(const PortDescriptor & p, const std::string & portName) {
  const WinMMPortDescriptor * port = dynamic_cast <const WinMMPortDescriptor * >(&p);
  if ( !port) {
    error( RTMIDI_ERROR(gettext_noopt("Windows Multimedia (WinMM) has been instructed to open a non-WinMM MIDI port. This doesn't work."),
			Error::INVALID_DEVICE));
    return;
  }
  if ( connected_ ) {
    error( RTMIDI_ERROR(gettext_noopt("A valid connection already exists." ),
			Error::WARNING) );
    return;
  }
  if (port->getCapabilities() != PortDescriptor::OUTPUT) {
    error( RTMIDI_ERROR(gettext_noopt("The port descriptor cannot be used to open an output port."),
			Error::DRIVER_ERROR));
    return;
  }

  // there is a possible race condition between opening the port and
  // reordering of ports so we must check whether we opened the right port.
  try {
    openPort(port->getPortNumber(),portName);
  } catch (Error & e) {
    error(e);
  }
  if (!port->is_valid()) {
    closePort();
    error (RTMIDI_ERROR(gettext_noopt("Some change in the arrangement of MIDI input ports invalidated the port descriptor."),
			Error::DRIVER_ERROR));
    return;
  }
  connected_ = true;
}

Pointer<PortDescriptor> MidiOutWinMM :: getDescriptor(bool local)
{
  if (local || !connected_) return 0;
  WinMidiData *data = static_cast<WinMidiData *> (apiData_);
  if (!data) return 0;
  UINT devid;
  switch (midiOutGetID(data->outHandle,&devid)) {
  case MMSYSERR_INVALHANDLE:
    error (RTMIDI_ERROR(gettext_noopt("The internal handle is invalid. Did you disconnect the device?"),
			Error::DRIVER_ERROR));
    return 0;
  case MMSYSERR_NODRIVER:
    error (RTMIDI_ERROR(gettext_noopt("The system has no driver for our handle :-(. Did you disconnect the device?"),
			Error::DRIVER_ERROR));
    return 0;
  case MMSYSERR_NOMEM:
    error (RTMIDI_ERROR(gettext_noopt("Out of memory."),
			Error::DRIVER_ERROR));
    return 0;
  }
  return Pointer<PortDescriptor>(
				 new WinMMPortDescriptor(devid, getPortName(devid), true, data->getClientName()));

}

PortList MidiOutWinMM :: getPortList(int capabilities)
{
  WinMidiData *data = static_cast<WinMidiData *> (apiData_);
  if (!data || capabilities != PortDescriptor::OUTPUT) return PortList();
  try {
    return WinMMPortDescriptor::getPortList(PortDescriptor::OUTPUT,data->getClientName());
  } catch (Error & e) {
    error(e);
    return PortList();
  }
}


void MidiOutWinMM :: sendMessage( const std::vector<unsigned char> &message )
{
  if ( !connected_ ) return;

  unsigned int nBytes = static_cast<unsigned int>(message.size());
  if ( nBytes == 0 ) {
    error(RTMIDI_ERROR(gettext_noopt("Message argument is empty."),
		       Error::WARNING));
    return;
  }

  MMRESULT result;
  WinMidiData *data = static_cast<WinMidiData *> (apiData_);
  if ( message.at(0) == 0xF0 ) { // Sysex message

    // Allocate buffer for sysex data.
    char *buffer = (char *) malloc( nBytes );
    if ( buffer == NULL ) {
      error(RTMIDI_ERROR(gettext_noopt("Error while allocating sysex message memory."),
			 Error::MEMORY_ERROR) );
      return;
    }

    // Copy data to buffer.
    for ( unsigned int i=0; i<nBytes; ++i ) buffer[i] = message.at(i);

    // Create and prepare MIDIHDR structure.
    MIDIHDR sysex;
    sysex.lpData = (LPSTR) buffer;
    sysex.dwBufferLength = nBytes;
    sysex.dwFlags = 0;
    result = midiOutPrepareHeader( data->outHandle,  &sysex, sizeof(MIDIHDR) );
    if ( result != MMSYSERR_NOERROR ) {
      free( buffer );
      error(RTMIDI_ERROR(gettext_noopt("Error preparing sysex header."),
			 Error::DRIVER_ERROR));
      return;
    }

    // Send the message.
    result = midiOutLongMsg( data->outHandle, &sysex, sizeof(MIDIHDR) );
    if ( result != MMSYSERR_NOERROR ) {
      free( buffer );
      error(RTMIDI_ERROR(gettext_noopt("Error sending sysex message."),
			 Error::DRIVER_ERROR) );
      return;
    }

    // Unprepare the buffer and MIDIHDR.
    while ( MIDIERR_STILLPLAYING == midiOutUnprepareHeader( data->outHandle, &sysex, sizeof (MIDIHDR) ) ) Sleep( 1 );
    free( buffer );
  }
  else { // Channel or system message.

    // Make sure the message size isn't too big.
    if ( nBytes > 3 ) {
      error(RTMIDI_ERROR(gettext_noopt("Message size is greater than 3 bytes (and not sysex)."),
			 Error::WARNING) );
      return;
    }

    // Pack MIDI bytes into double word.
    DWORD packet;
    unsigned char *ptr = (unsigned char *) &packet;
    for ( unsigned int i=0; i<nBytes; ++i ) {
      *ptr = message.at(i);
      ++ptr;
    }

    // Send the message immediately.
    result = midiOutShortMsg( data->outHandle, packet );
    if ( result != MMSYSERR_NOERROR ) {
      error(RTMIDI_ERROR(gettext_noopt("Error sending MIDI message."),
			 Error::DRIVER_ERROR ));
    }
  }
}
#undef RTMIDI_CLASSNAME
RTMIDI_NAMESPACE_END
#endif  // __WINDOWS_MM__


//*********************************************************************//
//  API: UNIX JACK
//
//  Written primarily by Alexander Svetalkin, with updates for delta
//  time by Gary Scavone, April 2011.
//
//  *********************************************************************//

#if defined(__UNIX_JACK__)

// JACK header files
#include <jack/jack.h>
#include <jack/midiport.h>
#include <jack/ringbuffer.h>

#define JACK_RINGBUFFER_SIZE 16384 // Default size for ringbuffer

RTMIDI_NAMESPACE_START

struct JackMidiData;
struct JackBackendCallbacks {
  static int jackProcessIn( jack_nframes_t nframes, void *arg );
  static int jackProcessOut( jack_nframes_t nframes, void *arg );
};


#define RTMIDI_CLASSNAME "JackSequencer"
template <int locking=1>
class JackSequencer {
public:
  JackSequencer():client(0),name(),data(0)
  {
    if (locking) {
      pthread_mutexattr_t attr;
      pthread_mutexattr_init(&attr);
      pthread_mutexattr_settype(&attr, PTHREAD_MUTEX_NORMAL);
      pthread_mutex_init(&mutex, &attr);
    }
  }

  JackSequencer(const std::string & n, JackMidiData * d):client(0),name(n),data(d)
  {
    if (locking) {
      pthread_mutexattr_t attr;
      pthread_mutexattr_init(&attr);
      pthread_mutexattr_settype(&attr, PTHREAD_MUTEX_NORMAL);
      pthread_mutex_init(&mutex, &attr);
    }
  }

  ~JackSequencer()
  {
    {
      scoped_lock lock (mutex);
      if (client) {
	jack_deactivate (client);
	// the latter doesn't flush the queue
	jack_client_close (client);
	client = 0;
      }
    }
    if (locking) {
      pthread_mutex_destroy(&mutex);
    }
  }

  void init(bool startqueue) {
    init(client,startqueue);
  }

  bool setName(const std::string & n) {
    /* we don't want to rename the client after opening it. */
    if (client) return false;
    name = n;
    return true;
  }

  const char ** getPortList(unsigned long flags) {
    init();
    return jack_get_ports(client,
			  NULL,
			  "midi",
			  flags);
  }

  jack_port_t * getPort(const char * name) {
    init();
    return jack_port_by_name(client,name);
  }

  std::string getPortName(jack_port_t * port, int flags) {
    init();
    int naming = flags & PortDescriptor::NAMING_MASK;

    std::ostringstream os;
    switch (naming) {
    case PortDescriptor::SESSION_PATH:
      if (flags & PortDescriptor::INCLUDE_API)
	os << "JACK:";
#if __UNIX_JACK_HAS_UUID__
      os << "UUID:" << std::hex << jack_port_uuid(port);
#else
      os << jack_port_name(port);
#endif
      break;
    case PortDescriptor::STORAGE_PATH:
      if (flags & PortDescriptor::INCLUDE_API)
	os << "JACK:";
      os << jack_port_name(port);
      break;
    case PortDescriptor::LONG_NAME:
      os << jack_port_name(port);
      if (flags & PortDescriptor::INCLUDE_API)
	os << " (JACK)";
      break;
    case PortDescriptor::SHORT_NAME:
    default:
      os << jack_port_short_name(port);
      if (flags & PortDescriptor::INCLUDE_API)
	os << " (JACK)";
      break;
    }
    return os.str();
  }

  int getPortCapabilities(jack_port_t * port) {
    if (!port) return 0;
    const char * type = jack_port_type(port);
    if (strcmp(type,JACK_DEFAULT_MIDI_TYPE)) return 0;
    int flags = jack_port_flags(port);
    int retval = 0;
    /* a JACK input port is capable of handling output to it and vice versa */
    if (flags & JackPortIsInput)
      retval |= PortDescriptor::OUTPUT;
    if (flags & JackPortIsOutput)
      retval |= PortDescriptor::INPUT;

    return retval;
  }


  jack_port_t * createPort (const std::string & portName, unsigned long portOptions) {
    init();
    scoped_lock lock (mutex);
    return jack_port_register(client,
			      portName.c_str(),
			      JACK_DEFAULT_MIDI_TYPE,
			      portOptions,
			      0);
  }

  void deletePort(jack_port_t * port) {
    init();
    scoped_lock lock (mutex);
    jack_port_unregister( client, port );
  }

  void connectPorts(jack_port_t * from,
		    jack_port_t * to)
  {
    init();
    jack_connect( client,
		  jack_port_name( from ),
		  jack_port_name( to ) );
  }

  void closePort(jack_port_t * from,
		 jack_port_t * to)
  {
    init();
    jack_disconnect( client,
		     jack_port_name( from ),
		     jack_port_name( to ) );
  }


  /*! Use JackSequencer like a C pointer.
    \note This function breaks the design to control thread safety
    by the selection of the \ref locking parameter to the class.
    It should be removed as soon as possible in order ensure the
    thread policy that has been intended by creating this class.
  */
  operator jack_client_t * ()
  {
    return client;
  }

protected:
  struct scoped_lock {
    pthread_mutex_t * mutex;
    scoped_lock(pthread_mutex_t & m): mutex(&m)
    {
      if (locking)
	pthread_mutex_lock(mutex);
    }
    ~scoped_lock()
    {
      if (locking)
	pthread_mutex_unlock(mutex);
    }
  };
  pthread_mutex_t mutex;
  jack_client_t * client;
  std::string name;
  JackMidiData * data;


  void init()
  {
    init (client,false);
  }

  void init(jack_client_t * &c, bool isoutput)
  {
    if (c) return;
    {
      scoped_lock lock(mutex);
      if (( c = jack_client_open( name.c_str(),
				  JackNoStartServer,
				  NULL )) == 0) {
	c = NULL;
	throw RTMIDI_ERROR(gettext_noopt("Could not connect to JACK server. Is it runnig?"),
			   Error::NO_DEVICES_FOUND);
	return;
      }

      if (isoutput && data) {
	jack_set_process_callback( c, JackBackendCallbacks::jackProcessOut, data );
      } else if (data)
	jack_set_process_callback( c, JackBackendCallbacks::jackProcessIn, data );
      jack_activate( c );
    }
  }
};
typedef JackSequencer<1> LockingJackSequencer;
typedef JackSequencer<0> NonLockingJackSequencer;
#undef RTMIDI_CLASSNAME

#define RTMIDI_CLASSNAME "JackPortDescriptor"
struct JackPortDescriptor:public PortDescriptor
{
  MidiApi * api;
  static LockingJackSequencer seq;
  JackPortDescriptor(const std::string & name):api(0),clientName(name)
  {
    port = 0;
  }
  JackPortDescriptor(const char * portname, const std::string & name):api(0),clientName(name)
  {
    seq.setName(name);
    port = seq.getPort(portname);
  }
  JackPortDescriptor(jack_port_t * other,
		     const std::string & name):api(0),
					       clientName(name)
  {
    port = other;
    seq.setName(name);
  }
  JackPortDescriptor(JackPortDescriptor & other,
		     const std::string & name):api(0),
					       clientName(name)
  {
    port = other.port;
    seq.setName(name);
  }
  ~JackPortDescriptor()
  {
  }
  MidiInApi * getInputApi(unsigned int queueSizeLimit = 100) const {
    if (getCapabilities() & INPUT)
      return new MidiInJack(clientName,queueSizeLimit);
    else
      return 0;
  }
  MidiOutApi * getOutputApi() const {
    if (getCapabilities() & OUTPUT)
      return new MidiOutJack(clientName);
    else
      return 0;
  }


  std::string getName(int flags = SHORT_NAME | UNIQUE_PORT_NAME) {
    return seq.getPortName(port,flags);
  }

  const std::string & getClientName() {
    return clientName;
  }
  int getCapabilities() const {
    return seq.getPortCapabilities(port);
  }
  static PortList getPortList(int capabilities, const std::string & clientName);

  operator jack_port_t * () const { return port; }

protected:
  std::string clientName;
  jack_port_t * port;

  friend struct JackMidiData;
};

LockingJackSequencer JackPortDescriptor::seq;



PortList JackPortDescriptor :: getPortList(int capabilities, const std::string & clientName)
{
  PortList list;
  unsigned long flags = 0;

  if (capabilities & INPUT) {
    flags |= JackPortIsOutput;
  }
  if (capabilities & OUTPUT) {
    flags |= JackPortIsInput;
  }
  const char ** ports = seq.getPortList(flags);
  if (!ports) return list;
  for (const char ** port = ports; *port; port++) {
    list.push_back(Pointer<PortDescriptor>(
					   new JackPortDescriptor(*port, clientName)));
  }
  jack_free(ports);
  return list;
}
#undef RTMIDI_CLASSNAME

/*! A structure to hold variables related to the JACK API
  implementation.

  \note After all sequencer handling is covered by the \ref
  JackSequencer class, we should make seq to be a pointer in order
  to allow a common client implementation.
*/

#define RTMIDI_CLASSNAME "JackMidiData"
struct JackMidiData:public JackPortDescriptor {
  /* signal the JACK process what to do next */
  volatile enum {
    RUNNING, /*!< keep the client open, flag is owned by the controlling process */
    CLOSING, /*!< close the current port */
    DELETING /*!< Delete the client after delivering the contents of the ring buffer */
  } stateflags;
  /*! response/state from the JACK thread. See \ref jackProcessOut for details */
  volatile enum {
    OPEN,
    CLOSING2,
    CLOSED,
    DELETING2,
    DELETING3
    /* DELETED is useless as this doesn't exist anymore */
  } state_response;

  jack_port_t * local;
  jack_ringbuffer_t *buffSize;
  jack_ringbuffer_t *buffMessage;
  jack_time_t lastTime;
  MidiInJack *rtMidiIn;
  /*! Sequencer object: This must be deleted _before_ the MIDI data to avoid
    segmentation faults while queued data is still in the ring buffer. */
  NonLockingJackSequencer * seq;

  /*
    JackMidiData():seq()
    {
    init();
    }
  */
  JackMidiData(const std::string &clientName,
	       MidiInJack * inputData_):JackPortDescriptor(clientName),
					stateflags(RUNNING),
					local(0),
					buffSize(0),
					buffMessage(0),
					lastTime(0),
					rtMidiIn(inputData_),
					seq(new NonLockingJackSequencer(clientName,this))
  {
  }

  /**
   * Create output midi data.
   *
   * \param clientName
   *
   * \return
   */
  JackMidiData(const std::string &clientName):JackPortDescriptor(clientName),
					      stateflags(RUNNING),
					      local(0),
					      buffSize(jack_ringbuffer_create( JACK_RINGBUFFER_SIZE )),
					      buffMessage(jack_ringbuffer_create( JACK_RINGBUFFER_SIZE )),
					      lastTime(0),
					      rtMidiIn(),
					      seq(new NonLockingJackSequencer(clientName,this))
  {
  }


  ~JackMidiData()
  {
    if (local)
      deletePort();
    if (seq)
      delete seq;
    if (buffSize)
      jack_ringbuffer_free( buffSize );
    if (buffMessage)
      jack_ringbuffer_free( buffMessage );
  }

  void init(bool isinput) {
    seq->init(!isinput);
  }


  void setRemote(jack_port_t * remote) {
    port   = remote;
  }

  void connectPorts(jack_port_t * from,
		    jack_port_t * to) {
    seq->connectPorts(from, to);
  }

  int openPort(unsigned long jackCapabilities,
	       const std::string & portName) {
    local = seq->createPort(portName, jackCapabilities);
    if (!local) {
      api->error(RTMIDI_ERROR(gettext_noopt("Error opening JACK port subscription."),
			      Error::DRIVER_ERROR) );
      return -99;
    }
    return 0;
  }

  void deletePort() {
    seq->deletePort(local);
    local = 0;
  }

  void closePort(bool output_is_remote) {
    if (output_is_remote) {
      seq->closePort( local, port );
    } else {
      seq->closePort( port, local );
    }
    port = 0;
  }

  operator jack_port_t * () const { return port; }
};
#undef RTMIDI_CLASSNAME



//*********************************************************************//
//  API: JACK
//  Class Definitions: MidiInJack
//*********************************************************************//

#define RTMIDI_CLASSNAME "JackBackendCallbacks"
int JackBackendCallbacks::jackProcessIn( jack_nframes_t nframes, void *arg )
{
  JackMidiData *jData = (JackMidiData *) arg;
  MidiInJack *rtData = jData->rtMidiIn;
  jack_midi_event_t event;
  jack_time_t time;

  // Is port created?
  if ( jData->local == NULL ) return 0;
  void *buff = jack_port_get_buffer( jData->local, nframes );

  // We have midi events in buffer
  int evCount = jack_midi_get_event_count( buff );
  for (int j = 0; j < evCount; j++) {
    MidiInApi::MidiMessage message;
    message.bytes.clear();

    jack_midi_event_get( &event, buff, j );

    for ( unsigned int i = 0; i < event.size; i++ )
      message.bytes.push_back( event.buffer[i] );

    // Compute the delta time.
    time = jack_get_time();
    if ( rtData->firstMessage == true )
      rtData->firstMessage = false;
    else
      message.timeStamp = ( time - jData->lastTime ) * 0.000001;

    jData->lastTime = time;

    if ( !rtData->continueSysex ) {
      if ( rtData->userCallback ) {
	rtData->userCallback->rtmidi_midi_in( message.timeStamp, message.bytes);
      }
      else {
	// As long as we haven't reached our queue size limit, push the message.
	if ( rtData->queue.size < rtData->queue.ringSize ) {
	  rtData->queue.ring[rtData->queue.back++] = message;
	  if ( rtData->queue.back == rtData->queue.ringSize )
	    rtData->queue.back = 0;
	  rtData->queue.size++;
	}
	else {
	  try {
	    rtData->error(RTMIDI_ERROR(rtmidi_gettext("Error: Message queue limit reached."),
				       Error::WARNING));
	  } catch (Error & e) {
	    // don't bother WinMM with an unhandled exception
	  }
	}
      }
    }
  }

  return 0;
}

// Jack process callback
int JackBackendCallbacks::jackProcessOut( jack_nframes_t nframes, void *arg )
{
  JackMidiData *data = (JackMidiData *) arg;
  jack_midi_data_t *midiData;
  int space;

  // Is port created?
  if ( data->local == NULL ) return 0;

  void *buff = jack_port_get_buffer( data->local, nframes );
  if (buff != NULL) {
    jack_midi_clear_buffer( buff );

    while ( jack_ringbuffer_read_space( data->buffSize ) > 0 ) {
      jack_ringbuffer_read( data->buffSize, (char *) &space, (size_t) sizeof(space) );
      midiData = jack_midi_event_reserve( buff, 0, space );

      jack_ringbuffer_read( data->buffMessage, (char *) midiData, (size_t) space );
    }
  }

  switch (data->stateflags) {
  case JackMidiData::RUNNING: break;
  case JackMidiData::CLOSING:
    if (data->state_response != JackMidiData::CLOSING2) {
      /* output the transferred data */
      data->state_response = JackMidiData::CLOSING2;
      return 0;
    }
    if ( data->local == NULL ) break;
    jack_port_unregister( *(data->seq), data->local );
    data->local = NULL;
    data->state_response = JackMidiData::CLOSED;
    break;

  case JackMidiData::DELETING:
#if defined(__RTMIDI_DEBUG__)
    std::cerr << "deleting port" << std::endl;
#endif
    if (data->state_response != JackMidiData::DELETING2) {
      data->state_response = JackMidiData::DELETING2;
      /* output the transferred data */
      return 0;
    }

    if (data->local != NULL && data->state_response != JackMidiData::DELETING2) {
      data->stateflags = JackMidiData::CLOSING;
      jack_port_unregister( *(data->seq), data->local );
      data->local = NULL;
      data->state_response = JackMidiData::DELETING2;
      return 0;
    }
    delete data;
#if defined(__RTMIDI_DEBUG__)
    std::cerr << "deleted port" << std::endl;
#endif
    break;
  }

  return 0;
}
#undef RTMIDI_CLASSNAME

#define RTMIDI_CLASSNAME "MidiInJack"
MidiInJack :: MidiInJack( const std::string & clientName, unsigned int queueSizeLimit ) : MidiInApi( queueSizeLimit )
{
  initialize( clientName );
}

void MidiInJack :: initialize( const std::string& clientName )
{
  JackMidiData *data = new JackMidiData(clientName,this);
  apiData_ = (void *) data;
  this->clientName = clientName;
  try {
    data->init(true);
  } catch (const Error & e) {
    delete data;
    apiData_ = 0;
    throw;
  }
}

#if 0
void MidiInJack :: connect()
{
  abort();
  // this should be unnecessary
  JackMidiData *data = static_cast<JackMidiData *> (apiData_);
  if ( data->local )
    return;

  // Initialize JACK client
  if (( data->local = jack_client_open( clientName.c_str(), JackNoStartServer, NULL )) == 0) {
    error(RTMIDI_ERROR(gettext_noopt("JACK server not running?"),
		       Error::WARNING) );
    return;
  }

  jack_set_process_callback( data->client, jackProcessIn, data );
  jack_activate( data->client );
}
#endif

MidiInJack :: ~MidiInJack()
{
  JackMidiData *data = static_cast<JackMidiData *> (apiData_);
  try {
    closePort();
  } catch (Error & e) {
    try {
      delete data;
    } catch (...) {
    }
    error(e);
    return;
  }

#if 0
  if ( data->client )
    jack_client_close( data->client );
#endif
  /* immediately shut down the JACK client */
  delete data;
}

void MidiInJack :: openPort( unsigned int portNumber, const std::string & portName )
{
  JackMidiData *data = static_cast<JackMidiData *> (apiData_);

  //		connect();

  // Creating new port
  if ( data->local == NULL)
    data->local = jack_port_register( *(data->seq), portName.c_str(),
				      JACK_DEFAULT_MIDI_TYPE, JackPortIsInput, 0 );

  if ( data->local == NULL) {
    error(RTMIDI_ERROR(gettext_noopt("Error creating JACK port."),
		       Error::DRIVER_ERROR) );
    return;
  }

  // Connecting to the output
  std::string name = getPortName( portNumber );
  jack_connect( *(data->seq), name.c_str(), jack_port_name( data->local ) );
}

void MidiInJack :: openVirtualPort( const std::string & portName )
{
  JackMidiData *data = static_cast<JackMidiData *> (apiData_);

  //		connect();
  if ( data->local == NULL )
    data->local = jack_port_register( *(data->seq), portName.c_str(),
				      JACK_DEFAULT_MIDI_TYPE, JackPortIsInput, 0 );

  if ( data->local == NULL ) {
    error(RTMIDI_ERROR(gettext_noopt("Error creating JACK virtual port."),
		       Error::DRIVER_ERROR) );
  }
}

void MidiInJack :: openPort( const PortDescriptor & p,
			     const std::string & portName )
{
  JackMidiData *data = static_cast<JackMidiData *> (apiData_);
  const JackPortDescriptor * port = dynamic_cast<const JackPortDescriptor *>(&p);

  if ( !data ) {
    error(RTMIDI_ERROR(gettext_noopt("Data has not been allocated."),
		       Error::SYSTEM_ERROR) );
    return;
  }
#if 0
  if ( connected_ ) {
    error(RTMIDI_ERROR(gettext_noopt("A valid connection already exists."),
		       Error::WARNING) );
    return;
  }
#endif
  if (!port) {
    error(RTMIDI_ERROR(gettext_noopt("JACK has been instructed to open a non-JACK MIDI port. This doesn't work."),
		       Error::INVALID_DEVICE) );
    return;
  }

  try {
    if (!data->local)
      data->openPort (JackPortIsInput,
		      portName);
    data->setRemote(*port);
    data->connectPorts(*port,data->local);
  } catch (Error & e) {
    error (e);
  }

}

Pointer<PortDescriptor> MidiInJack :: getDescriptor(bool local)
{
  JackMidiData *data = static_cast<JackMidiData *> (apiData_);
  try {
    if (local) {
      if (data && data->local) {
	return Pointer<PortDescriptor>(
				       new JackPortDescriptor(data->local,data->getClientName()));
      }
    } else {
      if (data && *data) {
	return Pointer<PortDescriptor>(
				       new JackPortDescriptor(*data,data->getClientName()));
      }
    }
  } catch (Error & e) {
    error(e);
  }
  return NULL;
}

PortList MidiInJack :: getPortList(int capabilities)
{
  JackMidiData *data = static_cast<JackMidiData *> (apiData_);
  try {
    return JackPortDescriptor::getPortList(capabilities | PortDescriptor::INPUT,
					   data->getClientName());
  } catch (Error &  e) {
    error(e);
  }
  return PortList();
}

unsigned int MidiInJack :: getPortCount()
{
  int count = 0;
  // connect();
  JackMidiData *data = static_cast<JackMidiData *> (apiData_);
  if ( !(*(data->seq)) )
    return 0;

  // List of available ports
  const char **ports = jack_get_ports( *(data->seq), NULL, JACK_DEFAULT_MIDI_TYPE, JackPortIsOutput );

  if ( ports == NULL ) return 0;
  while ( ports[count] != NULL )
    count++;

  free( ports );

  return count;
}

std::string MidiInJack :: getPortName( unsigned int portNumber )
{
  JackMidiData *data = static_cast<JackMidiData *> (apiData_);
  std::string retStr("");

  //		connect();

  // List of available ports
  const char **ports = jack_get_ports(* (data->seq), NULL,
				      JACK_DEFAULT_MIDI_TYPE, JackPortIsOutput );

  // Check port validity
  if ( ports == NULL ) {
    error(RTMIDI_ERROR(gettext_noopt("No ports available."),
		       Error::WARNING) );
    return retStr;
  }

  if ( ports[portNumber] == NULL ) {
    std::ostringstream ost;
    error(RTMIDI_ERROR1(gettext_noopt("The 'portNumber' argument (%d) is invalid."),
			Error::WARNING, portNumber) );
  }
  else retStr.assign( ports[portNumber] );

  free( ports );
  return retStr;
}

void MidiInJack :: closePort()
{
  JackMidiData *data = static_cast<JackMidiData *> (apiData_);
  if (!data) return;

  if ( data->local == NULL ) return;
  jack_port_unregister( *(data->seq), data->local );
  data->local = NULL;
}
#undef RTMIDI_CLASSNAME

//*********************************************************************//
//  API: JACK
//  Class Definitions: MidiOutJack
//*********************************************************************//


#define RTMIDI_CLASSNAME "MidiOutJack"
MidiOutJack :: MidiOutJack( const std::string & clientName ) : MidiOutApi()
{
  initialize( clientName );
}

void MidiOutJack :: initialize( const std::string& clientName )
{
  JackMidiData *data = new JackMidiData(clientName);
  apiData_ = (void *) data;
  this->clientName = clientName;
  // init is the last as it may throw an exception
  try {
    data->init(false);
  } catch (const Error & e) {
    delete data;
    apiData_ = 0;
    throw;
  }
}

void MidiOutJack :: connect()
{
#if 0
  JackMidiData *data = static_cast<JackMidiData *> (apiData_);
  if ( *(data->seq) )
    return;

  // Initialize JACK client
  if (( *(data->seq) = jack_client_open( clientName.c_str(), JackNoStartServer, NULL )) == 0) {
    error(RTMIDI_ERROR(gettext_noopt("JACK server not running?"),
		       Error::WARNING) );
    return;
  }

  jack_set_process_callback( data->client, jackProcessOut, data );
  data->buffSize = jack_ringbuffer_create( JACK_RINGBUFFER_SIZE );
  data->buffMessage = jack_ringbuffer_create( JACK_RINGBUFFER_SIZE );
  jack_activate( data->client );
#endif
}

MidiOutJack :: ~MidiOutJack()
{
  JackMidiData *data = static_cast<JackMidiData *> (apiData_);
  //		closePort();
  // signal the output callback to delete the data
  // after finishing its job.
  data->stateflags = JackMidiData::DELETING;
}

void MidiOutJack :: openPort( unsigned int portNumber, const std::string & portName )
{
  JackMidiData *data = static_cast<JackMidiData *> (apiData_);

  // connect();

  // Creating new port
  if ( data->local == NULL )
    data->local = jack_port_register( *(data->seq), portName.c_str(),
				      JACK_DEFAULT_MIDI_TYPE, JackPortIsOutput, 0 );

  if ( data->local == NULL ) {
    error(RTMIDI_ERROR(gettext_noopt("Error creating JACK port."),
		       Error::DRIVER_ERROR) );
    return;
  }

  // Connecting to the output
  std::string name = getPortName( portNumber );
  jack_connect( *(data->seq), jack_port_name( data->local ), name.c_str() );
}

void MidiOutJack :: openVirtualPort( const std::string & portName )
{
  JackMidiData *data = static_cast<JackMidiData *> (apiData_);

  // connect();
  if ( data->local == NULL )
    data->local = jack_port_register( *(data->seq), portName.c_str(),
				      JACK_DEFAULT_MIDI_TYPE, JackPortIsOutput, 0 );

  if ( data->local == NULL ) {
    error(RTMIDI_ERROR(gettext_noopt("Error creating JACK virtual port."),
		       Error::DRIVER_ERROR) );
  }
}

void MidiOutJack :: openPort( const PortDescriptor & p,
			      const std::string & portName )
{
  JackMidiData *data = static_cast<JackMidiData *> (apiData_);
  const JackPortDescriptor * port = dynamic_cast<const JackPortDescriptor *>(&p);

  if ( !data ) {
    error(RTMIDI_ERROR(gettext_noopt("Data has not been allocated."),
		       Error::SYSTEM_ERROR) );
    return;
  }
#if 0
  if ( connected_ ) {
    error(RTMIDI_ERROR(gettext_noopt("A valid connection already exists."),
		       Error::WARNING) );
    return;
  }
#endif
  if (!port) {
    error(RTMIDI_ERROR(gettext_noopt("JACK has been instructed to open a non-JACK MIDI port. This doesn't work."),
		       Error::INVALID_DEVICE) );
    return;
  }

  try {
    if (!data->local)
      data->openPort (JackPortIsOutput,
		      portName);
    data->setRemote(*port);
    data->connectPorts(data->local,*port);
  } catch (Error & e) {
    error(e);
  }
}

Pointer<PortDescriptor> MidiOutJack :: getDescriptor(bool local)
{
  JackMidiData *data = static_cast<JackMidiData *> (apiData_);
  try {
    if (local) {
      if (data && data->local) {
	return Pointer<PortDescriptor>(
				       new JackPortDescriptor(data->local,data->getClientName()));
      }
    } else {
      if (data && *data) {
	return Pointer<PortDescriptor>(
				       new JackPortDescriptor(*data,data->getClientName()));
      }
    }
  } catch (Error & e) {
    error(e);
  }
  return NULL;
}

PortList MidiOutJack :: getPortList(int capabilities)
{
  JackMidiData *data = static_cast<JackMidiData *> (apiData_);
  return JackPortDescriptor::getPortList(capabilities | PortDescriptor::OUTPUT,
					 data->getClientName());
}

unsigned int MidiOutJack :: getPortCount()
{
  int count = 0;
  JackMidiData *data = static_cast<JackMidiData *> (apiData_);
  // connect();
  if ( !*(data->seq) )
    return 0;

  // List of available ports
  const char **ports = jack_get_ports(* (data->seq), NULL,
				      JACK_DEFAULT_MIDI_TYPE, JackPortIsInput );

  if ( ports == NULL ) return 0;
  while ( ports[count] != NULL )
    count++;

  free( ports );

  return count;
}

std::string MidiOutJack :: getPortName( unsigned int portNumber )
{
  JackMidiData *data = static_cast<JackMidiData *> (apiData_);
  std::string retStr("");

  // connect();

  // List of available ports
  const char **ports = jack_get_ports(*(data->seq), NULL,
				      JACK_DEFAULT_MIDI_TYPE, JackPortIsInput );

  // Check port validity
  if ( ports == NULL) {
    error(RTMIDI_ERROR(gettext_noopt("No ports available."),
		       Error::WARNING) );
    return retStr;
  }

  if ( ports[portNumber] == NULL) {
    std::ostringstream ost;
    error(RTMIDI_ERROR1(gettext_noopt("The 'portNumber' argument (%d) is invalid."),
			Error::WARNING, portNumber) );
  }
  else retStr.assign( ports[portNumber] );

  free( ports );
  return retStr;
}

void MidiOutJack :: closePort()
{
#if defined(__RTMIDI_DEBUG__)
  std::cerr << "Closing Port" << std::endl;
#endif
  JackMidiData *data = static_cast<JackMidiData *> (apiData_);

  if ( data->local == NULL || data->state_response == JackMidiData::CLOSED ) return;
  data -> stateflags = JackMidiData::CLOSING;
#if defined(__RTMIDI_DEBUG__)
  std::cerr << "Closed Port" << std::endl;
#endif
}

void MidiOutJack :: sendMessage( const std::vector<unsigned char> &message )
{
  int nBytes = message.size();
  JackMidiData *data = static_cast<JackMidiData *> (apiData_);

  // Write full message to buffer
  jack_ringbuffer_write( data->buffMessage, ( const char * ) &( message[0] ),
			 message.size() );
  jack_ringbuffer_write( data->buffSize, ( char * ) &nBytes, sizeof( nBytes ) );
}
#undef RTMIDI_CLASSNAME
RTMIDI_NAMESPACE_END
#endif  // __UNIX_JACK__
<|MERGE_RESOLUTION|>--- conflicted
+++ resolved
@@ -2310,7 +2310,6 @@
 // ALSA header file.
 #include <alsa/asoundlib.h>
 
-<<<<<<< HEAD
 RTMIDI_NAMESPACE_START
 struct AlsaMidiData;
 
@@ -2731,22 +2730,13 @@
   snd_seq_addr_t local; /*!< Our port and client id. If client = 0 (default) this means we didn't aquire a port so far. */
   NonLockingAlsaSequencer seq;
   //		unsigned int portNum;
-=======
-// A structure to hold variables related to the ALSA API
-// implementation.
-struct AlsaMidiData {
-  snd_seq_t *seq;
-  unsigned int portNum;
-  int vport;
->>>>>>> c3328c0a
   snd_seq_port_subscribe_t *subscription;
   snd_midi_event_t *coder;
   unsigned int bufferSize;
   unsigned char *buffer;
   pthread_t thread;
   pthread_t dummy_thread_id;
-<<<<<<< HEAD
-  unsigned long long lastTime;
+  snd_seq_real_time_t lastTime;
   int queue_id; // an input queue is needed to get timestamped events
   int trigger_fds[2];
 
@@ -2831,11 +2821,6 @@
     }
     return true;
   }
-=======
-  snd_seq_real_time_t lastTime;
-  int queue_id; // an input queue is needed to get timestamped events
-  int trigger_fds[2];
->>>>>>> c3328c0a
 };
 #undef RTMIDI_CLASSNAME
 
@@ -3010,7 +2995,6 @@
 
       nBytes = snd_midi_event_decode( apiData->coder, buffer, apiData->bufferSize, ev );
       if ( nBytes > 0 ) {
-<<<<<<< HEAD
 	// The ALSA sequencer has a maximum buffer size for MIDI sysex
 	// events of 256 bytes.  If a device sends sysex messages larger
 	// than this, they are segmented into 256 byte chunks.  So,
@@ -3033,69 +3017,38 @@
 
 	  // Method 2: Use the ALSA sequencer event time data.
 	  // (thanks to Pedro Lopez-Cabanillas!).
-	  time = ( ev->time.time.tv_sec * 1000000 ) + ( ev->time.time.tv_nsec/1000 );
-	  lastTime = time;
-	  time -= apiData->lastTime;
-	  apiData->lastTime = lastTime;
+	  // time = ( ev->time.time.tv_sec * 1000000 ) + ( ev->time.time.tv_nsec/1000 );
+	  // lastTime = time;
+	  // time -= apiData->lastTime;
+	  // apiData->lastTime = lastTime;
+	  // Using method from:
+	  // https://www.gnu.org/software/libc/manual/html_node/Elapsed-Time.html
+
+	  // Perform the carry for the later subtraction by updating y.
+	  snd_seq_real_time_t &x(ev->time.time);
+	  snd_seq_real_time_t &y(apiData->lastTime);
+	  if (x.tv_nsec < y.tv_nsec) {
+	    int nsec = (y.tv_nsec - x.tv_nsec) / 1000000000 + 1;
+	    y.tv_nsec -= 1000000000 * nsec;
+	    y.tv_sec += nsec;
+	  }
+	  if (x.tv_nsec - y.tv_nsec > 1000000000) {
+	    int nsec = (x.tv_nsec - y.tv_nsec) / 1000000000;
+	    y.tv_nsec += 1000000000 * nsec;
+	    y.tv_sec -= nsec;
+	  }
+
+	  // Compute the time difference.
+	  time = x.tv_sec - y.tv_sec + (x.tv_nsec - y.tv_nsec)*1e-9;
+
+	  apiData->lastTime = ev->time.time;
+
 	  if ( data->firstMessage == true )
 	    data->firstMessage = false;
 	  else
 	    message.timeStamp = time * 0.000001;
 	}
 	else {
-=======
-        // The ALSA sequencer has a maximum buffer size for MIDI sysex
-        // events of 256 bytes.  If a device sends sysex messages larger
-        // than this, they are segmented into 256 byte chunks.  So,
-        // we'll watch for this and concatenate sysex chunks into a
-        // single sysex message if necessary.
-        if ( !continueSysex )
-          message.bytes.assign( buffer, &buffer[nBytes] );
-        else
-          message.bytes.insert( message.bytes.end(), buffer, &buffer[nBytes] );
-
-        continueSysex = ( ( ev->type == SND_SEQ_EVENT_SYSEX ) && ( message.bytes.back() != 0xF7 ) );
-        if ( !continueSysex ) {
-
-          // Calculate the time stamp:
-          message.timeStamp = 0.0;
-
-          // Method 1: Use the system time.
-          //(void)gettimeofday(&tv, (struct timezone *)NULL);
-          //time = (tv.tv_sec * 1000000) + tv.tv_usec;
-
-          // Method 2: Use the ALSA sequencer event time data.
-          // (thanks to Pedro Lopez-Cabanillas!).
-
-          // Using method from:
-          // https://www.gnu.org/software/libc/manual/html_node/Elapsed-Time.html
-
-          // Perform the carry for the later subtraction by updating y.
-          snd_seq_real_time_t &x(ev->time.time);
-          snd_seq_real_time_t &y(apiData->lastTime);
-          if (x.tv_nsec < y.tv_nsec) {
-              int nsec = (y.tv_nsec - x.tv_nsec) / 1000000000 + 1;
-              y.tv_nsec -= 1000000000 * nsec;
-              y.tv_sec += nsec;
-          }
-          if (x.tv_nsec - y.tv_nsec > 1000000000) {
-              int nsec = (x.tv_nsec - y.tv_nsec) / 1000000000;
-              y.tv_nsec += 1000000000 * nsec;
-              y.tv_sec -= nsec;
-          }
-
-          // Compute the time difference.
-          time = x.tv_sec - y.tv_sec + (x.tv_nsec - y.tv_nsec)*1e-9;
-
-          apiData->lastTime = ev->time.time;
-
-          if ( data->firstMessage == true )
-            data->firstMessage = false;
-          else
-            message.timeStamp = time;
-        }
-        else {
->>>>>>> c3328c0a
 #if defined(__RTMIDI_DEBUG__)
 	  try {
 	    data->error(RTMIDI_ERROR(rtmidi_gettext("Event parsing error or not a MIDI event."),
@@ -4655,7 +4608,7 @@
   stringName = std::string( deviceCaps.szPname );
 #endif
 
-  // Next lines added to add the portNumber to the name so that
+  // Next lines added to add the portNumber to the name so that 
   // the device's names are sure to be listed with individual names
   // even when they have the same brand name
   std::ostringstream os;
