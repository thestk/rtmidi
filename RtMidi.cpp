--- conflicted
+++ resolved
@@ -616,7 +616,7 @@
     return false;
 
   // Copy queued message to the vector pointer argument and then "pop" it.
-  msg->assign( ring[_front].bytes.begin(), ring[_front].bytes.end() );
+  msg.assign( ring[_front].bytes.begin(), ring[_front].bytes.end() );
   timeStamp = ring[_front].timeStamp;
   front = (front+1)%ringSize;
   return true;
@@ -2082,11 +2082,7 @@
 
   portRef = MIDIGetDestination( portNumber );
   nameRef = ConnectedEndpointName(portRef);
-<<<<<<< HEAD
-  CFStringGetCString( nameRef, name, sizeof(name), kCFStringEncodingUTF8);
-=======
   CFStringGetCString( nameRef, name, sizeof(name), kCFStringEncodingUTF8 );
->>>>>>> 4adb2275
   CFRelease( nameRef );
 
   return stringName = name;
@@ -2117,7 +2113,7 @@
 
   MIDIPortRef port;
   CoreMidiData *data = static_cast<CoreMidiData *> (apiData_);
-  OSStatus result = MIDIOutputPortCreate( data->client, 
+  OSStatus result = MIDIOutputPortCreate( data->client,
 					  CFStringWrapper( portName ),
 					  &port );
   if ( result != noErr ) {
@@ -3160,7 +3156,7 @@
   if ( data->local.client ) data->deletePort();
 #ifndef AVOID_TIMESTAMPING
   snd_seq_free_queue( data->seq, data->queue_id );
-  queue_id = -1;
+  data->queue_id = -1;
 #endif
   delete data;
 }
@@ -3758,7 +3754,6 @@
 {
   int result;
   AlsaMidiData *data = static_cast<AlsaMidiData *> (apiData_);
-  unsigned int size = message.size();
   if ( size > data->bufferSize ) {
     data->bufferSize = size;
     result = snd_midi_event_resize_buffer ( data->coder, size);
@@ -4674,7 +4669,7 @@
   midiOutGetDevCaps( portNumber, &deviceCaps, sizeof(MIDIOUTCAPS));
   stringName = ConvertToUTF8( deviceCaps.szPname );
 
-  // Next lines added to add the portNumber to the name so that 
+  // Next lines added to add the portNumber to the name so that
   // the device's names are sure to be listed with individual names
   // even when they have the same brand name
   std::ostringstream os;
@@ -4909,6 +4904,9 @@
 #include <jack/jack.h>
 #include <jack/midiport.h>
 #include <jack/ringbuffer.h>
+#ifdef HAVE_SEMAPHORE
+  #include <semaphore.h>
+#endif
 
 #define JACK_RINGBUFFER_SIZE 16384 // Default size for ringbuffer
 
@@ -5061,13 +5059,10 @@
 		  jack_port_name( to ) );
   }
 
-  void closePort(jack_port_t * from,
-		 jack_port_t * to)
+  void closePort(jack_port_t * port)
   {
     init();
-    jack_disconnect( client,
-		     jack_port_name( from ),
-		     jack_port_name( to ) );
+    jack_port_disconnect( client, port);
   }
 
 
@@ -5255,6 +5250,10 @@
   jack_ringbuffer_t *buffSize;
   jack_ringbuffer_t *buffMessage;
   jack_time_t lastTime;
+#ifdef HAVE_SEMAPHORE
+  sem_t sem_cleanup;
+  sem_t sem_needpost;
+#endif
   MidiInJack *rtMidiIn;
   /*! Sequencer object: This must be deleted _before_ the MIDI data to avoid
     segmentation faults while queued data is still in the ring buffer. */
@@ -5276,6 +5275,10 @@
 					rtMidiIn(inputData_),
 					seq(new NonLockingJackSequencer(clientName,this))
   {
+#ifdef HAVE_SEMAPHORE
+    sem_init(&sem_cleanup, 0, 0);
+    sem_init(&sem_needpost, 0, 0);
+#endif
   }
 
   /**
@@ -5294,6 +5297,10 @@
 					      rtMidiIn(),
 					      seq(new NonLockingJackSequencer(clientName,this))
   {
+#ifdef HAVE_SEMAPHORE
+    sem_init(&sem_cleanup, 0, 0);
+    sem_init(&sem_needpost, 0, 0);
+#endif
   }
 
 
@@ -5303,6 +5310,11 @@
       deletePort();
     if (seq)
       delete seq;
+#ifdef HAVE_SEMAPHORE
+    sem_destroy(&sem_cleanup);
+    sem_destroy(&sem_needpost);
+#endif
+
     if (buffSize) {
       jack_ringbuffer_free( buffSize );
       buffSize = 0;
@@ -5338,50 +5350,113 @@
     return 0;
   }
 
+  void delayedDeletePort() {
+    /* Closing the port can be twofold to ensure all data is sent:
+       - Use a semaphore to wait for this state
+       - Close the port from within jackProcessOut
+    */
+    if (local == NULL) return;
+
+#ifdef HAVE_SEMAPHORE
+    struct timespec ts;
+    if (clock_gettime(CLOCK_REALTIME, &ts) != -1)
+      {
+	ts.tv_sec += 1; // wait max one second
+	sem_post(&sem_needpost);
+	sem_timedwait(&sem_cleanup, &ts);
+      }
+
+    deletePort();
+#else
+    if ( local == NULL || state_response == JackMidiData::CLOSED ) return;
+    stateflags = JackMidiData::CLOSING;
+#endif
+#if defined(__RTMIDI_DEBUG__)
+    std::cerr << "Closed Port" << std::endl;
+#endif
+  }
+
+  void request_delete() {
+    // signal the output callback to delete the data
+    // after finishing its job.
+    // this can be done twofold:
+    //   - via signal in jackProcessOut
+    //   - using a semaphore
+#ifdef HAVE_SEMAPHORE
+    closePort();
+
+    // Cleanup
+    delete this;
+    return;
+#else
+    stateflags = JackMidiData::DELETING;
+#endif
+  }
+
+  void deletePortIfRequested() {
+#ifdef HAVE_SEMAPHORE
+    if (!sem_trywait(&sem_needpost))
+      sem_post(&sem_cleanup);
+#else
+    switch (stateflags) {
+    case JackMidiData::RUNNING: break;
+    case JackMidiData::CLOSING:
+      if (state_response != JackMidiData::CLOSING2) {
+	/* output the transferred data */
+	state_response = JackMidiData::CLOSING2;
+	return 0;
+      }
+      deletePort();
+      state_response = JackMidiData::CLOSED;
+      break;
+
+    case JackMidiData::DELETING:
+#if defined(__RTMIDI_DEBUG__)
+      std::cerr << "deleting port" << std::endl;
+#endif
+      if (state_response != JackMidiData::DELETING2) {
+	state_response = JackMidiData::DELETING2;
+	/* output the transferred data */
+	return 0;
+      }
+
+      delete this;
+      return;
+#if defined(__RTMIDI_DEBUG__)
+      std::cerr << "deleted port" << std::endl;
+#endif
+      break;
+    }
+#endif
+  }
+
   void deletePort() {
+    if (local == NULL)
+      return;
+
+#ifdef HAVE_SEMAPHORE
+    struct timespec ts;
+    if (clock_gettime(CLOCK_REALTIME, &ts) != -1) {
+      ts.tv_sec += 2; // wait max two seconds
+      sem_post(&sem_needpost);
+      sem_timedwait(&sem_cleanup, &ts);
+    }
+#endif
+
     seq->deletePort(local);
-    local = 0;
-  }
-
-  void closePort(bool output_is_remote) {
-    if (output_is_remote) {
-      seq->closePort( local, port );
-    } else {
-      seq->closePort( port, local );
-    }
-    port = 0;
-  }
-
-<<<<<<< HEAD
+    local = NULL;
+  }
+
+  void closePort() {
+    seq->closePort( local );
+    local = NULL;
+  }
+
   operator jack_port_t * () const { return port; }
 };
 #undef RTMIDI_CLASSNAME
-=======
-// JACK header files
-#include <jack/jack.h>
-#include <jack/midiport.h>
-#include <jack/ringbuffer.h>
-#ifdef HAVE_SEMAPHORE
-  #include <semaphore.h>
-#endif
->>>>>>> 4adb2275
-
-
-<<<<<<< HEAD
-=======
-struct JackMidiData {
-  jack_client_t *client;
-  jack_port_t *port;
-  jack_ringbuffer_t *buffSize;
-  jack_ringbuffer_t *buffMessage;
-  jack_time_t lastTime;
-#ifdef HAVE_SEMAPHORE
-  sem_t sem_cleanup;
-  sem_t sem_needpost;
-#endif
-  MidiInApi :: RtMidiInData *rtMidiIn;
-  };
->>>>>>> 4adb2275
+
+
 
 //*********************************************************************//
 //  API: JACK
@@ -5463,44 +5538,7 @@
     }
   }
 
-  switch (data->stateflags) {
-  case JackMidiData::RUNNING: break;
-  case JackMidiData::CLOSING:
-    if (data->state_response != JackMidiData::CLOSING2) {
-      /* output the transferred data */
-      data->state_response = JackMidiData::CLOSING2;
-      return 0;
-    }
-    if ( data->local == NULL ) break;
-    jack_port_unregister( *(data->seq), data->local );
-    data->local = NULL;
-    data->state_response = JackMidiData::CLOSED;
-    break;
-
-  case JackMidiData::DELETING:
-#if defined(__RTMIDI_DEBUG__)
-    std::cerr << "deleting port" << std::endl;
-#endif
-    if (data->state_response != JackMidiData::DELETING2) {
-      data->state_response = JackMidiData::DELETING2;
-      /* output the transferred data */
-      return 0;
-    }
-
-    if (data->local != NULL && data->state_response != JackMidiData::DELETING2) {
-      data->stateflags = JackMidiData::CLOSING;
-      jack_port_unregister( *(data->seq), data->local );
-      data->local = NULL;
-      data->state_response = JackMidiData::DELETING2;
-      return 0;
-    }
-    delete data;
-#if defined(__RTMIDI_DEBUG__)
-    std::cerr << "deleted port" << std::endl;
-#endif
-    break;
-  }
-
+  data->deletePortIfRequested();
   return 0;
 }
 #undef RTMIDI_CLASSNAME
@@ -5728,9 +5766,7 @@
   JackMidiData *data = static_cast<JackMidiData *> (apiData_);
   if (!data) return;
 
-  if ( data->local == NULL ) return;
-  jack_port_unregister( *(data->seq), data->local );
-  data->local = NULL;
+  data->deletePort();
 }
 #undef RTMIDI_CLASSNAME
 
@@ -5739,36 +5775,6 @@
 //  Class Definitions: MidiOutJack
 //*********************************************************************//
 
-<<<<<<< HEAD
-=======
-// Jack process callback
-static int jackProcessOut( jack_nframes_t nframes, void *arg )
-{
-  JackMidiData *data = (JackMidiData *) arg;
-  jack_midi_data_t *midiData;
-  int space;
-
-  // Is port created?
-  if ( data->port == NULL ) return 0;
-
-  void *buff = jack_port_get_buffer( data->port, nframes );
-  jack_midi_clear_buffer( buff );
-
-  while ( jack_ringbuffer_read_space( data->buffSize ) > 0 ) {
-    jack_ringbuffer_read( data->buffSize, (char *) &space, (size_t) sizeof(space) );
-    midiData = jack_midi_event_reserve( buff, 0, space );
-
-    jack_ringbuffer_read( data->buffMessage, (char *) midiData, (size_t) space );
-  }
-
-#ifdef HAVE_SEMAPHORE
-  if (!sem_trywait(&data->sem_needpost))
-    sem_post(&data->sem_cleanup);
-#endif
-
-  return 0;
-}
->>>>>>> 4adb2275
 
 #define RTMIDI_CLASSNAME "MidiOutJack"
 MidiOutJack :: MidiOutJack( const std::string & clientName ) : MidiOutApi()
@@ -5780,16 +5786,6 @@
 {
   JackMidiData *data = new JackMidiData(clientName);
   apiData_ = (void *) data;
-<<<<<<< HEAD
-=======
-
-  data->port = NULL;
-  data->client = NULL;
-#ifdef HAVE_SEMAPHORE
-  sem_init(&data->sem_cleanup, 0, 0);
-  sem_init(&data->sem_needpost, 0, 0);
-#endif
->>>>>>> 4adb2275
   this->clientName = clientName;
   // init is the last as it may throw an exception
   try {
@@ -5825,28 +5821,8 @@
 MidiOutJack :: ~MidiOutJack()
 {
   JackMidiData *data = static_cast<JackMidiData *> (apiData_);
-<<<<<<< HEAD
   //		closePort();
-  // signal the output callback to delete the data
-  // after finishing its job.
-  data->stateflags = JackMidiData::DELETING;
-=======
-  closePort();
-  
-  // Cleanup
-  jack_ringbuffer_free( data->buffSize );
-  jack_ringbuffer_free( data->buffMessage );
-  if ( data->client ) {
-    jack_client_close( data->client );
-  }
-
-#ifdef HAVE_SEMAPHORE
-  sem_destroy(&data->sem_cleanup);
-  sem_destroy(&data->sem_needpost);
-#endif
-
-  delete data;
->>>>>>> 4adb2275
+  data -> request_delete();
 }
 
 void MidiOutJack :: openPort( unsigned int portNumber, const std::string & portName )
@@ -6006,33 +5982,12 @@
 #endif
   JackMidiData *data = static_cast<JackMidiData *> (apiData_);
 
-<<<<<<< HEAD
-  if ( data->local == NULL || data->state_response == JackMidiData::CLOSED ) return;
-  data -> stateflags = JackMidiData::CLOSING;
-#if defined(__RTMIDI_DEBUG__)
-  std::cerr << "Closed Port" << std::endl;
-#endif
-=======
-  if ( data->port == NULL ) return;
-
-#ifdef HAVE_SEMAPHORE
-  struct timespec ts;
-  if (clock_gettime(CLOCK_REALTIME, &ts) != -1)
-  {
-    ts.tv_sec += 1; // wait max one second
-    sem_post(&data->sem_needpost);
-    sem_timedwait(&data->sem_cleanup, &ts);
-  }
-#endif
-
-  jack_port_unregister( data->client, data->port );
-  data->port = NULL;
->>>>>>> 4adb2275
+  data->delayedDeletePort();
 }
 
 void MidiOutJack :: sendMessage( const unsigned char *message, size_t size )
 {
-  int nBytes = message.size();
+  int nBytes = size;
   JackMidiData *data = static_cast<JackMidiData *> (apiData_);
 
   // Write full message to buffer
