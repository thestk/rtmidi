#include <string.h>
#include <stdlib.h>
#include "rtmidi_c.h"
#include "RtMidi.h"

#define RTMIDI_CLASSNAME "C interface"
class CallbackProxyUserData
{
  public:
	CallbackProxyUserData (RtMidiCCallback cCallback, void *userData)
		: c_callback (cCallback), user_data (userData)
	{
	}
	RtMidiCCallback c_callback;
	void *user_data;
};

/* misc */
int rtmidi_sizeof_rtmidi_api ()
{
	return sizeof (RtMidiApi);
}

/* RtMidi API */
int rtmidi_get_compiled_api (enum RtMidiApi **apis) // return length for NULL argument.
{
	if (!apis || !(*apis)) {
		std::vector<rtmidi::ApiType> v;
		try {
			rtmidi::Midi::getCompiledApi (v);
			int size = v.size ();
			return size;
		} catch (...) {
			return -1;
		}
	} else {
		try {
			std::vector<rtmidi::ApiType> v;
			rtmidi::Midi::getCompiledApi (v);
			for (unsigned int i = 0; i < v.size (); i++)
				(*apis) [i] = (RtMidiApi) v[i];
			return 0;
		} catch (...) {
			return -1;
		}
	}
}

void rtmidi_error (rtmidi::MidiApi *api, enum RtMidiErrorType type, const char* errorString)
{
	// std::string msg = errorString;
	api->error (RTMIDI_ERROR(errorString,(rtmidi::Error::Type)type)); /* (RtMidiError::Type) type, msg); */
}

void rtmidi_open_port (RtMidiPtr device, unsigned int portNumber, const char *portName)
{
    std::string name = portName;
    try {
	((rtmidi::Midi*)device->ptr)->openPort (portNumber, name);
    
    } catch (const RtMidiError & err) {
        device->ok  = false;
        device->msg = err.what ();
    }
}

void rtmidi_open_virtual_port (RtMidiPtr device, const char *portName)
{
    std::string name = portName;
    try {
	((rtmidi::Midi*)device->ptr)->openVirtualPort (name);
    
    } catch (const RtMidiError & err) {
        device->ok  = false;
        device->msg = err.what ();
    }

}

void rtmidi_close_port (RtMidiPtr device)
{
    try { 
	((rtmidi::Midi*)device->ptr)->closePort ();

    } catch (const RtMidiError & err) {
        device->ok  = false;
        device->msg = err.what ();
    }
}

unsigned int rtmidi_get_port_count (RtMidiPtr device)
{
    try {
	return ((rtmidi::Midi *)device->ptr)->getPortCount ();

    } catch (const RtMidiError & err) {
        device->ok  = false;
        device->msg = err.what ();
        return -1;
    }
}

const char* rtmidi_get_port_name (RtMidiPtr device, unsigned int portNumber)
{
    try {
	std::string name = ((rtmidi::Midi*)device->ptr)->getPortName (portNumber);
        return strdup (name.c_str ());
    
    } catch (const RtMidiError & err) {
        device->ok  = false;
        device->msg = err.what ();
        return "";
    }
}

/* MidiIn API */
RtMidiInPtr rtmidi_in_create_default ()
{
    RtMidiInWrapper* wrp = new RtMidiInWrapper;
    
    try {
	rtmidi::MidiIn* rIn = new rtmidi::MidiIn ();
        
        wrp->ptr = rIn;
        wrp->ok  = true;
        wrp->msg = "";
    
    } catch (const RtMidiError & err) {
        wrp->ptr = 0;
        wrp->ok  = false;
        wrp->msg = err.what ();
    }

    return wrp;
}

RtMidiInPtr rtmidi_in_create (enum RtMidiApi api, const char *clientName, unsigned int queueSizeLimit)
{
    std::string name = clientName;
    RtMidiInWrapper* wrp = new RtMidiInWrapper;
    
    try {
        rtmidi::MidiIn* rIn = new rtmidi::MidiIn ((rtmidi::ApiType) api, name, queueSizeLimit);
        
        wrp->ptr = (void*) rIn;
        wrp->data = 0;
        wrp->ok  = true;
        wrp->msg = "";

    } catch (const RtMidiError & err) {
        wrp->ptr = 0;
        wrp->data = 0;
        wrp->ok  = false;
        wrp->msg = err.what ();
    }

    return wrp;
}

void rtmidi_in_free (RtMidiInPtr device)
{
    if (device->data)
      delete (CallbackProxyUserData*) device->data;
    delete (rtmidi::MidiIn*) device->ptr;
    delete device;
}

enum RtMidiApi rtmidi_in_get_current_api (RtMidiInPtr device)
{
    try {
	return (RtMidiApi) ((rtmidi::MidiIn*)device->ptr)->getCurrentApi ();
    
    } catch (const RtMidiError & err) {
        device->ok  = false;
        device->msg = err.what ();

        return RT_MIDI_API_UNSPECIFIED;
    }
}

static
void callback_proxy (double timeStamp, std::vector<unsigned char> *message, void *userData)
{
	CallbackProxyUserData* data = reinterpret_cast<CallbackProxyUserData*> (userData);
	data->c_callback (timeStamp, message->data (), data->user_data);
}

void rtmidi_in_set_callback (RtMidiInPtr device, RtMidiCCallback callback, void *userData)
{
    device->data = (void*) new CallbackProxyUserData (callback, userData);
    try {
	((rtmidi::MidiIn*)device->ptr)->setCallback (callback_proxy, device->data);
    } catch (const RtMidiError & err) {
        device->ok  = false;
        device->msg = err.what ();
        delete (CallbackProxyUserData*) device->data;
        device->data = 0;
    }
}

void rtmidi_in_cancel_callback (RtMidiInPtr device)
{
    try {
	((rtmidi::MidiIn*)device->ptr)->cancelCallback ();
        delete (CallbackProxyUserData*) device->data;
        device->data = 0;
    } catch (const RtMidiError & err) {
        device->ok  = false;
        device->msg = err.what ();
    }
}

void rtmidi_in_ignore_types (RtMidiInPtr device, bool midiSysex, bool midiTime, bool midiSense)
{
	((rtmidi::MidiIn*)device->ptr)->ignoreTypes (midiSysex, midiTime, midiSense);
}

double rtmidi_in_get_message (RtMidiInPtr device, 
                              unsigned char **message, 
                              size_t * size)
{
    try {
        // FIXME: use allocator to achieve efficient buffering
        std::vector<unsigned char> v;
<<<<<<< HEAD
	double ret = ((rtmidi::MidiIn*)device->ptr)->getMessage (v);
        *size = v.size ();
=======
        double ret = ((RtMidiIn*) device->ptr)->getMessage (&v);
>>>>>>> 88ebcca3

        if (v.size () > 0 && v.size() <= *size) {
            memcpy (*message, v.data (), (int) v.size ());
        }

        *size = v.size();
        return ret;
    } 
    catch (const RtMidiError & err) {
        device->ok  = false;
        device->msg = err.what ();
        return -1;
    }
    catch (...) {
        device->ok  = false;
        device->msg = "Unknown error";
        return -1;
    }
}

/* RtMidiOut API */
RtMidiOutPtr rtmidi_out_create_default ()
{
    RtMidiOutWrapper* wrp = new RtMidiOutWrapper;

    try {
	rtmidi::MidiOut* rOut = new rtmidi::MidiOut ();
        
        wrp->ptr = (void *)rOut;
        wrp->ok  = true;
        wrp->msg = "";
    
    } catch (const RtMidiError & err) {
        wrp->ptr = 0;
        wrp->ok  = false;
        wrp->msg = err.what ();
    }

    return wrp;
}

RtMidiOutPtr rtmidi_out_create (enum RtMidiApi api, const char *clientName)
{
    RtMidiOutWrapper* wrp = new RtMidiOutWrapper;
    std::string name = clientName;

    try {
        rtmidi::MidiOut* rOut = new rtmidi::MidiOut ((rtmidi::ApiType) api, name);
        
        wrp->ptr = (void*) rOut;
        wrp->ok  = true;
        wrp->msg = "";
    
    } catch (const RtMidiError & err) {
        wrp->ptr = 0;
        wrp->ok  = false;
        wrp->msg = err.what ();
    }


    return wrp;
}

void rtmidi_out_free (RtMidiOutPtr device)
{
    delete ((rtmidi::MidiOut*)device->ptr);
    delete device;
}

enum RtMidiApi rtmidi_out_get_current_api (RtMidiPtr device)
{
    try {
        return (RtMidiApi) ((rtmidi::MidiOut*)device->ptr)->getCurrentApi ();

    } catch (const RtMidiError & err) {
        device->ok  = false;
        device->msg = err.what ();

        return RT_MIDI_API_UNSPECIFIED;
    }
}

int rtmidi_out_send_message (RtMidiOutPtr device, const unsigned char *message, int length)
{
    try {
        // FIXME: use allocator to achieve efficient buffering
        std::vector<unsigned char> v(message, message + length);
        ((rtmidi::MidiOut*) device->ptr)->sendMessage (v);
        return 0;
    }
    catch (const RtMidiError & err) {
        device->ok  = false;
        device->msg = err.what ();
        return -1;
    }
    catch (...) {
        device->ok  = false;
        device->msg = "Unknown error";
        return -1;
    }
}<|MERGE_RESOLUTION|>--- conflicted
+++ resolved
@@ -222,12 +222,7 @@
     try {
         // FIXME: use allocator to achieve efficient buffering
         std::vector<unsigned char> v;
-<<<<<<< HEAD
 	double ret = ((rtmidi::MidiIn*)device->ptr)->getMessage (v);
-        *size = v.size ();
-=======
-        double ret = ((RtMidiIn*) device->ptr)->getMessage (&v);
->>>>>>> 88ebcca3
 
         if (v.size () > 0 && v.size() <= *size) {
             memcpy (*message, v.data (), (int) v.size ());
