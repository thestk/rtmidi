--- conflicted
+++ resolved
@@ -14,214 +14,20 @@
 
 
 
-<<<<<<< HEAD
-=======
-SO_VERSION=lt_version_info
-AC_SUBST(SO_VERSION)
-AC_SUBST(LIBS)
-AC_SUBST(api)
-AC_SUBST(req)
-AC_SUBST(visibility)
-
-visibility=""
-api=""
-req=""
-
 # Fill GXX with something before test.
 GXX="no"
-
-# if the user did not provide any CXXFLAGS, we can override them
-AS_IF([test "x$CXXFLAGS" = "x" ], [override_cxx=yes], [override_cxx=no])
-AS_IF([test "x$CFLAGS" = "x" ], [override_c=yes], [override_c=no])
-
-# Check version number coherency between RtMidi.h and configure.ac
-AC_MSG_CHECKING([that version numbers are coherent])
-RTMIDI_VERSION=`sed -n 's/#define RTMIDI_VERSION "\(.*\)"/\1/p' $srcdir/RtMidi.h`
-AS_IF(
-   [test "x$RTMIDI_VERSION" != "x$PACKAGE_VERSION"],
-   [AC_MSG_FAILURE([testing RTMIDI_VERSION==PACKAGE_VERSION failed, check that RtMidi.h defines RTMIDI_VERSION as "$PACKAGE_VERSION" or that the first line of configure.ac has been updated.])])
->>>>>>> 3c788c13
 
 # Enable some nice automake features if they are available
 m4_ifdef([AM_MAINTAINER_MODE], [AM_MAINTAINER_MODE])
 m4_ifdef([AM_SILENT_RULES], [AM_SILENT_RULES([yes])])
 
-<<<<<<< HEAD
-# Fill GXX with something before test.
-AC_SUBST( GXX, ["no"] )
-=======
-# configure flags
-AC_ARG_ENABLE([debug], [AS_HELP_STRING([--enable-debug], [enable various debugging output])])
-AC_ARG_WITH(jack, [AS_HELP_STRING([--with-jack], [choose JACK server support (mac and linux only)])])
-AC_ARG_WITH(alsa, [AS_HELP_STRING([--with-alsa], [choose native ALSA sequencer API support (linux only)])])
-AC_ARG_WITH(core, [AS_HELP_STRING([--with-core], [ choose CoreMidi API support (mac only)])])
-AC_ARG_WITH(winmm, [AS_HELP_STRING([--with-winmm], [ choose Windows MultiMedia (MM) API support (win32 only)])])
-AC_ARG_WITH(winks, [AS_HELP_STRING([--with-winks], [  choose kernel streaming support (win32 only)])])
-
-
-# Checks for programs.
-AC_PROG_CXX(g++ CC c++ cxx)
-AM_PROG_AR
-AC_PATH_PROG(AR, ar, no)
-AS_IF([test "x$AR" = "xno"], [
-    AC_MSG_ERROR([Could not find ar - needed to create a library])
-])
->>>>>>> 3c788c13
 
 AC_CONFIG_MACRO_DIR([m4])
-
-<<<<<<< HEAD
-# Set paths if prefix is defined
-if test "x$prefix" != "x" && test "x$prefix" != "xNONE"; then
-  LIBS="$LIBS -L$prefix/lib"
-  CPPFLAGS="$CPPFLAGS -I$prefix/include/rtmidi"
-fi
 
 rtmidi_suffix="-ts"
 rtmidi_standalone="yes"
 SUBDIRS="$SUBDIRS %D%/po"
+rtmidi_subdir="$srcdir"
 m4_include(configure.library)
 
-=======
-# Checks for header files.
-AC_HEADER_STDC
-#AC_CHECK_HEADERS(sys/ioctl.h unistd.h)
-
-# Check for POSIX semaphore support
-AC_CHECK_HEADER([semaphore.h], [
-  AC_CHECK_LIB(pthread, sem_init,
-    AC_DEFINE([HAVE_SEMAPHORE],[1],[Define to 1 if you have POSIX semaphore support on your system.]),
-    AC_MSG_WARN([POSIX semaphore support not found; data may be lost on closePort]))
-])
-
-
-# check for debug
-AC_MSG_CHECKING(whether to compile debug version)
-debugflags=""
-object_path=Release
-AS_CASE([${enable_debug}],
-  [ yes ], [
-    AC_MSG_RESULT([yes])
-    CPPFLAGS="-D__RTMIDI_DEBUG ${CPPFLAGS}"
-    debugflags="${debugflags} -g"
-    object_path=Debug
-  ],
-  [ no ], [
-    AC_MSG_RESULT([no!])
-    debugflags="${debugflags} -O3"
-  ], [
-    AC_MSG_RESULT([no])
-  ])
-# For debugging and optimization ... overwrite default because it has both -g and -O2
-AS_IF([test "x$debugflags" != x],
-  AS_IF([test "x$override_cxx" = "xyes" ], CXXFLAGS="$CXXFLAGS $debugflags", CXXFLAGS="$debugflags $CXXFLAGS")
-  AS_IF([test "x$override_c" = "xyes" ], CFLAGS="$CFLAGS $debugflags", CFLAGS="$debugflags $CFLAGS")
-  )
-
-# Check compiler and use -Wall if gnu.
-AS_IF([test "x$GXX" = "xyes"], [
-  CXXFLAGS="-Wall -Wextra ${CXXFLAGS}"
-  AS_IF([test "x${enable_debug}" != "xyes" ], visibility="-fvisibility=hidden" )
-])
-
-# Checks for doxygen
-AC_CHECK_PROG( DOXYGEN, [doxygen], [doxygen] )
-AM_CONDITIONAL( MAKE_DOC, [test "x${DOXYGEN}" != x] )
-
-# Copy doc files to build dir if necessary
-AC_CONFIG_LINKS( [doc/doxygen/footer.html:doc/doxygen/footer.html] )
-AC_CONFIG_LINKS( [doc/doxygen/header.html:doc/doxygen/header.html] )
-AC_CONFIG_LINKS( [doc/doxygen/tutorial.txt:doc/doxygen/tutorial.txt] )
-AC_CONFIG_LINKS( [doc/images/ccrma.gif:doc/images/ccrma.gif] )
-AC_CONFIG_LINKS( [doc/images/mcgill.gif:doc/images/mcgill.gif] )
-
-# Checks for package options and external software
-AC_CANONICAL_HOST
-
-
-
-
-AC_MSG_CHECKING(for MIDI API)
-
-AS_IF([test "x$with_jack" = "xyes"], [
-api="$api -D__UNIX_JACK__"
-AC_MSG_RESULT(using JACK)
-AC_CHECK_LIB(jack, jack_client_open, , AC_MSG_ERROR(JACK support requires the jack library!))])
-
-case $host in
-  *-*-linux*)
-  # Look for ALSA flag
-  AS_IF([test "x$with_alsa" = "xyes"], [
-    AC_MSG_RESULT(using ALSA)
-    AC_CHECK_LIB(asound, snd_seq_open, , AC_MSG_ERROR(ALSA support requires the asound library!))
-    api="$api -D__LINUX_ALSA__"
-    req="$req alsa"
-  ])
-
-  AS_IF([test "x${api}" = "x"],
-    AC_MSG_RESULT(using ALSA)
-    AC_CHECK_LIB(asound, snd_seq_open, , AC_MSG_ERROR(ALSA sequencer support requires the asound library!))
-    api="-D__LINUX_ALSA__ ${api}"
-    req="$req alsa"
-  )
-
-  # Checks for pthread library.
-  AC_CHECK_LIB(pthread, pthread_create, , AC_MSG_ERROR(RtMidi requires the pthread library!))
-  ;;
-
-  *-apple*)
-  # Look for Core flag
-  AS_IF([test "x$with_core" = "xyes"], [
-    AC_MSG_RESULT(using CoreMidi)
-    AC_CHECK_HEADER(CoreMIDI/CoreMIDI.h, [], [AC_MSG_ERROR(CoreMIDI header files not found!)] )
-    LIBS="-framework CoreMIDI -framework CoreFoundation -framework CoreAudio ${LIBS}"
-    api="$api -D__MACOSX_CORE__"
-  ])
-
-  # If no api flags specified, use CoreMidi
-  AS_IF([test "x${api}" = "x"],
-    AC_MSG_RESULT(using CoreMidi)
-    AC_CHECK_HEADER(CoreMIDI/CoreMIDI.h,
-      [],
-      [AC_MSG_ERROR(CoreMIDI header files not found!)] )
-    LIBS="-framework CoreMIDI -framework CoreFoundation -framework CoreAudio ${LIBS}"
-    api="$api -D__MACOSX_CORE__"
-  )
-  ;;
-
-  *-mingw32*)
-  # Look for WinMM flag
-  AS_IF([test "x$with_winmm" = "xyes"], [
-    AC_MSG_RESULT(using WinMM)
-    LIBS="-lwinmm ${LIBS}"
-    api="$api -D__WINDOWS_MM__"
-  ])
-
-  AS_IF([test "x$with_winks" = "xyes"], [
-    AC_MSG_RESULT(using kernel streaming)
-    LIBS="-lsetupapi -lksuser ${LIBS}"
-    api="$api -D__WINDOWS_KS__"
-  ])
-
-  # I can't get the following check to work so just manually add the library
-	# or could try the following?  AC_LIB_WINMM([midiOutGetNumDevs])
-  # AC_CHECK_LIB(winmm, midiInGetNumDevs, , AC_MSG_ERROR(Windows MIDI support requires the winmm library!) )],)
-
-  # If no api flags specified, use WinMM
-  AS_IF([test "x${api}" = "x"], [
-    AC_MSG_RESULT(using WinMM)
-    LIBS="-lwinmm ${LIBS}"
-    api="${api} -D__WINDOWS_MM__"
-  ])
-  ;;
-
-  *)
-  # Default case for unknown realtime systems.
-  AC_MSG_ERROR(Unknown system type for MIDI support!)
-  ;;
-esac
-
-CPPFLAGS="$CPPFLAGS $api"
->>>>>>> 3c788c13
-
 AC_OUTPUT
