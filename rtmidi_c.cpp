--- conflicted
+++ resolved
@@ -222,11 +222,7 @@
     try {
         // FIXME: use allocator to achieve efficient buffering
         std::vector<unsigned char> v;
-<<<<<<< HEAD
 	double ret = ((rtmidi::MidiIn*)device->ptr)->getMessage (v);
-=======
-        double ret = ((RtMidiIn*) device->ptr)->getMessage (&v);
->>>>>>> 3c00f021
         *size = v.size ();
 
         if (v.size () > 0) {
@@ -314,14 +310,8 @@
 {
     try {
         // FIXME: use allocator to achieve efficient buffering
-<<<<<<< HEAD
-        std::vector<unsigned char> v(length);
-        memcpy (v.data (), message, length);
+        std::vector<unsigned char> v(message, message + length);
         ((rtmidi::MidiOut*) device->ptr)->sendMessage (v);
-=======
-        std::vector<unsigned char> v (message, message + length);
-        ((RtMidiOut*) device->ptr)->sendMessage (&v);
->>>>>>> 3c00f021
         return 0;
     }
     catch (const RtMidiError & err) {
