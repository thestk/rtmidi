--- conflicted
+++ resolved
@@ -10,38 +10,28 @@
 #endif
 
 #ifdef __cplusplus
-namespace rtmidi {
-	class Midi;
-	class MidiIn;
-	class MidiOut;
-}
-typedef rtmidi::Midi CRtMidi;
-typedef rtmidi::MidiIn CRtMidiIn;
-typedef rtmidi::MidiOut CRtMidiOut;
 extern "C" {
-	
-#else
-struct CRtMidi;
-struct CRtMidiIn;
-struct CRtMidiOut;
 #endif
 
-<<<<<<< HEAD
-	
-typedef CRtMidi* RtMidiPtr;
-typedef CRtMidiIn* RtMidiInPtr;
-typedef CRtMidiOut* RtMidiOutPtr;
-=======
 struct RtMidiWrapper {
     void* ptr;
     bool  ok;
     const char* msg;
 };
+struct RtMidiInWrapper {
+    void* ptr;
+    bool  ok;
+    const char* msg;
+};
+struct RtMidiOutWrapper {
+    void* ptr;
+    bool  ok;
+    const char* msg;
+};
 
-typedef RtMidiWrapper* RtMidiPtr;
-typedef RtMidiWrapper* RtMidiInPtr;
-typedef RtMidiWrapper* RtMidiOutPtr;
->>>>>>> edb963b6
+typedef struct RtMidiWrapper* RtMidiPtr;
+typedef struct RtMidiInWrapper* RtMidiInPtr;
+typedef struct RtMidiOutWrapper* RtMidiOutPtr;
 
   enum RtMidiApi {
     RT_MIDI_API_UNSPECIFIED,    /*!< Search for a working compiled API. */
