--- conflicted
+++ resolved
@@ -1,6 +1,5 @@
 /********************* -*- C++ -*- ****************************************/
 /*! \class RtMidi
-<<<<<<< HEAD
   \brief An abstract base class for realtime MIDI input/output.
 
   This class implements some common functionality for the realtime
@@ -9,7 +8,7 @@
   RtMidi WWW site: http://music.mcgill.ca/~gary/rtmidi/
 
   RtMidi: realtime MIDI i/o C++ classes
-  Copyright (c) 2003-2016 Gary P. Scavone
+  Copyright (c) 2003-2017 Gary P. Scavone
   Forked by Tobias Schlemmer, 2014-2018.
 
   Permission is hereby granted, free of charge, to any person
@@ -35,41 +34,6 @@
   ANY CLAIM, DAMAGES OR OTHER LIABILITY, WHETHER IN AN ACTION OF
   CONTRACT, TORT OR OTHERWISE, ARISING FROM, OUT OF OR IN CONNECTION
   WITH THE SOFTWARE OR THE USE OR OTHER DEALINGS IN THE SOFTWARE.
-=======
-    \brief An abstract base class for realtime MIDI input/output.
-
-    This class implements some common functionality for the realtime
-    MIDI input/output subclasses RtMidiIn and RtMidiOut.
-
-    RtMidi WWW site: http://music.mcgill.ca/~gary/rtmidi/
-
-    RtMidi: realtime MIDI i/o C++ classes
-    Copyright (c) 2003-2017 Gary P. Scavone
-
-    Permission is hereby granted, free of charge, to any person
-    obtaining a copy of this software and associated documentation files
-    (the "Software"), to deal in the Software without restriction,
-    including without limitation the rights to use, copy, modify, merge,
-    publish, distribute, sublicense, and/or sell copies of the Software,
-    and to permit persons to whom the Software is furnished to do so,
-    subject to the following conditions:
-
-    The above copyright notice and this permission notice shall be
-    included in all copies or substantial portions of the Software.
-
-    Any person wishing to distribute modifications to the Software is
-    asked to send the modifications to the original developer so that
-    they can be incorporated into the canonical version.  This is,
-    however, not a binding provision of this license.
-
-    THE SOFTWARE IS PROVIDED "AS IS", WITHOUT WARRANTY OF ANY KIND,
-    EXPRESS OR IMPLIED, INCLUDING BUT NOT LIMITED TO THE WARRANTIES OF
-    MERCHANTABILITY, FITNESS FOR A PARTICULAR PURPOSE AND NONINFRINGEMENT.
-    IN NO EVENT SHALL THE AUTHORS OR COPYRIGHT HOLDERS BE LIABLE FOR
-    ANY CLAIM, DAMAGES OR OTHER LIABILITY, WHETHER IN AN ACTION OF
-    CONTRACT, TORT OR OTHERWISE, ARISING FROM, OUT OF OR IN CONNECTION
-    WITH THE SOFTWARE OR THE USE OR OTHER DEALINGS IN THE SOFTWARE.
->>>>>>> 88e53b9c
 */
 /**********************************************************************/
 
@@ -80,8 +44,7 @@
 #ifndef RTMIDI_H
 #define RTMIDI_H
 
-#define RTMIDI_VERSION "3.0.0"
-<<<<<<< HEAD
+#define RTMIDI_VERSION "5.0.0"
 
 #ifdef RTMIDI_NO_WARN_DEPRECATED
 #define RTMIDI_DEPRECATED(func,message) func
@@ -107,8 +70,6 @@
 #else
 #define RTMIDI_SUPPORTS_CPP11 0
 #endif
-=======
->>>>>>> 88e53b9c
 
 #include <exception>
 #include <iostream>
@@ -733,15 +694,16 @@
   struct MidiQueue {
     unsigned int front;
     unsigned int back;
-    unsigned int size;
     unsigned int ringSize;
     MidiMessage *ring;
 
     // Default constructor.
     MidiQueue()
-      :front(0), back(0), size(0), ringSize(0) {}
+      :front(0), back(0), ringSize(0), ring(0) {}
     bool push(const MidiMessage&);
     bool pop(std::vector<unsigned char>& message, double& timestamp);
+    unsigned int size(unsigned int *back=0,
+		      unsigned int *front=0);
   };
 
 
@@ -904,20 +866,12 @@
     if (rtapi_) rtapi_->closePort();
   }
 
-<<<<<<< HEAD
-  // ! A basic error reporting function for RtMidi classes.
-  //  static void error( Error::Type type, std::string &errorString );
-=======
   //! Returns true if a port is open and false if not.
   /*!
-      Note that this only applies to connections made with the openPort()
-      function, not to virtual ports.
-  */
-  virtual bool isPortOpen( void ) const = 0;
->>>>>>> 88e53b9c
-
-  //! Pure virtual function to return whether a port is open or not.
-  /*! \retval true if a port is open and
+    Note that this only applies to connections made with the openPort()
+    function, not to virtual ports.
+
+    \retval true if a port is open and
     \retval false if the port is not open (e.g. not opend or closed).
   */
   bool isPortOpen( void ) const
@@ -1052,9 +1006,9 @@
   Midi(MidiApiList * l,
        bool pfsystem,
        const std::string &name):rtapi_(0),
-				 list(l),
-				 preferSystem(pfsystem),
-				 clientName(name) {}
+				list(l),
+				preferSystem(pfsystem),
+				clientName(name) {}
   virtual ~Midi()
   {
     delete rtapi_;
@@ -1071,7 +1025,6 @@
 #undef RTMIDI_CLASSNAME
 
 /**********************************************************************/
-<<<<<<< HEAD
 /*! \class MidiIn
   \brief A realtime MIDI input class.
 
@@ -1081,27 +1034,11 @@
   retrieval using the getMessage() function or immediately passed to
   a user-specified callback function.  Create multiple instances of
   this class to connect to more than one MIDI device at the same
-  time.  With the OS-X and Linux ALSA MIDI APIs, it is also possible
-  to open a virtual input port to which other MIDI software clients
-  can connect.
-
-  by Gary P. Scavone, 2003-2014.
-=======
-/*! \class RtMidiIn
-    \brief A realtime MIDI input class.
-
-    This class provides a common, platform-independent API for
-    realtime MIDI input.  It allows access to a single MIDI input
-    port.  Incoming MIDI messages are either saved to a queue for
-    retrieval using the getMessage() function or immediately passed to
-    a user-specified callback function.  Create multiple instances of
-    this class to connect to more than one MIDI device at the same
-    time.  With the OS-X, Linux ALSA, and JACK MIDI APIs, it is also
-    possible to open a virtual input port to which other MIDI software
-    clients can connect.
-
-    by Gary P. Scavone, 2003-2017.
->>>>>>> 88e53b9c
+  time.  With the OS-X, Linux ALSA, and JACK MIDI APIs, it is also
+  possible to open a virtual input port to which other MIDI software
+  clients can connect.
+
+  by Gary P. Scavone, 2003-2017.
 */
 /**********************************************************************/
 
@@ -1269,39 +1206,11 @@
     Subsequent incoming MIDI messages will be written to the queue
     and can be retrieved with the \e getMessage function.
   */
-<<<<<<< HEAD
   void cancelCallback()
   {
     if (rtapi_)
       static_cast<MidiInApi*>(rtapi_)->cancelCallback();
   }
-=======
-  void cancelCallback();
-
-  //! Close an open MIDI connection (if one exists).
-  void closePort( void );
-
-  //! Returns true if a port is open and false if not.
-  /*!
-      Note that this only applies to connections made with the openPort()
-      function, not to virtual ports.
-  */
-  virtual bool isPortOpen() const;
-
-  //! Return the number of available MIDI input ports.
-  /*!
-    \return This function returns the number of MIDI ports of the selected API.
-  */
-  unsigned int getPortCount();
-
-  //! Return a string identifier for the specified MIDI input port number.
-  /*!
-    \return The name of the port with the given Id is returned.
-    \retval An empty string is returned if an invalid port specifier
-            is provided. User code should assume a UTF-8 encoding.
-  */
-  std::string getPortName( unsigned int portNumber = 0 );
->>>>>>> 88e53b9c
 
   //! Specify whether certain MIDI message types should be queued or ignored during input.
   /*!
@@ -1393,7 +1302,6 @@
 #undef RTMIDI_CLASSNAME
 
 /**********************************************************************/
-<<<<<<< HEAD
 /*! \class MidiOut
   \brief A realtime MIDI output class.
 
@@ -1402,24 +1310,10 @@
   connect to one such port, and to send MIDI bytes immediately over
   the connection.  Create multiple instances of this class to
   connect to more than one MIDI device at the same time.  With the
-  OS-X and Linux ALSA MIDI APIs, it is also possible to open a
+  OS-X, Linux ALSA and JACK MIDI APIs, it is also possible to open a
   virtual port to which other MIDI software clients can connect.
 
-  by Gary P. Scavone, 2003-2014.
-=======
-/*! \class RtMidiOut
-    \brief A realtime MIDI output class.
-
-    This class provides a common, platform-independent API for MIDI
-    output.  It allows one to probe available MIDI output ports, to
-    connect to one such port, and to send MIDI bytes immediately over
-    the connection.  Create multiple instances of this class to
-    connect to more than one MIDI device at the same time.  With the
-    OS-X, Linux ALSA and JACK MIDI APIs, it is also possible to open a
-    virtual port to which other MIDI software clients can connect.
-
-    by Gary P. Scavone, 2003-2017.
->>>>>>> 88e53b9c
+  by Gary P. Scavone, 2003-2017.
 */
 /**********************************************************************/
 
@@ -1458,16 +1352,7 @@
   //! The destructor closes any open MIDI connections.
   ~MidiOut( void ) throw();
 
-<<<<<<< HEAD
   using Midi::openPort;
-=======
-  //! Returns true if a port is open and false if not.
-  /*!
-      Note that this only applies to connections made with the openPort()
-      function, not to virtual ports.
-  */
-  virtual bool isPortOpen() const;
->>>>>>> 88e53b9c
 
   //! Open a MIDI connection given by a port descriptor.
   /*!
@@ -1602,111 +1487,6 @@
 };
 #undef RTMIDI_CLASSNAME
 
-<<<<<<< HEAD
-=======
-class MidiInApi : public MidiApi
-{
- public:
-
-  MidiInApi( unsigned int queueSizeLimit );
-  virtual ~MidiInApi( void );
-  void setCallback( RtMidiIn::RtMidiCallback callback, void *userData );
-  void cancelCallback( void );
-  virtual void ignoreTypes( bool midiSysex, bool midiTime, bool midiSense );
-  double getMessage( std::vector<unsigned char> *message );
-
-  // A MIDI structure used internally by the class to store incoming
-  // messages.  Each message represents one and only one MIDI message.
-  struct MidiMessage { 
-    std::vector<unsigned char> bytes; 
-
-    //! Time in seconds elapsed since the previous message
-    double timeStamp;
-
-    // Default constructor.
-  MidiMessage()
-  :bytes(0), timeStamp(0.0) {}
-  };
-
-  struct MidiQueue {
-    unsigned int front;
-    unsigned int back;
-    unsigned int ringSize;
-    MidiMessage *ring;
-
-    // Default constructor.
-  MidiQueue()
-  :front(0), back(0), ringSize(0), ring(0) {}
-    bool push(const MidiMessage&);
-    bool pop(std::vector<unsigned char>*, double*);
-    unsigned int size(unsigned int *back=0,
-		      unsigned int *front=0);
-  };
-
-  // The RtMidiInData structure is used to pass private class data to
-  // the MIDI input handling function or thread.
-  struct RtMidiInData {
-    MidiQueue queue;
-    MidiMessage message;
-    unsigned char ignoreFlags;
-    bool doInput;
-    bool firstMessage;
-    void *apiData;
-    bool usingCallback;
-    RtMidiIn::RtMidiCallback userCallback;
-    void *userData;
-    bool continueSysex;
-
-    // Default constructor.
-  RtMidiInData()
-  : ignoreFlags(7), doInput(false), firstMessage(true),
-      apiData(0), usingCallback(false), userCallback(0), userData(0),
-      continueSysex(false) {}
-  };
-
- protected:
-  RtMidiInData inputData_;
-};
-
-class MidiOutApi : public MidiApi
-{
- public:
-
-  MidiOutApi( void );
-  virtual ~MidiOutApi( void );
-  virtual void sendMessage( const unsigned char *message, size_t size ) = 0;
-};
-
-// **************************************************************** //
-//
-// Inline RtMidiIn and RtMidiOut definitions.
-//
-// **************************************************************** //
-
-inline RtMidi::Api RtMidiIn :: getCurrentApi( void ) throw() { return rtapi_->getCurrentApi(); }
-inline void RtMidiIn :: openPort( unsigned int portNumber, const std::string &portName ) { rtapi_->openPort( portNumber, portName ); }
-inline void RtMidiIn :: openVirtualPort( const std::string &portName ) { rtapi_->openVirtualPort( portName ); }
-inline void RtMidiIn :: closePort( void ) { rtapi_->closePort(); }
-inline bool RtMidiIn :: isPortOpen() const { return rtapi_->isPortOpen(); }
-inline void RtMidiIn :: setCallback( RtMidiCallback callback, void *userData ) { ((MidiInApi *)rtapi_)->setCallback( callback, userData ); }
-inline void RtMidiIn :: cancelCallback( void ) { ((MidiInApi *)rtapi_)->cancelCallback(); }
-inline unsigned int RtMidiIn :: getPortCount( void ) { return rtapi_->getPortCount(); }
-inline std::string RtMidiIn :: getPortName( unsigned int portNumber ) { return rtapi_->getPortName( portNumber ); }
-inline void RtMidiIn :: ignoreTypes( bool midiSysex, bool midiTime, bool midiSense ) { ((MidiInApi *)rtapi_)->ignoreTypes( midiSysex, midiTime, midiSense ); }
-inline double RtMidiIn :: getMessage( std::vector<unsigned char> *message ) { return ((MidiInApi *)rtapi_)->getMessage( message ); }
-inline void RtMidiIn :: setErrorCallback( RtMidiErrorCallback errorCallback, void *userData ) { rtapi_->setErrorCallback(errorCallback, userData); }
-
-inline RtMidi::Api RtMidiOut :: getCurrentApi( void ) throw() { return rtapi_->getCurrentApi(); }
-inline void RtMidiOut :: openPort( unsigned int portNumber, const std::string &portName ) { rtapi_->openPort( portNumber, portName ); }
-inline void RtMidiOut :: openVirtualPort( const std::string &portName ) { rtapi_->openVirtualPort( portName ); }
-inline void RtMidiOut :: closePort( void ) { rtapi_->closePort(); }
-inline bool RtMidiOut :: isPortOpen() const { return rtapi_->isPortOpen(); }
-inline unsigned int RtMidiOut :: getPortCount( void ) { return rtapi_->getPortCount(); }
-inline std::string RtMidiOut :: getPortName( unsigned int portNumber ) { return rtapi_->getPortName( portNumber ); }
-inline void RtMidiOut :: sendMessage( const std::vector<unsigned char> *message ) { ((MidiOutApi *)rtapi_)->sendMessage( &message->at(0), message->size() ); }
-inline void RtMidiOut :: sendMessage( const unsigned char *message, size_t size ) { ((MidiOutApi *)rtapi_)->sendMessage( message, size ); }
-inline void RtMidiOut :: setErrorCallback( RtMidiErrorCallback errorCallback, void *userData ) { rtapi_->setErrorCallback(errorCallback, userData); }
->>>>>>> 88e53b9c
 
 // **************************************************************** //
 //
