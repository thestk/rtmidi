/**********************************************************************/
<<<<<<< HEAD
/*! \class Midi
  \brief An abstract base class for realtime MIDI input/output.

  This class implements some common functionality for the realtime
  MIDI input/output subclasses MidiIn and MidiOut.

  Midi WWW site: http://music.mcgill.ca/~gary/rtmidi/

  Midi: realtime MIDI i/o C++ classes
  Copyright (c) 2003-2014 Gary P. Scavone

  Permission is hereby granted, free of charge, to any person
  obtaining a copy of this software and associated documentation files
  (the "Software"), to deal in the Software without restriction,
  including without limitation the rights to use, copy, modify, merge,
  publish, distribute, sublicense, and/or sell copies of the Software,
  and to permit persons to whom the Software is furnished to do so,
  subject to the following conditions:

  The above copyright notice and this permission notice shall be
  included in all copies or substantial portions of the Software.

  Any person wishing to distribute modifications to the Software is
  asked to send the modifications to the original developer so that
  they can be incorporated into the canonical version.  This is,
  however, not a binding provision of this license.

  THE SOFTWARE IS PROVIDED "AS IS", WITHOUT WARRANTY OF ANY KIND,
  EXPRESS OR IMPLIED, INCLUDING BUT NOT LIMITED TO THE WARRANTIES OF
  MERCHANTABILITY, FITNESS FOR A PARTICULAR PURPOSE AND NONINFRINGEMENT.
  IN NO EVENT SHALL THE AUTHORS OR COPYRIGHT HOLDERS BE LIABLE FOR
  ANY CLAIM, DAMAGES OR OTHER LIABILITY, WHETHER IN AN ACTION OF
  CONTRACT, TORT OR OTHERWISE, ARISING FROM, OUT OF OR IN CONNECTION
  WITH THE SOFTWARE OR THE USE OR OTHER DEALINGS IN THE SOFTWARE.
=======
/*! \class RtMidi
    \brief An abstract base class for realtime MIDI input/output.

    This class implements some common functionality for the realtime
    MIDI input/output subclasses RtMidiIn and RtMidiOut.

    RtMidi WWW site: http://music.mcgill.ca/~gary/rtmidi/

    RtMidi: realtime MIDI i/o C++ classes
    Copyright (c) 2003-2016 Gary P. Scavone

    Permission is hereby granted, free of charge, to any person
    obtaining a copy of this software and associated documentation files
    (the "Software"), to deal in the Software without restriction,
    including without limitation the rights to use, copy, modify, merge,
    publish, distribute, sublicense, and/or sell copies of the Software,
    and to permit persons to whom the Software is furnished to do so,
    subject to the following conditions:

    The above copyright notice and this permission notice shall be
    included in all copies or substantial portions of the Software.

    Any person wishing to distribute modifications to the Software is
    asked to send the modifications to the original developer so that
    they can be incorporated into the canonical version.  This is,
    however, not a binding provision of this license.

    THE SOFTWARE IS PROVIDED "AS IS", WITHOUT WARRANTY OF ANY KIND,
    EXPRESS OR IMPLIED, INCLUDING BUT NOT LIMITED TO THE WARRANTIES OF
    MERCHANTABILITY, FITNESS FOR A PARTICULAR PURPOSE AND NONINFRINGEMENT.
    IN NO EVENT SHALL THE AUTHORS OR COPYRIGHT HOLDERS BE LIABLE FOR
    ANY CLAIM, DAMAGES OR OTHER LIABILITY, WHETHER IN AN ACTION OF
    CONTRACT, TORT OR OTHERWISE, ARISING FROM, OUT OF OR IN CONNECTION
    WITH THE SOFTWARE OR THE USE OR OTHER DEALINGS IN THE SOFTWARE.
>>>>>>> 120350bd
*/
/**********************************************************************/

#include "RtMidi.h"
#include <sstream>
#include <cstring>
#include <cctype>
#include <algorithm>
#include <functional>
#ifndef RTMIDI_FALLTHROUGH
#define RTMIDI_FALLTHROUGH
#endif

<<<<<<< HEAD
RTMIDI_NAMESPACE_START
=======
#if defined(__MACOSX_CORE__)
  #if TARGET_OS_IPHONE
    #define AudioGetCurrentHostTime CAHostTimeBase::GetCurrentTime
    #define AudioConvertHostTimeToNanos CAHostTimeBase::ConvertToNanos
  #endif
#endif

//*********************************************************************//
//  RtMidi Definitions
//*********************************************************************//
>>>>>>> 120350bd

#ifdef RTMIDI_GETTEXT
const char * rtmidi_gettext (const char * s) {
  init_rtmidi_gettext();
  return dgettext("rtmidi",s);
}

void init_rtmidi_gettext() {
  static bool initialized = false;
  if (initialized)
    return;
  bindtextdomain("rtmidi",LOCALEDIR);
  initialized = true;
}
#endif

//! The constructor.
Error::Error( const char * message,
	      Type type,
	      const char * class_name,
	      const char * function_name,
	      const char * file_name,
	      int line_number, ...) throw():exception(),
					    classname(class_name),
					    function(function_name),
					    file(file_name),
					    line(line_number),
					    type_(type)
{
#ifdef RTMIDI_GETTEXT
  message = rtmidi_gettext(message);
#endif
  std::va_list args;
  va_start(args,line_number);
  size_t length;
  length = vsnprintf(NULL,0,message,args);
  if (length > 0) {
    message_.resize(length+1);
    std::vsnprintf(&(message_[0]),length+1,message,args);
    message_.resize(length);
  } else {
    const char * fmt = gettext_noopt("Error formatting the error string:\n'%s'\nFound in %s::%s at \n%s:%d");
#ifdef RTMIDI_GETTEXT
    fmt = rtmidi_gettext(fmt);
#endif

    length = snprintf(NULL,0,fmt,message,class_name,function_name,file_name,line);
    if (length > 0) {
      message_.resize(length+1);
      snprintf(&(message_[0]),length+1,fmt,message,class_name,function_name,file_name,line);
      message_.resize(length);
    } else {
      const char * msg
	= gettext_noopt("Error: could not format the error message");
#ifdef RTMIDI_GETTEXT
      msg = rtmidi_gettext(msg);
#endif
      message_ = msg;
    }
  }
  va_end(args);

}

//*********************************************************************//
//  Midi Definitions
//*********************************************************************//
std::string Midi :: getVersion( void ) throw()
{
  return std::string( RTMIDI_VERSION );
}

void Midi :: getCompiledApi( std::vector<ApiType> &apis, bool preferSystem ) throw()
{
  apis.clear();

  // The order here will control the order of RtMidi's API search in
  // the constructor.

  if (!preferSystem) {
    // first check software and network backends
#if defined(__UNIX_JACK__)
    apis.push_back( rtmidi::UNIX_JACK );
#endif
  }

  // check OS provided backends
#if defined(__MACOSX_COREMIDI__)
  apis.push_back( rtmidi::MACOSX_CORE );
#endif
#if defined(__LINUX_ALSA__)
  apis.push_back( rtmidi::LINUX_ALSA );
#endif
#if defined(__WINDOWS_MM__)
  apis.push_back( rtmidi::WINDOWS_MM );
#endif

  if (preferSystem) {
    // if we prefer OS provided backends,
    // we should add the software backends, here.
#if defined(__UNIX_JACK__)
    apis.push_back( rtmidi::UNIX_JACK );
#endif
  }

  // DUMMY is a no-backend class so we add it at
  // the very end.
#if defined(__RTMIDI_DUMMY__)
  apis.push_back( rtmidi::DUMMY );
#endif
}



void Midi :: error(Error e)
{

  // use the callback if present.
  if (rtapi_) {
    rtapi_->error(e);
    return;
  }

  if ( e.getType() == Error::WARNING ) {
    e.printMessage();
  }
  else if ( e.getType() == Error::DEBUG_WARNING ) {
#if defined(__RTMIDI_DEBUG__)
    e.printMessage();
#endif
  }
  else {
    e.printMessage();
    throw e;
  }
}




//*********************************************************************//
//  MidiIn Definitions
//*********************************************************************//
#define RTMIDI_CLASSNAME "MidiIn"
void MidiIn :: openMidiApi( ApiType api )
{
  if ( rtapi_ )
    delete rtapi_;
  rtapi_ = 0;

  try {
    switch (api) {
    case rtmidi::UNIX_JACK:
#if defined(__UNIX_JACK__)
      rtapi_ = new MidiInJack( clientName, queueSizeLimit );
#endif
      break;
    case rtmidi::LINUX_ALSA:
#if defined(__LINUX_ALSA__)
      rtapi_ = new MidiInAlsa( clientName, queueSizeLimit );
#endif
      break;
    case rtmidi::WINDOWS_MM:
#if defined(__WINDOWS_MM__)
      rtapi_ = new MidiInWinMM( clientName, queueSizeLimit );
#endif
      break;
    case rtmidi::MACOSX_CORE:
#if defined(__MACOSX_COREMIDI__)
      rtapi_ = new MidiInCore( clientName, queueSizeLimit );
#endif
      break;
    case rtmidi::DUMMY:
#if defined(__RTMIDI_DUMMY__)
      rtapi_ = new MidiInDummy( clientName, queueSizeLimit );
#endif
      break;
    case rtmidi::ALL_API:
    case rtmidi::UNSPECIFIED:
    default:
      break;
    }
  } catch (const Error & e) {
    rtapi_ = 0;
    throw;
  }
}

MidiApiList MidiIn::queryApis;

MidiIn :: MidiIn( ApiType api,
		  const std::string & clientName,
		  unsigned int queueSize,
		  bool pfsystem )
  : Midi(&queryApis,pfsystem,clientName),
    queueSizeLimit(queueSize)
{
  if ( api == rtmidi::ALL_API) {
    if (!queryApis.empty()) {
      rtapi_ = NULL;
      return;
    }

    std::vector< ApiType > apis;
    getCompiledApi( apis );
    for ( unsigned int i=0; i<apis.size(); i++ ) {
      try {
	openMidiApi( apis[i] );
	if ( rtapi_ ) {
	  queryApis.push_back(MidiApiPtr(rtapi_));
	  rtapi_=NULL;
	}
      } catch (const Error & e) {
	if (e.getType() != Error::NO_DEVICES_FOUND)
	  throw;
      }
    }
    return;
  }

  if ( api != rtmidi::UNSPECIFIED ) {
    // Attempt to open the specified API.
    openMidiApi( api );
    if ( rtapi_ ) return;

    // No compiled support for specified API value.  Issue a warning
    // and continue as if no API was specified.
    throw RTMIDI_ERROR1(gettext_noopt("Support for the selected MIDI system %d has not been compiled into the RtMidi library."),
			Error::INVALID_PARAMETER,
			api);
  }

  // Iterate through the compiled APIs and return as soon as we find
  // one with at least one port or we reach the end of the list.
  std::vector< ApiType > apis;
  getCompiledApi( apis );
  for ( unsigned int i=0; i<apis.size(); i++ ) {
    openMidiApi( apis[i] );
    if ( rtapi_->getPortCount() ) break;
  }

  if ( rtapi_ ) return;

  // We may reach this point if the only API is JACK,
  // but no JACK devices are found.
  throw( RTMIDI_ERROR( gettext_noopt("No supported MIDI system has been found."),
		       Error::NO_DEVICES_FOUND ) );
}

MidiIn :: ~MidiIn() throw()
{
}
#undef RTMIDI_CLASSNAME


//*********************************************************************//
//  MidiOut Definitions
//*********************************************************************//

#define RTMIDI_CLASSNAME "MidiOut"
void MidiOut :: openMidiApi( ApiType api )
{
  if ( rtapi_ )
    delete rtapi_;
  rtapi_ = 0;

  try {
    switch (api) {
    case rtmidi::UNIX_JACK:
#if defined(__UNIX_JACK__)
      rtapi_ = new MidiOutJack( clientName );
#endif
      break;
    case rtmidi::LINUX_ALSA:
#if defined(__LINUX_ALSA__)
      rtapi_ = new MidiOutAlsa( clientName );
#endif
      break;
    case rtmidi::WINDOWS_MM:
#if defined(__WINDOWS_MM__)
      rtapi_ = new MidiOutWinMM( clientName );
#endif
      break;
    case rtmidi::MACOSX_CORE:
#if defined(__MACOSX_COREMIDI__)
      rtapi_ = new MidiOutCore( clientName );
#endif
      break;
    case rtmidi::DUMMY:
#if defined(__RTMIDI_DUMMY__)
      rtapi_ = new MidiOutDummy( clientName );
#endif
      break;
    case rtmidi::UNSPECIFIED:
    case rtmidi::ALL_API:
    default:
      break;
    }
  } catch (const Error & e) {
    rtapi_ = 0;
    throw;
  }

}


MidiApiList MidiOut::queryApis;

MidiOut :: MidiOut( ApiType api, const std::string & clientName, bool pfsystem )
  : Midi(&queryApis, pfsystem, clientName)
{
  if ( api == rtmidi::ALL_API) {
    if (!queryApis.empty()) {
      rtapi_ = NULL;
      return;
    }

    std::vector< ApiType > apis;
    getCompiledApi( apis );
    for ( unsigned int i=0; i<apis.size(); i++ ) {
      try {
	openMidiApi( apis[i] );
	if ( rtapi_ ) {
	  queryApis.push_back(MidiApiPtr(rtapi_));
	  rtapi_ = NULL;
	}
      } catch (const Error & e) {
	if (e.getType() != Error::NO_DEVICES_FOUND)
	  throw;
      }
    }
    return;
  }

  if ( api != rtmidi::UNSPECIFIED ) {
    // Attempt to open the specified API.
    openMidiApi( api );
    if ( rtapi_ ) return;

    // No compiled support for specified API value.  Issue a warning
    // and continue as if no API was specified.
    throw RTMIDI_ERROR1(gettext_noopt("Support for the selected MIDI system %d has not been compiled into the RtMidi library."),
			Error::INVALID_PARAMETER, api);
  }

  // Iterate through the compiled APIs and return as soon as we find
  // one with at least one port or we reach the end of the list.
  std::vector< ApiType > apis;
  getCompiledApi( apis );
  for ( unsigned int i=0; i<apis.size(); i++ ) {
    openMidiApi( apis[i] );
    if ( rtapi_->getPortCount() ) break;
  }

  if ( rtapi_ ) return;

  // We may reach this point, e.g. if JACK is the only
  // compiled API, but no JACK devices are found.
  throw( RTMIDI_ERROR(gettext_noopt("No supported MIDI system has been found."),
		      Error::NO_DEVICES_FOUND ) );
}

MidiOut :: ~MidiOut() throw()
{
}
#undef RTMIDI_CLASSNAME


MidiApi :: MidiApi( void )
  : apiData_( 0 ),
    connected_( false ),
    firstErrorOccurred_ (false),
    errorCallback_(0)
{
}

MidiApi :: ~MidiApi( void )
{
}

void MidiApi :: setErrorCallback( ErrorCallback errorCallback, void *userData )
{
  errorCallback_ = new CompatibilityErrorInterface(errorCallback,userData);
}

void MidiApi :: setErrorCallback(ErrorInterface * callback) {
  errorCallback_ = callback;
}


void MidiApi :: error(Error e)
{
  if ( errorCallback_ ) {

    if ( firstErrorOccurred_ )
      return;

    firstErrorOccurred_ = true;
    std::ostringstream s;
    e.printMessage(s);

    errorCallback_->rtmidi_error(e);
    firstErrorOccurred_ = false;
    return;
  }

  if ( e.getType() == Error::WARNING ) {
    e.printMessage();
  }
  else if ( e.getType() == Error::DEBUG_WARNING ) {
#if defined(__RTMIDI_DEBUG__)
    e.printMessage();
#endif
  }
  else {
    e.printMessage();
    throw e;
  }
}

//*********************************************************************//
//  Common MidiInApi Definitions
//*********************************************************************//

#define RTMIDI_CLASSNAME "MidiInApi"
MidiInApi :: MidiInApi( unsigned int queueSizeLimit )
  : MidiApi(), ignoreFlags(7), doInput(false), firstMessage(true),
    userCallback(0),
    continueSysex(false)
{
  // Allocate the MIDI queue.
  queue.ringSize = queueSizeLimit;
  if ( queue.ringSize > 0 )
    queue.ring = new MidiMessage[ queue.ringSize ];
}

MidiInApi :: ~MidiInApi( void )
{
  if (userCallback)
    userCallback->delete_me();
  // Delete the MIDI queue.
  if ( queue.ringSize > 0 ) delete [] queue.ring;
}

void MidiInApi :: setCallback( MidiCallback callback, void *userData )
{
  if ( userCallback ) {
    error(RTMIDI_ERROR(gettext_noopt("A callback function is already set."),
		       Error::WARNING));
    return;
  }

  if ( !callback ) {
    error(RTMIDI_ERROR(gettext_noopt("The callback function value is invalid."),
		       Error::WARNING));
    return;
  }

  userCallback = new CompatibilityMidiInterface(callback,userData);
}

void MidiInApi :: setCallback( MidiInterface * callback )
{
  if ( userCallback ) {
    error(RTMIDI_ERROR(gettext_noopt("A callback function is already set."),
		       Error::WARNING));
    return;
  }

  if ( !callback ) {
    error(RTMIDI_ERROR(gettext_noopt("The callback function value is invalid."),
		       Error::WARNING));
    return;
  }

  userCallback = callback;
}

void MidiInApi :: cancelCallback()
{
  if ( !userCallback ) {
    error(RTMIDI_ERROR(gettext_noopt("No callback function was set."),
		       Error::WARNING));
    return;
  }

  userCallback->delete_me();
  userCallback = 0;
}

void MidiInApi :: ignoreTypes( bool midiSysex, bool midiTime, bool midiSense )
{
  ignoreFlags = 0;
  if ( midiSysex ) ignoreFlags = 0x01;
  if ( midiTime ) ignoreFlags |= 0x02;
  if ( midiSense ) ignoreFlags |= 0x04;
}

double MidiInApi :: getMessage( std::vector<unsigned char> &message )
{
  message.clear();

  if ( userCallback ) {
    error(RTMIDI_ERROR(gettext_noopt("Returning an empty MIDI message as all input is handled by a callback function."),
		       Error::WARNING));
    return 0.0;
  }

  if ( queue.size == 0 ) return 0.0;

  // Copy queued message to the vector pointer argument and then "pop" it.
  std::vector<unsigned char> *bytes = &(queue.ring[queue.front].bytes);
  message.assign( bytes->begin(), bytes->end() );
  double deltaTime = queue.ring[queue.front].timeStamp;
  queue.size--;
  queue.front++;
  if ( queue.front == queue.ringSize )
    queue.front = 0;

  return deltaTime;
}
#undef RTMIDI_CLASSNAME

//*********************************************************************//
//  Common MidiOutApi Definitions
//*********************************************************************//

#define RTMIDI_CLASSNAME "MidiOutApi"
MidiOutApi :: MidiOutApi( void )
  : MidiApi()
{
}

MidiOutApi :: ~MidiOutApi( void )
{
}


// trim from start
static inline std::string &ltrim(std::string &s) {
  s.erase(s.begin(),
	  std::find_if(s.begin(), s.end(), [](int ch) {
	      return ! std::isspace(ch);
	    }));
  return s;
}

// trim from end
static inline std::string &rtrim(std::string &s) {
  s.erase(std::find_if(s.rbegin(), s.rend(), [](int ch) {
	return ! std::isspace(ch);
      }).base(), s.end());
  return s;
}

// trim from both ends
static inline std::string &trim(std::string &s) {
  return ltrim(rtrim(s));
}
RTMIDI_NAMESPACE_END
#undef RTMIDI_CLASSNAME

// *************************************************** //
//
// OS/API-specific methods.
//
// *************************************************** //

#if defined(__MACOSX_COREMIDI__)

// The CoreMIDI API is based on the use of a callback function for
// MIDI input.  We convert the system specific time stamps to delta
// time values.

// OS-X CoreMIDI header files.
#include <CoreMIDI/CoreMIDI.h>
#include <CoreAudio/HostTime.h>
#include <CoreServices/CoreServices.h>

RTMIDI_NAMESPACE_START
/*! An abstraction layer for the CORE sequencer layer. It provides
  the following functionality:
  - dynamic allocation of the sequencer
  - optionallay avoid concurrent access to the CORE sequencer,
  which is not thread proof. This feature is controlled by
  the parameter \ref locking.
*/

// This function was submitted by Douglas Casey Tucker and apparently
// derived largely from PortMidi.
// or copied from the Apple developer Q&A website
// https://developer.apple.com/library/mac/qa/qa1374/_index.html

CFStringRef EndpointName( MIDIEndpointRef endpoint, bool isExternal )
{
  CFMutableStringRef result = CFStringCreateMutable( NULL, 0 );
  CFStringRef str;

  // Begin with the endpoint's name.
  str = NULL;
  MIDIObjectGetStringProperty( endpoint, kMIDIPropertyName, &str );
  if ( str != NULL ) {
    CFStringAppend( result, str );
    CFRelease( str );
  }

  MIDIEntityRef entity = 0;
  MIDIEndpointGetEntity( endpoint, &entity );
  if ( entity == 0 )
    // probably virtual
    return result;

  if ( CFStringGetLength( result ) == 0 ) {
    // endpoint name has zero length -- try the entity
    str = NULL;
    MIDIObjectGetStringProperty( entity, kMIDIPropertyName, &str );
    if ( str != NULL ) {
      CFStringAppend( result, str );
      CFRelease( str );
    }
  }
  // now consider the device's name
  MIDIDeviceRef device = 0;
  MIDIEntityGetDevice( entity, &device );
  if ( device == 0 )
    return result;

  str = NULL;
  MIDIObjectGetStringProperty( device, kMIDIPropertyName, &str );
  if ( CFStringGetLength( result ) == 0 ) {
    CFRelease( result );
    return str;
  }
  if ( str != NULL ) {
    // if an external device has only one entity, throw away
    // the endpoint name and just use the device name
    if ( isExternal && MIDIDeviceGetNumberOfEntities( device ) < 2 ) {
      CFRelease( result );
      return str;
    } else {
      if ( CFStringGetLength( str ) == 0 ) {
	CFRelease( str );
	return result;
      }
      // does the entity name already start with the device name?
      // (some drivers do this though they shouldn't)
      // if so, do not prepend
      if ( CFStringCompareWithOptions( result, /* endpoint name */
				       str /* device name */,
				       CFRangeMake(0, CFStringGetLength( str ) ), 0 ) != kCFCompareEqualTo ) {
	// prepend the device name to the entity name
	if ( CFStringGetLength( result ) > 0 )
	  CFStringInsert( result, 0, CFSTR(" ") );
	CFStringInsert( result, 0, str );
      }
      CFRelease( str );
    }
  }
  return result;
}

// This function was submitted by Douglas Casey Tucker and apparently
// derived largely from PortMidi.
// Nearly the same text can be found in the Apple Q&A qa1374:
// https://developer.apple.com/library/mac/qa/qa1374/_index.html
static CFStringRef ConnectedEndpointName( MIDIEndpointRef endpoint )
{
  CFMutableStringRef result = CFStringCreateMutable( NULL, 0 );
  CFStringRef str;
  OSStatus err;
  int i;

  // Does the endpoint have connections?
  CFDataRef connections = NULL;
  int nConnected = 0;
  bool anyStrings = false;
  err = MIDIObjectGetDataProperty( endpoint, kMIDIPropertyConnectionUniqueID, &connections );
  if ( connections != NULL ) {
    // It has connections, follow them
    // Concatenate the names of all connected devices
    nConnected = CFDataGetLength( connections ) / sizeof(MIDIUniqueID);
    if ( nConnected ) {
      const SInt32 *pid = (const SInt32 *)(CFDataGetBytePtr(connections));
      for ( i=0; i<nConnected; ++i, ++pid ) {
	MIDIUniqueID id = EndianS32_BtoN( *pid );
	MIDIObjectRef connObject;
	MIDIObjectType connObjectType;
	err = MIDIObjectFindByUniqueID( id, &connObject, &connObjectType );
	if ( err == noErr ) {
	  if ( connObjectType == kMIDIObjectType_ExternalSource  ||
	       connObjectType == kMIDIObjectType_ExternalDestination ) {
	    // Connected to an external device's endpoint (10.3 and later).
	    str = EndpointName( (MIDIEndpointRef)(connObject), true );
	  } else {
	    // Connected to an external device (10.2) (or something else, catch-
	    str = NULL;
	    MIDIObjectGetStringProperty( connObject, kMIDIPropertyName, &str );
	  }
	  if ( str != NULL ) {
	    if ( anyStrings )
	      CFStringAppend( result, CFSTR(", ") );
	    else anyStrings = true;
	    CFStringAppend( result, str );
	    CFRelease( str );
	  }
	}
      }
    }
    CFRelease( connections );
  }
  if ( anyStrings )
    return result;

  CFRelease( result );

  // Here, either the endpoint had no connections, or we failed to obtain names
  return EndpointName( endpoint, false );
}


#define RTMIDI_CLASSNAME "CoreSequencer"
template <int locking=1>
class CoreSequencer {
public:
  CoreSequencer():seq(0)
  {
    if (locking) {
      pthread_mutexattr_t attr;
      pthread_mutexattr_init(&attr);
      pthread_mutexattr_settype(&attr, PTHREAD_MUTEX_NORMAL);
      pthread_mutex_init(&mutex, &attr);
    }
  }

  CoreSequencer(const std::string & n):seq(0),name(n)
  {
    if (locking) {
      pthread_mutexattr_t attr;
      pthread_mutexattr_init(&attr);
      pthread_mutexattr_settype(&attr, PTHREAD_MUTEX_NORMAL);
      pthread_mutex_init(&mutex, &attr);
    }
    init();
  }

  ~CoreSequencer()
  {
    if (seq) {
      scoped_lock lock(mutex);
      MIDIClientDispose(seq);
      seq = 0;
    }
    if (locking) {
      pthread_mutex_destroy(&mutex);
    }
  }

  bool setName(const std::string & n) {
    /* we don't want to rename the client after opening it. */
    if (seq) return false;
    name = n;
    return true;
  }

  static std::string str(CFStringRef s) {
    const char * cstr =
      CFStringGetCStringPtr(s,kCFStringEncodingUTF8);
    if (cstr) return cstr;

    CFIndex len = CFStringGetLength(s);
    std::string retval;
    retval.resize(CFStringGetMaximumSizeForEncoding(len,
						    kCFStringEncodingUTF8)+1);
    CFStringGetBytes(s,
		     CFRangeMake(0, len),
		     kCFStringEncodingUTF8,
		     0,
		     false,
		     reinterpret_cast<uint8*>(&retval[0]),
		     retval.size()-1,
		     &len);
    retval.resize(len);
    return trim(retval);
  }


#if 0
  // Obtain the name of an endpoint, following connections.

  // The result should be released by the caller.

  static CFStringRef CreateConnectedEndpointName(MIDIEndpointRef endpoint)
  {
    CFMutableStringRef result = CFStringCreateMutable(NULL, 0);
    CFStringRef str;
    OSStatus err;


    // Does the endpoint have connections?
    CFDataRef connections = NULL;
    int nConnected = 0;
    bool anyStrings = false;
    err = MIDIObjectGetDataProperty(endpoint, kMIDIPropertyConnectionUniqueID, &connections);
    if (connections != NULL) {
      // It has connections, follow them
      // Concatenate the names of all connected devices
      nConnected = CFDataGetLength(connections) / sizeof(MIDIUniqueID);

      if (nConnected) {
	const SInt32 *pid = reinterpret_cast<const SInt32 *>(CFDataGetBytePtr(connections));
	for (int i = 0; i < nConnected; ++i, ++pid) {
	  MIDIUniqueID id = EndianS32_BtoN(*pid);
	  MIDIObjectRef connObject;
	  MIDIObjectType connObjectType;
	  err = MIDIObjectFindByUniqueID(id, &connObject, &connObjectType);
	  if (err == noErr) {
	    if (connObjectType == kMIDIObjectType_ExternalSource  ||
		connObjectType == kMIDIObjectType_ExternalDestination) {
	      // Connected to an external device's endpoint (10.3 and later).
	      str = EndpointName(static_cast<MIDIEndpointRef>(connObject), true);
	    } else {
	      // Connected to an external device (10.2) (or something else, catch-all)
	      str = NULL;
	      MIDIObjectGetStringProperty(connObject, kMIDIPropertyName, &str);
	    }

	    if (str != NULL) {
	      if (anyStrings)
		CFStringAppend(result, CFSTR(", "));
	      else anyStrings = true;
	      CFStringAppend(result, str);
	      CFRelease(str);
	    }
	  }
	}
      }
      CFRelease(connections);
    }


    if (anyStrings)
      return result;
    else
      CFRelease(result);

    // Here, either the endpoint had no connections, or we failed to obtain names for any of them.
    return CreateEndpointName(endpoint, false);
  }



  //////////////////////////////////////

  // Obtain the name of an endpoint without regard for whether it has connections.

  // The result should be released by the caller.

  static CFStringRef CreateEndpointName(MIDIEndpointRef endpoint, bool isExternal)
  {
    CFMutableStringRef result = CFStringCreateMutable(NULL, 0);
    CFStringRef str;

    // begin with the endpoint's name
    str = NULL;
    MIDIObjectGetStringProperty(endpoint, kMIDIPropertyName, &str);
    if (str != NULL) {
      CFStringAppend(result, str);
      CFRelease(str);
    }

    MIDIEntityRef entity = NULL;
    MIDIEndpointGetEntity(endpoint, &entity);
    if (entity == NULL)
      // probably virtual
      return result;

    if (CFStringGetLength(result) == 0) {
      // endpoint name has zero length -- try the entity
      str = NULL;
      MIDIObjectGetStringProperty(entity, kMIDIPropertyName, &str);
      if (str != NULL) {
	CFStringAppend(result, str);
	CFRelease(str);
      }
    }



    // now consider the device's name
    MIDIDeviceRef device = NULL;
    MIDIEntityGetDevice(entity, &device);
    if (device == NULL) return result;

    str = NULL;
    MIDIObjectGetStringProperty(device, kMIDIPropertyName, &str);
    if (str != NULL) {
      // if an external device has only one entity, throw away
      // the endpoint name and just use the device name
      if (isExternal && MIDIDeviceGetNumberOfEntities(device) < 2) {
	CFRelease(result);
	return str;
      } else {
	// does the entity name already start with the device name?
	// (some drivers do this though they shouldn't)
	// if so, do not prepend

	if (CFStringCompareWithOptions(str /* device name */,
				       result /* endpoint name */,
				       CFRangeMake(0,
						   CFStringGetLength(str)),
				       0)
	    != kCFCompareEqualTo) {
	  // prepend the device name to the entity name
	  if (CFStringGetLength(result) > 0)
	    CFStringInsert(result, 0, CFSTR(" "));
	  CFStringInsert(result, 0, str);
	}
	CFRelease(str);
      }
    }

    return result;
  }
#endif

  static std::string getConnectionsString(MIDIEndpointRef port)
  {
    /* This function is derived from
       CreateConnectedEndpointName at Apple Q&A */
    std::ostringstream result;
    CFDataRef connections = NULL;
    OSStatus err = MIDIObjectGetDataProperty(port,
					     kMIDIPropertyConnectionUniqueID,
					     &connections);
    if (err != noErr)
      return result.str();

    if (!connections)
      return result.str();
    CFIndex size = CFDataGetLength( connections ) / sizeof(MIDIUniqueID);
    if (!size) {
      CFRelease(connections);
      return result.str();
    }

    CFStringRef strRef;
    const SInt32 *pid
      = reinterpret_cast<const SInt32 *>(CFDataGetBytePtr(connections));
    bool anyStrings = false;
    for (int i = 0; i < size; ++i, ++pid) {
      MIDIUniqueID id = EndianS32_BtoN(*pid);
      MIDIObjectRef connObject;
      MIDIObjectType connObjectType;
      err = MIDIObjectFindByUniqueID(id, &connObject, &connObjectType);
      if (err != noErr)
	continue;

      if (connObjectType == kMIDIObjectType_ExternalSource  ||
	  connObjectType == kMIDIObjectType_ExternalDestination) {
	// Connected to an external
	// device's endpoint
	// (10.3 and later).
	strRef = EndpointName(static_cast<MIDIEndpointRef>(connObject),
			      true);
      } else {
	// Connected to an external device
	// (10.2) (or something else, catch-all)
	strRef = NULL;
	MIDIObjectGetStringProperty(connObject,
				    kMIDIPropertyName, &strRef);
      }

      if (strRef != NULL) {
	if (anyStrings)
	  result << ", ";
	else anyStrings = true;
	result << str(strRef);
	CFRelease(strRef);
      }
    }
    CFRelease(connections);
    return result.str();
  }

  static std::string getPortName(MIDIEndpointRef port, int flags) {
    //      std::string clientname;
    std::string devicename;
    std::string portname;
    std::string entityname;
    //      std::string externaldevicename;
    std::string connections;
    std::string recommendedname;
    //      bool isVirtual;
    bool hasManyEntities = false;
    bool hasManyEndpoints = false;
    CFStringRef nameRef;
    MIDIObjectGetStringProperty(port,
				kMIDIPropertyDisplayName,
				&nameRef);
    recommendedname = str(nameRef);
    connections = getConnectionsString(port);

    MIDIObjectGetStringProperty(port,
				kMIDIPropertyName,
				&nameRef);
    portname = str(nameRef);
    CFRelease( nameRef );

    MIDIEntityRef entity = 0;
    MIDIEndpointGetEntity(port, &entity);
    // entity == NULL: probably virtual
    if (entity != 0) {
      nameRef = NULL;
      MIDIObjectGetStringProperty(entity, kMIDIPropertyName, &nameRef);
      if (nameRef != NULL) {
	entityname = str(nameRef);
	CFRelease(nameRef);
      }
      hasManyEndpoints =
	MIDIEntityGetNumberOfSources(entity) >= 2 ||
	MIDIEntityGetNumberOfDestinations(entity)
	>= 2;

      // now consider the device's name
      MIDIDeviceRef device = 0;
      MIDIEntityGetDevice(entity, &device);
      if (device != 0) {
	hasManyEntities = MIDIDeviceGetNumberOfEntities(device) >= 2;
	MIDIObjectGetStringProperty(device,
				    kMIDIPropertyName,
				    &nameRef);
	devicename = str(nameRef);
	CFRelease(nameRef);
      }
      // does the entity name already start with the device name?
      // (some drivers do this though they shouldn't)
      if (entityname.substr(0,devicename.length())
	  == devicename) {
	int start = devicename.length();
	while (isspace(entityname[start]))
	  start++;
	entityname = entityname.substr(start);
      }
    }

    int naming = flags & PortDescriptor::NAMING_MASK;

    std::ostringstream os;
    bool needcolon;
    switch (naming) {
    case PortDescriptor::SESSION_PATH:
      if (flags & PortDescriptor::INCLUDE_API)
	os << "CORE:";
      os << port;
      break;
    case PortDescriptor::STORAGE_PATH:
      if (flags & PortDescriptor::INCLUDE_API)
	os << "CORE:";
      // os << clientname;
      os << devicename;
      os << ":" << portname;
      os << ":" << entityname;
      //        os << ":" << externaldevicename;
      os << ":" << connections;
      //        os << ":" << recommendedname;
      if (flags & PortDescriptor::UNIQUE_PORT_NAME)
	os << ";" << port;
      break;
    case PortDescriptor::LONG_NAME:
      needcolon = !devicename.empty();
      os << devicename;
      if (hasManyEndpoints ||
	  hasManyEntities ||
	  devicename.empty()) {
	if (!entityname.empty()) {
	  if (needcolon)
	    os << ": ";
	  os << entityname;
	  needcolon = true;
	}
	if ((hasManyEndpoints
	     || entityname.empty())
	    && !portname.empty()) {
	  if (needcolon)
	    os << ": ";
	  os << portname;
	}
      }
      if (!connections.empty()) {
	os << " ⇒ ";
	os << connections;
      }
      if (flags &
	  (PortDescriptor::INCLUDE_API
	   | PortDescriptor::UNIQUE_PORT_NAME)) {
	os << " (";
	if (flags &
	    PortDescriptor::INCLUDE_API) {
	  os << "CORE";
	  if (flags & PortDescriptor::UNIQUE_PORT_NAME)
	    os << ":";
	}
	if (flags & PortDescriptor::UNIQUE_PORT_NAME) {
	  os << port;
	}
	os << ")";
      }
      break;
    case PortDescriptor::SHORT_NAME:
    default:
      if (!recommendedname.empty()) {
	os << recommendedname;
      } else
	if (!connections.empty()) {
	  os << connections;
	} else {
	  os << devicename;
	  if (hasManyEntities ||
	      hasManyEndpoints ||
	      devicename.empty()) {
	    if (!devicename.empty())
	      os << " ";
	    if (!portname.empty()) {
	      os << portname;
	    } else  if (!entityname.empty()) {
	      os << entityname;
	    } else
	      os << "???";
	  }
	}
      if (flags &
	  (PortDescriptor::INCLUDE_API
	   | PortDescriptor::UNIQUE_PORT_NAME)) {
	os << " (";
	if (flags &
	    PortDescriptor::INCLUDE_API) {
	  os << "CORE";
	  if (flags & PortDescriptor::UNIQUE_PORT_NAME)
	    os << ":";
	}
	if (flags & PortDescriptor::UNIQUE_PORT_NAME) {
	  os << port;
	}
	os << ")";
      }
      break;
    }
    return os.str();
  }

  int getPortCapabilities(MIDIEndpointRef port) {
    int retval = 0;
    MIDIEntityRef entity = 0;
    OSStatus stat =
      MIDIEndpointGetEntity(port,&entity);
    if (stat == kMIDIObjectNotFound) {
      // plan B for virtual ports
      MIDIUniqueID uid;
      stat = MIDIObjectGetIntegerProperty (port,
					   kMIDIPropertyUniqueID,
					   &uid);
      if (stat != noErr) {
	throw RTMIDI_ERROR(gettext_noopt("Could not get the unique identifier of a midi endpoint."),
			   Error::WARNING);
	return 0;
      }
      MIDIObjectRef obj;
      MIDIObjectType type;
      stat = MIDIObjectFindByUniqueID (uid,
				       &obj,
				       &type);
      if (stat != noErr || obj != port) {
	throw RTMIDI_ERROR(gettext_noopt("Could not get the endpoint back from the unique identifier of a midi endpoint."),
			   Error::WARNING);
	return 0;
      }
      if (type == kMIDIObjectType_Source
	  || type == kMIDIObjectType_ExternalSource)
	return PortDescriptor::INPUT;
      else if (type == kMIDIObjectType_Destination
	       || type == kMIDIObjectType_ExternalDestination)
	return PortDescriptor::OUTPUT;
      else {
	return 0;
      }

    } else if (stat != noErr) {
      throw RTMIDI_ERROR(gettext_noopt("Could not get the entity of a midi endpoint."),
			 Error::WARNING);
      return 0;
    }
    /* Theoretically Mac OS X could silently use
       the same endpoint reference for input and
       output. We might benefit from this
       behaviour.
       \todo: Find a way to query the object
       whether it can act as source or destination.
    */
    ItemCount count =
      MIDIEntityGetNumberOfDestinations(entity);
    for (ItemCount i = 0; i < count ; i++) {
      MIDIEndpointRef dest=
	MIDIEntityGetDestination(entity,i);
      if (dest == port) {
	retval |=
	  PortDescriptor::OUTPUT;
	break;
      }
    }
    count =
      MIDIEntityGetNumberOfSources(entity);
    for (ItemCount i = 0; i < count ; i++) {
      MIDIEndpointRef src=
	MIDIEntityGetSource(entity,i);
      if (src == port) {
	retval |=
	  PortDescriptor::INPUT;
      }
    }
    return retval;
  }


  MIDIPortRef createPort (std::string portName,
			  int flags,
			  MidiInCore * data = NULL)
  {
    init();
    scoped_lock lock (mutex);
    MIDIPortRef port = 0;
    OSStatus result;
    switch (flags) {
    case PortDescriptor::INPUT:
      result = MIDIInputPortCreate(seq,
				   CFStringCreateWithCString(
							     NULL,
							     portName.c_str(),
							     kCFStringEncodingUTF8 ),
				   MidiInCore::midiInputCallback,
				   (void *)data,
				   &port);
      break;
    case PortDescriptor::OUTPUT:
      result
	= MIDIOutputPortCreate(seq,
			       CFStringCreateWithCString(
							 NULL,
							 portName.c_str(),
							 kCFStringEncodingUTF8 ),
			       &port);
      break;
    default:
      throw RTMIDI_ERROR(gettext_noopt("Error creating OS X MIDI port because of invalid port flags."),
			 Error::INVALID_PARAMETER);
    }
    if ( result != noErr ) {
      throw RTMIDI_ERROR(gettext_noopt("Error creating OS-X MIDI port."),
			 Error::DRIVER_ERROR);
    }
    return port;
  }

  MIDIEndpointRef createVirtualPort (std::string portName,
				     int flags,
				     MidiInCore * data = NULL)
  {
    init();
    scoped_lock lock (mutex);
    MIDIEndpointRef port = 0;
    OSStatus result;
    switch (flags) {
    case PortDescriptor::INPUT:
      result
	= MIDIDestinationCreate(seq,
				CFStringCreateWithCString(
							  NULL,
							  portName.c_str(),
							  kCFStringEncodingUTF8 ),
				MidiInCore::midiInputCallback,
				(void *)data,
				&port);
      break;
    case PortDescriptor::OUTPUT:
      result
	= MIDISourceCreate(seq,
			   CFStringCreateWithCString(
						     NULL,
						     portName.c_str(),
						     kCFStringEncodingUTF8 ),
			   &port);
      break;
    default:
      throw RTMIDI_ERROR(gettext_noopt("Error creating OS X MIDI port because of invalid port flags."),
			 Error::INVALID_PARAMETER);
    }
    if ( result != noErr ) {
      throw RTMIDI_ERROR(gettext_noopt("Error creating OS-X MIDI port."),
			 Error::DRIVER_ERROR);
    }
    return port;
  }


  /*! Use CoreSequencer like a C pointer.
    \note This function breaks the design to control thread safety
    by the selection of the \ref locking parameter to the class.
    It should be removed as soon as possible in order ensure the
    thread policy that has been intended by creating this class.
  */
  operator MIDIClientRef ()
  {
    return seq;
  }
protected:
  struct scoped_lock {
    pthread_mutex_t * mutex;
    scoped_lock(pthread_mutex_t & m): mutex(&m)
    {
      if (locking)
	pthread_mutex_lock(mutex);
    }
    ~scoped_lock()
    {
      if (locking)
	pthread_mutex_unlock(mutex);
    }
  };
  pthread_mutex_t mutex;
  MIDIClientRef seq;
  std::string name;


  void init()
  {
    init (seq);
  }

  void init(MIDIClientRef &client)
  {
    if (client) return;
    {
      scoped_lock lock(mutex);

      CFStringRef cfname = CFStringCreateWithCString( NULL,
						      name.c_str(),
						      kCFStringEncodingUTF8);
      OSStatus result = MIDIClientCreate(cfname, NULL, NULL, &client );
      CFRelease(cfname);
      if ( result != noErr ) {
	throw RTMIDI_ERROR(gettext_noopt("Error creating OS-X MIDI client object."),
			   Error::DRIVER_ERROR);
	return;
      }
    }
  }
};
#undef RTMIDI_CLASSNAME

typedef CoreSequencer<1> LockingCoreSequencer;
typedef CoreSequencer<0> NonLockingCoreSequencer;

#define RTMIDI_CLASSNAME "CorePortDescriptor"
struct CorePortDescriptor:public PortDescriptor	{
  CorePortDescriptor(const std::string & name):api(0),
					       clientName(name),
					       endpoint(0)
  {
  }
  CorePortDescriptor(MIDIEndpointRef p,
		     const std::string & name):api(0),
					       clientName(name),
					       endpoint(p)
  {
    seq.setName(name);
  }
  CorePortDescriptor(CorePortDescriptor &
		     other):PortDescriptor(other),
			    api(other.api),
			    clientName(other.clientName),
			    endpoint(other.endpoint)
  {
    seq.setName(clientName);
  }
  ~CorePortDescriptor() {}

  MidiInApi * getInputApi(unsigned int queueSizeLimit = 100) const {
    if (getCapabilities() & INPUT)
      return new MidiInCore(clientName,queueSizeLimit);
    else
      return 0;
  }

  MidiOutApi * getOutputApi() const {
    if (getCapabilities() & OUTPUT)
      return new MidiOutCore(clientName);
    else
      return 0;
  }

  void setEndpoint(MIDIEndpointRef e)
  {
    endpoint = e;
  }
  MIDIEndpointRef getEndpoint() const
  {
    return endpoint;
  }

  std::string getName(int flags = SHORT_NAME | UNIQUE_PORT_NAME) {
    return seq.getPortName(endpoint,flags);
  }

  const std::string & getClientName() {
    return clientName;
  }
  int getCapabilities() const {
    if (!endpoint) return 0;
    return seq.getPortCapabilities(endpoint);
  }
  static PortList getPortList(int capabilities, const std::string & clientName);
protected:
  MidiApi * api;
  static LockingCoreSequencer seq;

  std::string clientName;
  MIDIEndpointRef endpoint;
};

LockingCoreSequencer CorePortDescriptor::seq;



PortList CorePortDescriptor :: getPortList(int capabilities, const std::string & clientName)
{
  PortList list;

  CFRunLoopRunInMode( kCFRunLoopDefaultMode, 0, false );
  int caps = capabilities & PortDescriptor::INOUTPUT;
  // bool unlimited = capabilities & PortDescriptor::UNLIMITED;
  bool forceInput = PortDescriptor::INPUT & caps;
  bool forceOutput = PortDescriptor::OUTPUT & caps;
  bool allowOutput = forceOutput || !forceInput;
  bool allowInput = forceInput || !forceOutput;
  if (allowOutput) {
    ItemCount count =
      MIDIGetNumberOfDestinations();
    for (ItemCount i = 0 ; i < count; i++) {
      MIDIEndpointRef destination =
	MIDIGetDestination(i);
      try {
	if ((seq.getPortCapabilities(destination)
	     & caps) == caps)
	  list.push_back(Pointer<PortDescriptor>(
						 new CorePortDescriptor(destination, clientName)));
      } catch (Error & e) {
	if (e.getType() == Error::WARNING ||
	    e.getType() == Error::DEBUG_WARNING)
	  e.printMessage();
	else throw;
      }
    }
    // Combined sources and destinations
    // should be both occur as destinations and as
    // sources. So we have finished the search, here.
  } else if (allowInput) {
    ItemCount count =
      MIDIGetNumberOfSources();
    for (ItemCount i = 0 ; i < count; i++) {
      MIDIEndpointRef src =
	MIDIGetSource(i);
      try {
	if ((seq.getPortCapabilities(src)
	     & caps) == caps)
	  list.push_back(Pointer<PortDescriptor>(
						 new CorePortDescriptor(src, clientName)));
      } catch (Error & e) {
	if (e.getType() == Error::WARNING ||
	    e.getType() == Error::DEBUG_WARNING)
	  e.printMessage();
	else throw;
      }
    }
  }
  return list;
}
#undef RTMIDI_CLASSNAME


#define RTMIDI_CLASSNAME "CoreMidiData"
// A structure to hold variables related to the CoreMIDI API
// implementation.
struct CoreMidiData:public CorePortDescriptor {
  CoreMidiData(std::string clientname):CorePortDescriptor(clientname),
				       client(clientname),
				       localEndpoint(0),
				       localPort(0) {}
  ~CoreMidiData() {
    if (localEndpoint)
      MIDIEndpointDispose(localEndpoint);
    localEndpoint = 0;
  }

  void openPort(const std::string & name,
		int flags,
		MidiInCore * data = NULL) {
    localPort = client.createPort(name, flags, data);
  }

  void setRemote(const CorePortDescriptor & remote)
  {
    setEndpoint(remote.getEndpoint());
  }

  NonLockingCoreSequencer client;
  MIDIEndpointRef localEndpoint;
  MIDIPortRef localPort;
  unsigned long long lastTime;
  MIDISysexSendRequest sysexreq;
};
#undef RTMIDI_CLASSNAME


//*********************************************************************//
//  API: OS-X
//  Class Definitions: MidiInCore
//*********************************************************************//

#define RTMIDI_CLASSNAME "MidiInCore"
void MidiInCore::midiInputCallback( const MIDIPacketList *list,
				    void *procRef,
				    void */*srcRef*/ ) throw()
{
  MidiInCore *data = static_cast<MidiInCore *> (procRef);
  CoreMidiData *apiData = static_cast<CoreMidiData *> (data->apiData_);

  unsigned char status;
  unsigned short nBytes, iByte, size;
  unsigned long long time;

  bool& continueSysex = data->continueSysex;
  MidiInApi::MidiMessage& message = data->message;

  const MIDIPacket *packet = &list->packet[0];
  for ( unsigned int i=0; i<list->numPackets; ++i ) {

    // My interpretation of the CoreMIDI documentation: all message
    // types, except sysex, are complete within a packet and there may
    // be several of them in a single packet.  Sysex messages can be
    // broken across multiple packets and PacketLists but are bundled
    // alone within each packet (these packets do not contain other
    // message types).  If sysex messages are split across multiple
    // MIDIPacketLists, they must be handled by multiple calls to this
    // function.

    nBytes = packet->length;
    if ( nBytes == 0 ) continue;

    // Calculate time stamp.

    if ( data->firstMessage ) {
      message.timeStamp = 0.0;
      data->firstMessage = false;
    }
    else {
      time = packet->timeStamp;
      if ( time == 0 ) { // this happens when receiving asynchronous sysex messages
	time = AudioGetCurrentHostTime();
      }
      time -= apiData->lastTime;
      time = AudioConvertHostTimeToNanos( time );
      if ( !continueSysex )
	message.timeStamp = time * 0.000000001;
    }
    apiData->lastTime = packet->timeStamp;
    if ( apiData->lastTime == 0 ) { // this happens when receiving asynchronous sysex messages
      apiData->lastTime = AudioGetCurrentHostTime();
    }
    //std::cout << "TimeStamp = " << packet->timeStamp << std::endl;

    iByte = 0;
    if ( continueSysex ) {
      // We have a continuing, segmented sysex message.
      if ( !( data->ignoreFlags & 0x01 ) ) {
	// If we're not ignoring sysex messages, copy the entire packet.
	for ( unsigned int j=0; j<nBytes; ++j )
	  message.bytes.push_back( packet->data[j] );
      }
      continueSysex = packet->data[nBytes-1] != 0xF7;

      if ( !( data->ignoreFlags & 0x01 ) ) {
	if ( !continueSysex ) {
	  // If not a continuing sysex message, invoke the user callback function or queue the message.
	  if ( data->userCallback ) {
	    data->userCallback->rtmidi_midi_in( message.timeStamp,
						message.bytes);
	  }
	  else {
	    // As long as we haven't reached our queue size limit, push the message.
	    if ( data->queue.size < data->queue.ringSize ) {
	      data->queue.ring[data->queue.back++] = message;
	      if ( data->queue.back == data->queue.ringSize )
		data->queue.back = 0;
	      data->queue.size++;
	    }
	    else {
	      try {
		data->error(RTMIDI_ERROR(rtmidi_gettext("Error: Message queue limit reached."),
					 Error::WARNING));
	      } catch (Error & e) {
		// don't bother ALSA with an unhandled exception
	      }
	    }
	  }
	  message.bytes.clear();
	}
      }
    }
    else {
      while ( iByte < nBytes ) {
	size = 0;
	// We are expecting that the next byte in the packet is a status byte.
	status = packet->data[iByte];
	if ( !(status & 0x80) ) break;
	// Determine the number of bytes in the MIDI message.
	if ( status < 0xC0 ) size = 3;
	else if ( status < 0xE0 ) size = 2;
	else if ( status < 0xF0 ) size = 3;
	else if ( status == 0xF0 ) {
	  // A MIDI sysex
	  if ( data->ignoreFlags & 0x01 ) {
	    size = 0;
	    iByte = nBytes;
	  }
	  else size = nBytes - iByte;
	  continueSysex = packet->data[nBytes-1] != 0xF7;
	}
	else if ( status == 0xF1 ) {
	  // A MIDI time code message
	  if ( data->ignoreFlags & 0x02 ) {
	    size = 0;
	    iByte += 2;
	  }
	  else size = 2;
	}
	else if ( status == 0xF2 ) size = 3;
	else if ( status == 0xF3 ) size = 2;
	else if ( status == 0xF8 && ( data->ignoreFlags & 0x02 ) ) {
	  // A MIDI timing tick message and we're ignoring it.
	  size = 0;
	  iByte += 1;
	}
	else if ( status == 0xFE && ( data->ignoreFlags & 0x04 ) ) {
	  // A MIDI active sensing message and we're ignoring it.
	  size = 0;
	  iByte += 1;
	}
	else size = 1;

	// Copy the MIDI data to our vector.
	if ( size ) {
	  message.bytes.assign( &packet->data[iByte], &packet->data[iByte+size] );
	  if ( !continueSysex ) {
	    // If not a continuing sysex message, invoke the user callback function or queue the message.
	    if ( data->userCallback ) {
	      data->userCallback->rtmidi_midi_in( message.timeStamp,
						  message.bytes);
	    }
	    else {
	      // As long as we haven't reached our queue size limit, push the message.
	      if ( data->queue.size < data->queue.ringSize ) {
		data->queue.ring[data->queue.back++] = message;
		if ( data->queue.back == data->queue.ringSize )
		  data->queue.back = 0;
		data->queue.size++;
	      }
	      else {
		try {
		  data->error(RTMIDI_ERROR(rtmidi_gettext("Error: Message queue limit reached."),
					   Error::WARNING));
		} catch (Error & e) {
		  // don't bother WinMM with an unhandled exception
		}
	      }
	    }
	    message.bytes.clear();
	  }
	  iByte += size;
	}
      }
    }
    packet = MIDIPacketNext(packet);
  }
}

MidiInCore :: MidiInCore( const std::string & clientName,
			  unsigned int queueSizeLimit ) :
  MidiInApi( queueSizeLimit )
{
  initialize( clientName );
}

MidiInCore :: ~MidiInCore( void )
{
  // Cleanup.
  CoreMidiData *data = static_cast<CoreMidiData *> (apiData_);
  try {
    // Close a connection if it exists.
    closePort();

  } catch (Error & e) {
    delete data;
    throw;
  }
  delete data;

}

void MidiInCore :: initialize( const std::string& clientName )
{
  // Save our api-specific connection information.
  CoreMidiData *data = (CoreMidiData *) new CoreMidiData(clientName);
  apiData_ = (void *) data;
}

void MidiInCore :: openPort( unsigned int portNumber,
			     const std::string & portName )
{
  if ( connected_ ) {
    error(RTMIDI_ERROR(gettext_noopt("A valid connection already exists."),
		       Error::WARNING));
    return;
  }

  CFRunLoopRunInMode( kCFRunLoopDefaultMode, 0, false );
  unsigned int nSrc = MIDIGetNumberOfSources();
  if (nSrc < 1) {
    error(RTMIDI_ERROR(gettext_noopt("No MIDI input sources found."),
		       Error::NO_DEVICES_FOUND));
    return;
  }

  if ( portNumber >= nSrc ) {
    std::ostringstream ost;
    ost << "";
    errorString_ = ost.str();
    error(RTMIDI_ERROR1(gettext_noopt("The 'portNumber' argument (%d) is invalid."),
			Error::INVALID_PARAMETER, portNumber) );
    return;
  }

  MIDIPortRef port;
  CoreMidiData *data = static_cast<CoreMidiData *> (apiData_);
  OSStatus result = MIDIInputPortCreate( data->client,
					 CFStringCreateWithCString( NULL, portName.c_str(), kCFStringEncodingUTF8 ),
					 midiInputCallback, (void *)this, &port );
  if ( result != noErr ) {
    MIDIClientDispose( data->client );
    error(RTMIDI_ERROR(gettext_noopt("Error creating OS-X MIDI input port."),
		       Error::DRIVER_ERROR));
    return;
  }

  // Get the desired input source identifier.
  MIDIEndpointRef endpoint = MIDIGetSource( portNumber );
  if ( endpoint == 0 ) {
    MIDIPortDispose( port );
    MIDIClientDispose( data->client );
    error(RTMIDI_ERROR(gettext_noopt("Error getting MIDI input source reference."),
		       Error::DRIVER_ERROR) );
    return;
  }

  // Make the connection.
  result = MIDIPortConnectSource( port, endpoint, NULL );
  if ( result != noErr ) {
    MIDIPortDispose( port );
    MIDIClientDispose( data->client );
    error(RTMIDI_ERROR(gettext_noopt("Error connecting OS-X MIDI input port."),
		       Error::DRIVER_ERROR) );
    return;
  }

  // Save our api-specific port information.
  data->localPort = port;
  data->setEndpoint(endpoint);

  connected_ = true;
}

void MidiInCore :: openVirtualPort( const std::string & portName )
{
  CoreMidiData *data = static_cast<CoreMidiData *> (apiData_);

  // Create a virtual MIDI input destination.
  MIDIEndpointRef endpoint;
  OSStatus result = MIDIDestinationCreate( data->client,
					   CFStringCreateWithCString( NULL, portName.c_str(), kCFStringEncodingUTF8 ),
					   midiInputCallback, (void *)this, &endpoint );
  if ( result != noErr ) {
    error(RTMIDI_ERROR(gettext_noopt("Error creating virtual OS-X MIDI destination."),
		       Error::DRIVER_ERROR) );
    return;
  }

  // Save our api-specific connection information.
  data->localEndpoint = endpoint;
}

void MidiInCore :: openPort( const PortDescriptor & port,
			     const std::string & portName)
{
  CoreMidiData *data = static_cast<CoreMidiData *> (apiData_);
  const CorePortDescriptor * remote = dynamic_cast<const CorePortDescriptor *>(&port);

  if ( !data ) {
    error(RTMIDI_ERROR(gettext_noopt("Data has not been allocated."),
		       Error::SYSTEM_ERROR) );
    return;
  }
  if ( connected_ || data -> localEndpoint) {
    error(RTMIDI_ERROR(gettext_noopt("A valid connection already exists."),
		       Error::WARNING) );
    return;
  }
  if (!remote) {
    error(RTMIDI_ERROR(gettext_noopt("Core MIDI has been instructed to open a non-Core MIDI port. This doesn't work."),
		       Error::INVALID_DEVICE) );
    return;
  }

  data->openPort (portName,
		  PortDescriptor::INPUT,
		  this);
  data->setRemote(*remote);
  OSStatus result =
    MIDIPortConnectSource(data->localPort,
			  data->getEndpoint(),
			  NULL);
  if ( result != noErr ) {
    error(RTMIDI_ERROR(gettext_noopt("Error creating OS-X MIDI port."),
		       Error::DRIVER_ERROR));
  }

  connected_ = true;
}

Pointer<PortDescriptor> MidiInCore :: getDescriptor(bool local)
{
  CoreMidiData *data = static_cast<CoreMidiData *>
    (apiData_);
  if (!data) {
    return NULL;
  }
  if (local) {
    if (data && data->localEndpoint) {
      return Pointer<PortDescriptor>(new
				     CorePortDescriptor(data->localEndpoint, data->getClientName()));
    }
  } else {
    if (data->getEndpoint()) {
      return Pointer<PortDescriptor>(new CorePortDescriptor(*data));
    }
  }
  return NULL;
}

PortList MidiInCore :: getPortList(int capabilities)
{
  CoreMidiData *data = static_cast<CoreMidiData *> (apiData_);
  try {
    return CorePortDescriptor::getPortList(capabilities | PortDescriptor::INPUT,
					   data->getClientName());
  } catch (Error & e) {
    error(e);
    return PortList();
  }
}

void MidiInCore :: closePort( void )
{
  CoreMidiData *data = static_cast<CoreMidiData *> (apiData_);

  if ( data->localPort ) {
    MIDIPortDispose( data->localPort );
    data->localPort = 0;
  }

  if (data->localEndpoint) {
    MIDIEndpointDispose( data->localEndpoint );
    data->localEndpoint = 0;
  }

  connected_ = false;
}


unsigned int MidiInCore :: getPortCount()
{
  CFRunLoopRunInMode( kCFRunLoopDefaultMode, 0, false );
  return MIDIGetNumberOfSources();
}

std::string MidiInCore :: getPortName( unsigned int portNumber )
{
  CFStringRef nameRef;
  MIDIEndpointRef portRef;
  char name[128];

  std::string stringName;
  CFRunLoopRunInMode( kCFRunLoopDefaultMode, 0, false );
  if ( portNumber >= MIDIGetNumberOfSources() ) {
    error(RTMIDI_ERROR1(gettext_noopt("The 'portNumber' argument (%d) is invalid."),
			Error::WARNING, portNumber));
    return stringName;
  }

  portRef = MIDIGetSource( portNumber );
  nameRef = ConnectedEndpointName(portRef);
  CFStringGetCString( nameRef, name, sizeof(name), kCFStringEncodingUTF8);
  CFRelease( nameRef );

  return stringName = name;
}
#undef RTMIDI_CLASSNAME


//*********************************************************************//
//  API: OS-X
//  Class Definitions: MidiOutCore
//*********************************************************************//

#define RTMIDI_CLASSNAME "MidiOutCore"
MidiOutCore :: MidiOutCore( const std::string & clientName ) : MidiOutApi()
{
  initialize( clientName );
}

MidiOutCore :: ~MidiOutCore( void )
{
  // Close a connection if it exists.
  closePort();

  // Cleanup.
  CoreMidiData *data = static_cast<CoreMidiData *> (apiData_);
  delete data;
}

void MidiOutCore :: initialize( const std::string& clientName )
{
  // Save our api-specific connection information.
  CoreMidiData *data = (CoreMidiData *) new CoreMidiData(clientName);
  apiData_ = (void *) data;
}

unsigned int MidiOutCore :: getPortCount()
{
  CFRunLoopRunInMode( kCFRunLoopDefaultMode, 0, false );
  return MIDIGetNumberOfDestinations();
}

std::string MidiOutCore :: getPortName( unsigned int portNumber )
{
  CFStringRef nameRef;
  MIDIEndpointRef portRef;
  char name[128];

  std::string stringName;
  CFRunLoopRunInMode( kCFRunLoopDefaultMode, 0, false );
  if ( portNumber >= MIDIGetNumberOfDestinations() ) {
    error(RTMIDI_ERROR1(gettext_noopt("The 'portNumber' argument (%d) is invalid."),
			Error::WARNING, portNumber) );
    return stringName;
  }

  portRef = MIDIGetDestination( portNumber );
  nameRef = ConnectedEndpointName(portRef);
  CFStringGetCString( nameRef, name, sizeof(name), kCFStringEncodingUTF8);
  CFRelease( nameRef );

  return stringName = name;
}

void MidiOutCore :: openPort( unsigned int portNumber,
			      const std::string &portName )
{
  if ( connected_ ) {
    error(RTMIDI_ERROR(gettext_noopt("A valid connection already exists."),
		       Error::WARNING) );
    return;
  }

  CFRunLoopRunInMode( kCFRunLoopDefaultMode, 0, false );
  unsigned int nDest = MIDIGetNumberOfDestinations();
  if (nDest < 1) {
    error(RTMIDI_ERROR(gettext_noopt("No MIDI output destinations found."),
		       Error::NO_DEVICES_FOUND) );
    return;
  }

  if ( portNumber >= nDest ) {
    error(RTMIDI_ERROR1(gettext_noopt("The 'portNumber' argument (%d) is invalid."),
			Error::INVALID_PARAMETER, portNumber) );
    return;
  }

  MIDIPortRef port;
  CoreMidiData *data = static_cast<CoreMidiData *> (apiData_);
  OSStatus result = MIDIOutputPortCreate( data->client,
					  CFStringCreateWithCString( NULL, portName.c_str(), kCFStringEncodingUTF8 ),
					  &port );
  if ( result != noErr ) {
    MIDIClientDispose( data->client );
    error(RTMIDI_ERROR(gettext_noopt("Error creating OS-X MIDI output port."),
		       Error::DRIVER_ERROR) );
    return;
  }

  // Get the desired output port identifier.
  MIDIEndpointRef destination = MIDIGetDestination( portNumber );
  if ( destination == 0 ) {
    MIDIPortDispose( port );
    MIDIClientDispose( data->client );
    error(RTMIDI_ERROR(gettext_noopt("Error getting MIDI output destination reference."),
		       Error::DRIVER_ERROR) );
    return;
  }

  // Save our api-specific connection information.
  data->localPort = port;
  data->setEndpoint(destination);
  connected_ = true;
}

void MidiOutCore :: closePort( void )
{
  CoreMidiData *data = static_cast<CoreMidiData *> (apiData_);

  if ( data->localPort ) {
    MIDIPortDispose( data->localPort );
    data->localPort = 0;
  }

  if (data->localEndpoint) {
    MIDIEndpointDispose( data->localEndpoint );
    data->localEndpoint = 0;
  }

  connected_ = false;
}

void MidiOutCore :: openVirtualPort( const std::string & portName )
{
  CoreMidiData *data = static_cast<CoreMidiData *> (apiData_);

  if ( data->localEndpoint ) {
    error(RTMIDI_ERROR(gettext_noopt("A virtual output port already exists."),
		       Error::WARNING) );
    return;
  }

  // Create a virtual MIDI output source.
  MIDIEndpointRef endpoint;
  OSStatus result = MIDISourceCreate( data->client,
				      CFStringCreateWithCString( NULL, portName.c_str(), kCFStringEncodingUTF8 ),
				      &endpoint );
  if ( result != noErr ) {
    error(RTMIDI_ERROR(gettext_noopt("Error creating OS-X virtual MIDI source."),
		       Error::DRIVER_ERROR) );
    return;
  }

  // Save our api-specific connection information.
  data->localEndpoint = endpoint;
}

void MidiOutCore :: openPort( const PortDescriptor & port,
			      const std::string & portName)
{
  CoreMidiData *data = static_cast<CoreMidiData *> (apiData_);
  const CorePortDescriptor * remote = dynamic_cast<const CorePortDescriptor *>(&port);

  if ( !data ) {
    error(RTMIDI_ERROR(gettext_noopt("Data has not been allocated."),
		       Error::SYSTEM_ERROR) );
    return;
  }
  if ( connected_ || data -> localEndpoint) {
    error(RTMIDI_ERROR(gettext_noopt("A valid connection already exists."),
		       Error::WARNING) );
    return;
  }
  if (!remote) {
    error(RTMIDI_ERROR(gettext_noopt("Core MIDI has been instructed to open a non-Core MIDI port. This doesn't work."),
		       Error::INVALID_DEVICE) );
    return;
  }

  try {
    data->openPort (portName,
		    PortDescriptor::OUTPUT);
    data->setRemote(*remote);
    connected_ = true;
  } catch (Error & e) {
    error(e);
  }
}

Pointer<PortDescriptor> MidiOutCore :: getDescriptor(bool local)
{
  CoreMidiData *data = static_cast<CoreMidiData *>
    (apiData_);
  if (!data) {
    return NULL;
  }
  try {
    if (local) {
      if (data && data->localEndpoint) {
	return Pointer<PortDescriptor>(
				       new CorePortDescriptor(data->localEndpoint, data->getClientName()));
      }
    } else {
      if (data->getEndpoint()) {
	return Pointer<PortDescriptor>(
				       new CorePortDescriptor(*data));
      }
    }
  } catch (Error & e) {
    error(e);
  }
  return NULL;
}

PortList MidiOutCore :: getPortList(int capabilities)
{
  CoreMidiData *data = static_cast<CoreMidiData *> (apiData_);
  try {
    return CorePortDescriptor::getPortList(capabilities | PortDescriptor::OUTPUT,
					   data->getClientName());
  } catch (Error & e) {
    error(e);
    return PortList();
  }
}


// Not necessary if we don't treat sysex messages any differently than
// normal messages ... see below.
//static void sysexCompletionProc( MIDISysexSendRequest *sreq )
//{
//  free( sreq );
//}

void MidiOutCore :: sendMessage( std::vector<unsigned char> &message )
{
  // We use the MIDISendSysex() function to asynchronously send sysex
  // messages.  Otherwise, we use a single CoreMidi MIDIPacket.
  unsigned int nBytes = message.size();
  if ( nBytes == 0 ) {
    error(RTMIDI_ERROR(gettext_noopt("No data in message argument."),
		       Error::WARNING));
    return;
  }

  //  unsigned int packetBytes, bytesLeft = nBytes;
  //  unsigned int messageIndex = 0;
  MIDITimeStamp timeStamp = AudioGetCurrentHostTime();
  CoreMidiData *data = static_cast<CoreMidiData *> (apiData_);
  OSStatus result;

  if ( message.at(0) != 0xF0 && nBytes > 3 ) {
    error(RTMIDI_ERROR(gettext_noopt("message format problem ... not sysex but > 3 bytes?"),
		       Error::WARNING ));
    return;
  }

  Byte buffer[nBytes+(sizeof(MIDIPacketList))];
  ByteCount listSize = sizeof(buffer);
  MIDIPacketList *packetList = (MIDIPacketList*)buffer;
  MIDIPacket *packet = MIDIPacketListInit( packetList );

  ByteCount remainingBytes = nBytes;
  while (remainingBytes && packet) {
    ByteCount bytesForPacket = remainingBytes > 65535 ? 65535 : remainingBytes; // 65535 = maximum size of a MIDIPacket
    const Byte* dataStartPtr = (const Byte *) &message.at( nBytes - remainingBytes );
    packet = MIDIPacketListAdd( packetList, listSize, packet, timeStamp, bytesForPacket, dataStartPtr);
    remainingBytes -= bytesForPacket;
  }

  if ( !packet ) {
    error(RTMIDI_ERROR(gettext_noopt("Could not allocate packet list."),
		       Error::DRIVER_ERROR) );
    return;
  }

  // Send to any destinations that may have connected to us.
  if ( data->localEndpoint ) {
    result = MIDIReceived( data->localEndpoint, packetList );
    if ( result != noErr ) {
      error(RTMIDI_ERROR(gettext_noopt("Error sending MIDI to virtual destinations."),
			 Error::WARNING) );
    }
  }

  // And send to an explicit destination port if we're connected.
  if ( connected_ ) {
    result = MIDISend( data->localPort, data->getEndpoint(), packetList );
    if ( result != noErr ) {
      error(RTMIDI_ERROR(gettext_noopt("Error sending MIDI message to port."),
			 Error::WARNING) );
    }
  }
}
#undef RTMIDI_CLASSNAME
RTMIDI_NAMESPACE_END
#endif  // __MACOSX_COREMIDI__


//*********************************************************************//
//  API: LINUX ALSA SEQUENCER
//*********************************************************************//

// API information found at:
//   - http://www.alsa-project.org/documentation.php#Library

#if defined(__LINUX_ALSA__)

// The ALSA Sequencer API is based on the use of a callback function for
// MIDI input.
//
// Thanks to Pedro Lopez-Cabanillas for help with the ALSA sequencer
// time stamps and other assorted fixes!!!

// If you don't need timestamping for incoming MIDI events, define the
// preprocessor definition AVOID_TIMESTAMPING to save resources
// associated with the ALSA sequencer queues.

#include <pthread.h>
#include <sys/time.h>

// ALSA header file.
#include <alsa/asoundlib.h>

RTMIDI_NAMESPACE_START
struct AlsaMidiData;

/*! An abstraction layer for the ALSA sequencer layer. It provides
  the following functionality:
  - dynamic allocation of the sequencer
  - optionallay avoid concurrent access to the ALSA sequencer,
  which is not thread proof. This feature is controlled by
  the parameter \ref locking.
*/

#define RTMIDI_CLASSNAME "AlsaSequencer"
template <int locking=1>
class AlsaSequencer {
public:
  AlsaSequencer():seq(0)
  {
    if (locking) {
      pthread_mutexattr_t attr;
      pthread_mutexattr_init(&attr);
      pthread_mutexattr_settype(&attr, PTHREAD_MUTEX_NORMAL);
      pthread_mutex_init(&mutex, &attr);
    }
  }

  AlsaSequencer(const std::string & n):seq(0),name(n)
  {
    if (locking) {
      pthread_mutexattr_t attr;
      pthread_mutexattr_init(&attr);
      pthread_mutexattr_settype(&attr, PTHREAD_MUTEX_NORMAL);
      pthread_mutex_init(&mutex, &attr);
    }
    init();
    {
      scoped_lock lock(mutex);
      snd_seq_set_client_name( seq, name.c_str() );
    }
  }

  ~AlsaSequencer()
  {
    if (seq) {
      scoped_lock lock(mutex);
      snd_seq_close(seq);
      seq = 0;
    }
    if (locking) {
      pthread_mutex_destroy(&mutex);
    }
  }

  bool setName(const std::string & n) {
    /* we don't want to rename the client after opening it. */
    if (seq) return false;
    name = n;
    return true;
  }

  std::string GetPortName(int client, int port, int flags) {
    init();
    snd_seq_client_info_t *cinfo;
    snd_seq_client_info_alloca( &cinfo );
    {
      scoped_lock lock (mutex);
      snd_seq_get_any_client_info(seq,client,cinfo);
    }

    snd_seq_port_info_t *pinfo;
    snd_seq_port_info_alloca( &pinfo );
    {
      scoped_lock lock (mutex);
      snd_seq_get_any_port_info(seq,client,port,pinfo);
    }

    int naming = flags & PortDescriptor::NAMING_MASK;

    std::ostringstream os;
    switch (naming) {
    case PortDescriptor::SESSION_PATH:
      if (flags & PortDescriptor::INCLUDE_API)
	os << "ALSA:";
      os << client << ":" << port;
      break;
    case PortDescriptor::STORAGE_PATH:
      if (flags & PortDescriptor::INCLUDE_API)
	os << "ALSA:";
      os << snd_seq_client_info_get_name(cinfo);
      os << ":";
      os << snd_seq_port_info_get_name(pinfo);
      if (flags & PortDescriptor::UNIQUE_PORT_NAME)
	os << ";" << client << ":" << port;
      break;
    case PortDescriptor::LONG_NAME:
      os << snd_seq_client_info_get_name( cinfo );
      if (flags & PortDescriptor::UNIQUE_PORT_NAME) {
	os << " " << client;
      }
      os << ":";
      if (flags & PortDescriptor::UNIQUE_PORT_NAME) {
	os << port;
      }

      os << " " << snd_seq_port_info_get_name(pinfo);
      if (flags & PortDescriptor::INCLUDE_API)
	os << " (ALSA)";
      break;
    case PortDescriptor::SHORT_NAME:
    default:
      os << snd_seq_client_info_get_name( cinfo );
      if (flags & PortDescriptor::UNIQUE_PORT_NAME) {
	os << " ";
	os << client;
      }
      os << ":" << port;
      if (flags & PortDescriptor::INCLUDE_API)
	os << " (ALSA)";

      break;
    }
    return os.str();
  }

  int getPortCapabilities(int client, int port) {
    init();
    snd_seq_port_info_t *pinfo;
    snd_seq_port_info_alloca( &pinfo );
    {
      scoped_lock lock (mutex);
      snd_seq_get_any_port_info(seq,client,port,pinfo);
    }
    unsigned int caps = snd_seq_port_info_get_capability(pinfo);
    int retval = (caps & (SND_SEQ_PORT_CAP_READ|SND_SEQ_PORT_CAP_SUBS_READ))?
      PortDescriptor::INPUT:0;
    if (caps & (SND_SEQ_PORT_CAP_WRITE|SND_SEQ_PORT_CAP_SUBS_WRITE))
      retval |= PortDescriptor::OUTPUT;
    return retval;
  }

  int getNextClient(snd_seq_client_info_t * cinfo ) {
    init();
    scoped_lock lock (mutex);
    return snd_seq_query_next_client (seq, cinfo);
  }
  int getNextPort(snd_seq_port_info_t * pinfo ) {
    init();
    scoped_lock lock (mutex);
    return snd_seq_query_next_port (seq, pinfo);
  }

  int createPort (snd_seq_port_info_t *pinfo) {
    init();
    scoped_lock lock (mutex);
    return snd_seq_create_port(seq, pinfo);
  }

  void deletePort(int port) {
    init();
    scoped_lock lock (mutex);
    snd_seq_delete_port( seq, port );
  }

  snd_seq_port_subscribe_t * connectPorts(const snd_seq_addr_t & from,
					  const snd_seq_addr_t & to,
					  bool real_time) {
    init();
    snd_seq_port_subscribe_t *subscription;

    if (snd_seq_port_subscribe_malloc( &subscription ) < 0) {
      throw RTMIDI_ERROR(gettext_noopt("Could not allocate ALSA port subscription."),
			 Error::DRIVER_ERROR );
      return 0;
    }
    snd_seq_port_subscribe_set_sender(subscription, &from);
    snd_seq_port_subscribe_set_dest(subscription, &to);
    if (real_time) {
      snd_seq_port_subscribe_set_time_update(subscription, 1);
      snd_seq_port_subscribe_set_time_real(subscription, 1);
    }
    {
      scoped_lock lock (mutex);
      if ( snd_seq_subscribe_port(seq, subscription) ) {
	snd_seq_port_subscribe_free( subscription );
	subscription = 0;
	throw RTMIDI_ERROR(gettext_noopt("Error making ALSA port connection."),
			   Error::DRIVER_ERROR);
	return 0;
      }
    }
    return subscription;
  }

  void closePort(snd_seq_port_subscribe_t * subscription ) {
    init();
    scoped_lock lock(mutex);
    snd_seq_unsubscribe_port( seq, subscription );
  }

  void startQueue(int queue_id) {
    init();
    scoped_lock lock(mutex);
    snd_seq_start_queue( seq, queue_id, NULL );
    snd_seq_drain_output( seq );
  }

  /*! Use AlsaSequencer like a C pointer.
    \note This function breaks the design to control thread safety
    by the selection of the \ref locking parameter to the class.
    It should be removed as soon as possible in order ensure the
    thread policy that has been intended by creating this class.
  */
  operator snd_seq_t * ()
  {
    return seq;
  }
protected:
  struct scoped_lock {
    pthread_mutex_t * mutex;
    scoped_lock(pthread_mutex_t & m): mutex(&m)
    {
      if (locking)
	pthread_mutex_lock(mutex);
    }
    ~scoped_lock()
    {
      if (locking)
	pthread_mutex_unlock(mutex);
    }
  };
  pthread_mutex_t mutex;
  snd_seq_t * seq;
  std::string name;


  snd_seq_client_info_t * GetClient(int id) {
    init();
    snd_seq_client_info_t * cinfo;
    scoped_lock lock(mutex);
    snd_seq_get_any_client_info(seq,id,cinfo);
    return cinfo;
  }

  void init()
  {
    init (seq);
  }

  void init(snd_seq_t * &s)
  {
    if (s) return;
    {
      scoped_lock lock(mutex);
      int result = snd_seq_open(&s, "default", SND_SEQ_OPEN_DUPLEX, SND_SEQ_NONBLOCK);
      if ( result < 0 ) {
	switch (result) {
	case -ENOENT: // /dev/snd/seq does not exist
	  // Error numbers are defined to be positive
	case ENOENT: // just in case ...
	  throw RTMIDI_ERROR(snd_strerror(result),
			     Error::NO_DEVICES_FOUND);
	  return;
	default:
	  std::cerr << __FILE__ << ":" << __LINE__
		    << "Got unhandled error number " << result << std::endl;
	  throw RTMIDI_ERROR(snd_strerror(result),
			     Error::DRIVER_ERROR );
	  return;
	}
      }
      snd_seq_set_client_name( seq, name.c_str() );
    }
  }
};
#undef RTMIDI_CLASSNAME
typedef AlsaSequencer<1> LockingAlsaSequencer;
typedef AlsaSequencer<0> NonLockingAlsaSequencer;

#define RTMIDI_CLASSNAME "AlsaPortDescriptor"
struct AlsaPortDescriptor:public PortDescriptor,
			  public snd_seq_addr_t
{
  MidiApi * api;
  static LockingAlsaSequencer seq;
  AlsaPortDescriptor(const std::string & name):api(0),clientName(name)
  {
    client = 0;
    port   = 0;
  }
  AlsaPortDescriptor(int c, int p, const std::string & name):api(0),clientName(name)
  {
    client = c;
    port   = p;
    seq.setName(name);
  }
  AlsaPortDescriptor(snd_seq_addr_t & other,
		     const std::string & name):snd_seq_addr_t(other),
					       clientName(name) {
    seq.setName(name);
  }
  ~AlsaPortDescriptor() {}
  MidiInApi * getInputApi(unsigned int queueSizeLimit = 100) const {
    if (getCapabilities() & INPUT)
      return new MidiInAlsa(clientName,queueSizeLimit);
    else
      return 0;
  }
  MidiOutApi * getOutputApi() const {
    if (getCapabilities() & OUTPUT)
      return new MidiOutAlsa(clientName);
    else
      return 0;
  }
  std::string getName(int flags = SHORT_NAME | UNIQUE_PORT_NAME) {
    return seq.GetPortName(client,port,flags);
  }

  const std::string & getClientName() {
    return clientName;
  }
  int getCapabilities() const {
    if (!client) return 0;
    return seq.getPortCapabilities(client,port);
  }
  static PortList getPortList(int capabilities, const std::string & clientName);
protected:
  std::string clientName;
};

LockingAlsaSequencer AlsaPortDescriptor::seq;



PortList AlsaPortDescriptor :: getPortList(int capabilities, const std::string & clientName)
{
  PortList list;
  snd_seq_client_info_t *cinfo;
  snd_seq_port_info_t *pinfo;
  int client;
  snd_seq_client_info_alloca( &cinfo );
  snd_seq_port_info_alloca( &pinfo );

  snd_seq_client_info_set_client( cinfo, -1 );
  while ( seq.getNextClient(cinfo ) >= 0 ) {
    client = snd_seq_client_info_get_client( cinfo );
    // ignore default device (it is included in the following results again)
    if ( client == 0 ) continue;
    // Reset query info
    snd_seq_port_info_set_client( pinfo, client );
    snd_seq_port_info_set_port( pinfo, -1 );
    while ( seq.getNextPort( pinfo ) >= 0 ) {
      unsigned int atyp = snd_seq_port_info_get_type( pinfo );
      // otherwise we get ports without any
      if ( !(capabilities & UNLIMITED) &&
	   !( atyp & SND_SEQ_PORT_TYPE_MIDI_GENERIC )  &&
	   !( atyp & SND_SEQ_PORT_TYPE_SYNTH )
	   ) continue;
      unsigned int caps = snd_seq_port_info_get_capability( pinfo );
      if (capabilities & INPUT) {
	/* we need both READ and SUBS_READ */
	if ((caps & (SND_SEQ_PORT_CAP_READ | SND_SEQ_PORT_CAP_SUBS_READ))
	    != (SND_SEQ_PORT_CAP_READ | SND_SEQ_PORT_CAP_SUBS_READ))
	  continue;
      }
      if (capabilities & OUTPUT) {
	/* we need both WRITE and SUBS_WRITE */
	if ((caps & (SND_SEQ_PORT_CAP_WRITE|SND_SEQ_PORT_CAP_SUBS_WRITE))
	    != (SND_SEQ_PORT_CAP_WRITE|SND_SEQ_PORT_CAP_SUBS_WRITE))
	  continue;
      }
      list.push_back(Pointer<PortDescriptor>(
					     new AlsaPortDescriptor(client,snd_seq_port_info_get_port(pinfo),clientName)));
    }
  }
  return list;
}
#undef RTMIDI_CLASSNAME


/*! A structure to hold variables related to the ALSA API
  implementation.

  \note After all sequencer handling is covered by the \ref
  AlsaSequencer class, we should make seq to be a pointer in order
  to allow a common client implementation.
*/
#define RTMIDI_CLASSNAME "AlsaMidiData"

struct AlsaMidiData:public AlsaPortDescriptor {
  /*
    AlsaMidiData():seq()
    {
    init();
    }
  */
  AlsaMidiData(const std::string &clientName):AlsaPortDescriptor(clientName),
					      seq(clientName)
  {
    init();
  }
  ~AlsaMidiData()
  {
    if (local.client)
      deletePort();
  }
  void init () {
    local.port   = 0;
    local.client = 0;
    port = -1;
    subscription = 0;
    coder = 0;
    bufferSize = 32;
    buffer = 0;
    dummy_thread_id = pthread_self();
    thread = dummy_thread_id;
    trigger_fds[0] = -1;
    trigger_fds[1] = -1;
  }
  snd_seq_addr_t local; /*!< Our port and client id. If client = 0 (default) this means we didn't aquire a port so far. */
  NonLockingAlsaSequencer seq;
  //    unsigned int portNum;
  snd_seq_port_subscribe_t *subscription;
  snd_midi_event_t *coder;
  unsigned int bufferSize;
  unsigned char *buffer;
  pthread_t thread;
  pthread_t dummy_thread_id;
  unsigned long long lastTime;
  int queue_id; // an input queue is needed to get timestamped events
  int trigger_fds[2];

  void setRemote(const AlsaPortDescriptor * remote) {
    port   = remote->port;
    client = remote->client;
  }
  void connectPorts(const snd_seq_addr_t &from,
		    const snd_seq_addr_t &to,
		    bool real_time) {
    subscription = seq.connectPorts(from, to, real_time);
  }

  int openPort(int alsaCapabilities,
	       const std::string & portName) {
    if (subscription) {
      api->error( RTMIDI_ERROR(gettext_noopt("Could not allocate ALSA port subscription."),
			       Error::DRIVER_ERROR ));
      return -99;
    }

    snd_seq_port_info_t *pinfo;
    snd_seq_port_info_alloca( &pinfo );

    snd_seq_port_info_set_client( pinfo, 0 );
    snd_seq_port_info_set_port( pinfo, 0 );
    snd_seq_port_info_set_capability( pinfo,
				      alsaCapabilities);
    snd_seq_port_info_set_type( pinfo,
				SND_SEQ_PORT_TYPE_MIDI_GENERIC |
				SND_SEQ_PORT_TYPE_APPLICATION );
    snd_seq_port_info_set_midi_channels(pinfo, 16);
#ifndef AVOID_TIMESTAMPING
    snd_seq_port_info_set_timestamping(pinfo, 1);
    snd_seq_port_info_set_timestamp_real(pinfo, 1);
    snd_seq_port_info_set_timestamp_queue(pinfo, queue_id);
#endif
    snd_seq_port_info_set_name(pinfo,  portName.c_str() );
    int createok = seq.createPort(pinfo);

    if ( createok < 0 ) {
      api->error(RTMIDI_ERROR("ALSA error while creating input port.",
			      Error::DRIVER_ERROR));
      return createok;
    }

    local.client = snd_seq_port_info_get_client( pinfo );
    local.port   = snd_seq_port_info_get_port(pinfo);
    return 0;
  }

  void deletePort() {
    seq.deletePort(local.port);
    local.client = 0;
    local.port   = 0;
  }

  void closePort() {
    seq.closePort(subscription );
    snd_seq_port_subscribe_free( subscription );
    subscription = 0;
  }

  bool startQueue(void * userdata) {
    // Start the input queue
#ifndef AVOID_TIMESTAMPING
    seq.startQueue(queue_id);
#endif
    // Start our MIDI input thread.
    pthread_attr_t attr;
    pthread_attr_init(&attr);
    pthread_attr_setdetachstate(&attr, PTHREAD_CREATE_JOINABLE);
    pthread_attr_setschedpolicy(&attr, SCHED_OTHER);

    int err = pthread_create(&thread, &attr, MidiInAlsa::alsaMidiHandler, userdata);
    pthread_attr_destroy(&attr);
    if ( err ) {
      closePort();
      api->error(RTMIDI_ERROR(gettext_noopt("Error starting MIDI input thread!"),
			      Error::THREAD_ERROR));
      return false;
    }
    return true;
  }
};
#undef RTMIDI_CLASSNAME

#define PORT_TYPE( pinfo, bits ) ((snd_seq_port_info_get_capability(pinfo) & (bits)) == (bits))

//*********************************************************************//
//  API: LINUX ALSA
//  Class Definitions: MidiInAlsa
//*********************************************************************//

#define RTMIDI_CLASSNAME "MidiInAlsa"
// static function:
void * MidiInAlsa::alsaMidiHandler( void *ptr ) throw()
{
  MidiInAlsa *data = static_cast<MidiInAlsa *> (ptr);
  AlsaMidiData *apiData = static_cast<AlsaMidiData *> (data->apiData_);

  long nBytes;
  unsigned long long time, lastTime;
  bool continueSysex = false;
  bool doDecode = false;
  MidiInApi::MidiMessage message;
  int poll_fd_count;
  struct pollfd *poll_fds;

  snd_seq_event_t *ev;
  int result;
  apiData->bufferSize = 32;
  result = snd_midi_event_new( 0, &apiData->coder );
  if ( result < 0 ) {
    data->doInput = false;
    try {
      data->error(RTMIDI_ERROR(rtmidi_gettext("Error initializing MIDI event parser."),
			       Error::WARNING));
    } catch (Error & e) {
      // don't bother ALSA with an unhandled exception
    }
    return 0;
  }
  unsigned char *buffer = (unsigned char *) malloc( apiData->bufferSize );
  if ( buffer == NULL ) {
    data->doInput = false;
    snd_midi_event_free( apiData->coder );
    apiData->coder = 0;
    try {
      data->error(RTMIDI_ERROR(rtmidi_gettext("Error initializing buffer memory."),
			       Error::WARNING));
    } catch (Error & e) {
      // don't bother ALSA with an unhandled exception
    }
    return 0;
  }
  snd_midi_event_init( apiData->coder );
  snd_midi_event_no_status( apiData->coder, 1 ); // suppress running status messages

  poll_fd_count = snd_seq_poll_descriptors_count( apiData->seq, POLLIN ) + 1;
  poll_fds = (struct pollfd*)alloca( poll_fd_count * sizeof( struct pollfd ));
  snd_seq_poll_descriptors( apiData->seq, poll_fds + 1, poll_fd_count - 1, POLLIN );
  poll_fds[0].fd = apiData->trigger_fds[0];
  poll_fds[0].events = POLLIN;

  while ( data->doInput ) {

    if ( snd_seq_event_input_pending( apiData->seq, 1 ) == 0 ) {
      // No data pending
      if ( poll( poll_fds, poll_fd_count, -1) >= 0 ) {
	if ( poll_fds[0].revents & POLLIN ) {
	  bool dummy;
	  int res = read( poll_fds[0].fd, &dummy, sizeof(dummy) );
	  (void) res;
	}
      }
      continue;
    }

    // If here, there should be data.
    result = snd_seq_event_input( apiData->seq, &ev );
    if ( result == -ENOSPC ) {
      try {
	data->error(RTMIDI_ERROR(rtmidi_gettext("MIDI input buffer overrun."),
				 Error::WARNING));
      } catch (Error & e) {
	// don't bother ALSA with an unhandled exception
      }

      continue;
    }
    else if ( result == -EAGAIN ) {
      try {
	data->error(RTMIDI_ERROR(rtmidi_gettext("ALSA returned without providing a MIDI event."),
				 Error::WARNING));
      } catch (Error & e) {
	// don't bother ALSA with an unhandled exception
      }

      continue;
    }
    else if ( result <= 0 ) {
      try {
	data->error(RTMIDI_ERROR1(rtmidi_gettext("Unknown MIDI input error.\nThe system reports:\n%s"),
				  Error::WARNING,
				  strerror(-result)));
      } catch (Error & e) {
	// don't bother ALSA with an unhandled exception
      }
      continue;
    }

    // This is a bit weird, but we now have to decode an ALSA MIDI
    // event (back) into MIDI bytes.  We'll ignore non-MIDI types.
    if ( !continueSysex ) message.bytes.clear();

    doDecode = false;
    switch ( ev->type ) {

    case SND_SEQ_EVENT_PORT_SUBSCRIBED:
#if defined(__RTMIDI_DEBUG__)
      std::cout << "MidiInAlsa::alsaMidiHandler: port connection made!\n";
#endif
      break;

    case SND_SEQ_EVENT_PORT_UNSUBSCRIBED:
#if defined(__RTMIDI_DEBUG__)
      std::cerr << "MidiInAlsa::alsaMidiHandler: port connection has closed!\n";
      std::cout << "sender = " << (int) ev->data.connect.sender.client << ":"
		<< (int) ev->data.connect.sender.port
		<< ", dest = " << (int) ev->data.connect.dest.client << ":"
		<< (int) ev->data.connect.dest.port
		<< std::endl;
#endif
      break;

    case SND_SEQ_EVENT_QFRAME: // MIDI time code
      if ( !( data->ignoreFlags & 0x02 ) ) doDecode = true;
      break;

    case SND_SEQ_EVENT_TICK: // 0xF9 ... MIDI timing tick
      if ( !( data->ignoreFlags & 0x02 ) ) doDecode = true;
      break;

    case SND_SEQ_EVENT_CLOCK: // 0xF8 ... MIDI timing (clock) tick
      if ( !( data->ignoreFlags & 0x02 ) ) doDecode = true;
      break;

    case SND_SEQ_EVENT_SENSING: // Active sensing
      if ( !( data->ignoreFlags & 0x04 ) ) doDecode = true;
      break;

    case SND_SEQ_EVENT_SYSEX:
      if ( (data->ignoreFlags & 0x01) ) break;
      if ( ev->data.ext.len > apiData->bufferSize ) {
	apiData->bufferSize = ev->data.ext.len;
	free( buffer );
	buffer = (unsigned char *) malloc( apiData->bufferSize );
	if ( buffer == NULL ) {
	  data->doInput = false;
	  try {
	    data->error(RTMIDI_ERROR(rtmidi_gettext("Error resizing buffer memory."),
				     Error::WARNING));
	  } catch (Error & e) {
	    // don't bother ALSA with an unhandled exception
	  }
	  break;
	}
      }
      RTMIDI_FALLTHROUGH;
    default:
      doDecode = true;
    }

    if ( doDecode ) {

      nBytes = snd_midi_event_decode( apiData->coder, buffer, apiData->bufferSize, ev );
      if ( nBytes > 0 ) {
	// The ALSA sequencer has a maximum buffer size for MIDI sysex
	// events of 256 bytes.  If a device sends sysex messages larger
	// than this, they are segmented into 256 byte chunks.  So,
	// we'll watch for this and concatenate sysex chunks into a
	// single sysex message if necessary.
	if ( !continueSysex )
	  message.bytes.assign( buffer, &buffer[nBytes] );
	else
	  message.bytes.insert( message.bytes.end(), buffer, &buffer[nBytes] );

	continueSysex = ( ( ev->type == SND_SEQ_EVENT_SYSEX ) && ( message.bytes.back() != 0xF7 ) );
	if ( !continueSysex ) {

	  // Calculate the time stamp:
	  message.timeStamp = 0.0;

	  // Method 1: Use the system time.
	  //(void)gettimeofday(&tv, (struct timezone *)NULL);
	  //time = (tv.tv_sec * 1000000) + tv.tv_usec;

	  // Method 2: Use the ALSA sequencer event time data.
	  // (thanks to Pedro Lopez-Cabanillas!).
	  time = ( ev->time.time.tv_sec * 1000000 ) + ( ev->time.time.tv_nsec/1000 );
	  lastTime = time;
	  time -= apiData->lastTime;
	  apiData->lastTime = lastTime;
	  if ( data->firstMessage == true )
	    data->firstMessage = false;
	  else
	    message.timeStamp = time * 0.000001;
	}
	else {
#if defined(__RTMIDI_DEBUG__)
	  try {
	    data->error(RTMIDI_ERROR(rtmidi_gettext("Event parsing error or not a MIDI event."),
				     Error::WARNING));
	  } catch (Error & e) {
	    // don't bother ALSA with an unhandled exception
	  }
#endif
	}
      }
    }

    snd_seq_free_event( ev );
    if ( message.bytes.size() == 0 || continueSysex ) continue;

    if ( data->userCallback ) {
      data->userCallback->rtmidi_midi_in( message.timeStamp, message.bytes);
    }
    else {
      // As long as we haven't reached our queue size limit, push the message.
      if ( data->queue.size < data->queue.ringSize ) {
	data->queue.ring[data->queue.back++] = message;
	if ( data->queue.back == data->queue.ringSize )
	  data->queue.back = 0;
	data->queue.size++;
      }
      else {
	try {
	  data->error(RTMIDI_ERROR(rtmidi_gettext("Error: Message queue limit reached."),
				   Error::WARNING));
	} catch (Error & e) {
	  // don't bother ALSA with an unhandled exception
	}
      }
    }
  }

  if ( buffer ) free( buffer );
  snd_midi_event_free( apiData->coder );
  apiData->coder = 0;
  apiData->thread = apiData->dummy_thread_id;
  return 0;
}

MidiInAlsa :: MidiInAlsa( const std::string & clientName,
			  unsigned int queueSizeLimit ) : MidiInApi( queueSizeLimit )
{
  initialize( clientName );
}

MidiInAlsa :: ~MidiInAlsa()
{
  // Close a connection if it exists.
  closePort();

  // Shutdown the input thread.
  AlsaMidiData *data = static_cast<AlsaMidiData *> (apiData_);
  if ( doInput ) {
    doInput = false;
    int res = write( data->trigger_fds[1], &doInput, sizeof(doInput) );
    (void) res;
    if ( !pthread_equal(data->thread, data->dummy_thread_id) )
      pthread_join( data->thread, NULL );
  }

  // Cleanup.
  close ( data->trigger_fds[0] );
  close ( data->trigger_fds[1] );
  if ( data->local.client ) data->deletePort();
#ifndef AVOID_TIMESTAMPING
  snd_seq_free_queue( data->seq, data->queue_id );
#endif
  delete data;
}

void MidiInAlsa :: initialize( const std::string& clientName )
{

  // Save our api-specific connection information.
  AlsaMidiData *data = new AlsaMidiData (clientName);
  apiData_ = (void *) data;

  if ( pipe(data->trigger_fds) == -1 ) {
    error(RTMIDI_ERROR(gettext_noopt("Error creating pipe objects."),
		       Error::DRIVER_ERROR) );
    return;
  }

  // Create the input queue
#ifndef AVOID_TIMESTAMPING
  data->queue_id = snd_seq_alloc_named_queue(data->seq, "Midi Queue");
  // Set arbitrary tempo (mm=100) and resolution (240)
  snd_seq_queue_tempo_t *qtempo;
  snd_seq_queue_tempo_alloca(&qtempo);
  snd_seq_queue_tempo_set_tempo(qtempo, 600000);
  snd_seq_queue_tempo_set_ppq(qtempo, 240);
  snd_seq_set_queue_tempo(data->seq, data->queue_id, qtempo);
  snd_seq_drain_output(data->seq);
#endif
}

// This function is used to count or get the pinfo structure for a given port number.
unsigned int portInfo( snd_seq_t *seq, snd_seq_port_info_t *pinfo, unsigned int type, int portNumber )
{
  snd_seq_client_info_t *cinfo;
  int client;
  int count = 0;
  snd_seq_client_info_alloca( &cinfo );

  snd_seq_client_info_set_client( cinfo, -1 );
  while ( snd_seq_query_next_client( seq, cinfo ) >= 0 ) {
    client = snd_seq_client_info_get_client( cinfo );
    if ( client == 0 ) continue;
    // Reset query info
    snd_seq_port_info_set_client( pinfo, client );
    snd_seq_port_info_set_port( pinfo, -1 );
    while ( snd_seq_query_next_port( seq, pinfo ) >= 0 ) {
      unsigned int atyp = snd_seq_port_info_get_type( pinfo );
      if ( ( atyp & SND_SEQ_PORT_TYPE_MIDI_GENERIC ) == 0 ) continue;
      unsigned int caps = snd_seq_port_info_get_capability( pinfo );
      if ( ( caps & type ) != type ) continue;
      if ( count == portNumber ) return 1;
      ++count;
    }
  }

  // If a negative portNumber was used, return the port count.
  if ( portNumber < 0 ) return count;
  return 0;
}

unsigned int MidiInAlsa :: getPortCount()
{
  snd_seq_port_info_t *pinfo;
  snd_seq_port_info_alloca( &pinfo );

  AlsaMidiData *data = static_cast<AlsaMidiData *> (apiData_);
  return portInfo( data->seq, pinfo, SND_SEQ_PORT_CAP_READ|SND_SEQ_PORT_CAP_SUBS_READ, -1 );
}

std::string MidiInAlsa :: getPortName( unsigned int portNumber )
{
  snd_seq_client_info_t *cinfo;
  snd_seq_port_info_t *pinfo;
  snd_seq_client_info_alloca( &cinfo );
  snd_seq_port_info_alloca( &pinfo );

  std::string stringName;
  AlsaMidiData *data = static_cast<AlsaMidiData *> (apiData_);
  if ( portInfo( data->seq, pinfo, SND_SEQ_PORT_CAP_READ|SND_SEQ_PORT_CAP_SUBS_READ, (int) portNumber ) ) {
    int cnum = snd_seq_port_info_get_client( pinfo );
    snd_seq_get_any_client_info( data->seq, cnum, cinfo );
    std::ostringstream os;
    os << snd_seq_client_info_get_name( cinfo );
    os << " ";                                    // These lines added to make sure devices are listed
    os << snd_seq_port_info_get_client( pinfo );  // with full portnames added to ensure individual device names
    os << ":";
    os << snd_seq_port_info_get_port( pinfo );
    stringName = os.str();
    return stringName;
  }

  // If we get here, we didn't find a match.
  error( RTMIDI_ERROR(gettext_noopt("Error looking for port name."),
		      Error::WARNING) );
  return stringName;
}

void MidiInAlsa :: openPort( unsigned int portNumber, const std::string & portName )
{
  if ( connected_ ) {
    error(RTMIDI_ERROR(gettext_noopt("A valid connection already exists."),
		       Error::WARNING) );
    return;
  }

  unsigned int nSrc = this->getPortCount();
  if ( nSrc < 1 ) {
    error( RTMIDI_ERROR(gettext_noopt("No MIDI input sources found."),
			Error::NO_DEVICES_FOUND ));
    return;
  }

  snd_seq_port_info_t *src_pinfo;
  snd_seq_port_info_alloca( &src_pinfo );
  AlsaMidiData *data = static_cast<AlsaMidiData *> (apiData_);
  if ( portInfo( data->seq, src_pinfo, SND_SEQ_PORT_CAP_READ|SND_SEQ_PORT_CAP_SUBS_READ, (int) portNumber ) == 0 ) {
    std::ostringstream ost;
    error( RTMIDI_ERROR1(gettext_noopt("The 'portNumber' argument (%d) is invalid."),
			 Error::INVALID_PARAMETER,
			 portNumber) );
    return;
  }

  snd_seq_addr_t sender, receiver;
  sender.client = snd_seq_port_info_get_client( src_pinfo );
  sender.port = snd_seq_port_info_get_port( src_pinfo );

  snd_seq_port_info_t *pinfo;
  snd_seq_port_info_alloca( &pinfo );
  if ( !data->local.client ) {
    snd_seq_port_info_set_client( pinfo, 0 );
    snd_seq_port_info_set_port( pinfo, 0 );
    snd_seq_port_info_set_capability( pinfo,
				      SND_SEQ_PORT_CAP_WRITE |
				      SND_SEQ_PORT_CAP_SUBS_WRITE );
    snd_seq_port_info_set_type( pinfo,
				SND_SEQ_PORT_TYPE_MIDI_GENERIC |
				SND_SEQ_PORT_TYPE_APPLICATION );
    snd_seq_port_info_set_midi_channels(pinfo, 16);
#ifndef AVOID_TIMESTAMPING
    snd_seq_port_info_set_timestamping(pinfo, 1);
    snd_seq_port_info_set_timestamp_real(pinfo, 1);
    snd_seq_port_info_set_timestamp_queue(pinfo, data->queue_id);
#endif
    snd_seq_port_info_set_name(pinfo,  portName.c_str() );
    int createok = snd_seq_create_port(data->seq, pinfo);

    if ( createok < 0 ) {
      error( RTMIDI_ERROR(gettext_noopt("Error creating ALSA input port."),
			  Error::DRIVER_ERROR));
      return;
    }
    data->local.port   = snd_seq_port_info_get_port(pinfo);
    data->local.client = snd_seq_port_info_get_client(pinfo);
  }

  receiver = data->local;

  if ( !data->subscription ) {
    // Make subscription
    if (snd_seq_port_subscribe_malloc( &data->subscription ) < 0) {
      error( RTMIDI_ERROR(gettext_noopt("Could not allocate ALSA port subscription."),
			  Error::DRIVER_ERROR) );
      return;
    }
    snd_seq_port_subscribe_set_sender(data->subscription, &sender);
    snd_seq_port_subscribe_set_dest(data->subscription, &receiver);
    if ( snd_seq_subscribe_port(data->seq, data->subscription) ) {
      snd_seq_port_subscribe_free( data->subscription );
      data->subscription = 0;
      error( RTMIDI_ERROR(gettext_noopt("Error making ALSA port connection."),
			  Error::DRIVER_ERROR) );
      return;
    }
  }

  if ( doInput == false ) {
    // Start the input queue
#ifndef AVOID_TIMESTAMPING
    snd_seq_start_queue( data->seq, data->queue_id, NULL );
    snd_seq_drain_output( data->seq );
#endif
    // Start our MIDI input thread.
    pthread_attr_t attr;
    pthread_attr_init(&attr);
    pthread_attr_setdetachstate(&attr, PTHREAD_CREATE_JOINABLE);
    pthread_attr_setschedpolicy(&attr, SCHED_OTHER);

    doInput = true;
    int err = pthread_create(&data->thread, &attr, alsaMidiHandler, this);
    pthread_attr_destroy(&attr);
    if ( err ) {
      snd_seq_unsubscribe_port( data->seq, data->subscription );
      snd_seq_port_subscribe_free( data->subscription );
      data->subscription = 0;
      doInput = false;
      error( RTMIDI_ERROR(gettext_noopt("Error starting MIDI input thread!"),
			  Error::THREAD_ERROR) );
      return;
    }
  }

  connected_ = true;
}

void MidiInAlsa :: openPort( const PortDescriptor & port,
			     const std::string & portName)
{
  AlsaMidiData *data = static_cast<AlsaMidiData *> (apiData_);
  const AlsaPortDescriptor * remote = dynamic_cast<const AlsaPortDescriptor *>(&port);

  if ( !data ) {
    error( RTMIDI_ERROR(gettext_noopt("Data has not been allocated."),
			Error::SYSTEM_ERROR) );
    return;
  }
  if ( connected_ ) {
    error( RTMIDI_ERROR(gettext_noopt("A valid connection already exists."),
			Error::WARNING) );
    return;
  }
  if (data->subscription) {
    error( RTMIDI_ERROR(gettext_noopt("Could not allocate ALSA port subscription."),
			Error::DRIVER_ERROR));
    return;
  }
  if (!remote) {
    error( RTMIDI_ERROR(gettext_noopt("ALSA has been instructed to open a non-ALSA MIDI port. This doesn't work."),
			Error::INVALID_DEVICE) );
    return;
  }

  try {
    if (!data->local.client)
      data->openPort (SND_SEQ_PORT_CAP_WRITE
		      | SND_SEQ_PORT_CAP_SUBS_WRITE,
		      portName);
    data->setRemote(remote);
    data->connectPorts(*remote,
		       data->local,
		       false);


    if ( doInput == false ) {
      doInput
	= data->startQueue(this);
    }

    connected_ = true;
  } catch (Error & e) {
    error(e);
  }
}

Pointer<PortDescriptor> MidiInAlsa :: getDescriptor(bool local)
{
  AlsaMidiData *data = static_cast<AlsaMidiData *> (apiData_);
  try {
    if (local) {
      if (data && data->local.client) {
	return Pointer<PortDescriptor>(
				       new AlsaPortDescriptor(data->local,data->getClientName()));
      }
    } else {
      if (data && data->client) {
	return Pointer<PortDescriptor>(
				       new AlsaPortDescriptor(*data,data->getClientName()));
      }
    }
  } catch (Error & e) {
    error (e);
  }
  return NULL;
}
PortList MidiInAlsa :: getPortList(int capabilities)
{
  AlsaMidiData *data = static_cast<AlsaMidiData *> (apiData_);
  try {
    return AlsaPortDescriptor::getPortList(capabilities | PortDescriptor::INPUT,
					   data->getClientName());
  } catch (Error & e) {
    error (e);
    return PortList();
  }
}



void MidiInAlsa :: openVirtualPort(const std::string & portName )
{
  AlsaMidiData *data = static_cast<AlsaMidiData *> (apiData_);
  if ( !data->local.client ) {
    snd_seq_port_info_t *pinfo;
    snd_seq_port_info_alloca( &pinfo );
    snd_seq_port_info_set_capability( pinfo,
				      SND_SEQ_PORT_CAP_WRITE |
				      SND_SEQ_PORT_CAP_SUBS_WRITE );
    snd_seq_port_info_set_type( pinfo,
				SND_SEQ_PORT_TYPE_MIDI_GENERIC |
				SND_SEQ_PORT_TYPE_APPLICATION );
    snd_seq_port_info_set_midi_channels(pinfo, 16);
#ifndef AVOID_TIMESTAMPING
    snd_seq_port_info_set_timestamping(pinfo, 1);
    snd_seq_port_info_set_timestamp_real(pinfo, 1);
    snd_seq_port_info_set_timestamp_queue(pinfo, data->queue_id);
#endif
    snd_seq_port_info_set_name(pinfo, portName.c_str());
    int createok = snd_seq_create_port(data->seq, pinfo);

    if ( createok < 0 ) {
      errorString_ = "MidiInAlsa::openVirtualPort: ";
      error( RTMIDI_ERROR(gettext_noopt("Error creating ALSA virtual port."),
			  Error::DRIVER_ERROR) );
      return;
    }
    data->local.port   = snd_seq_port_info_get_port(pinfo);
    data->local.client = snd_seq_port_info_get_client(pinfo);
  }

  if ( doInput == false ) {
    // Wait for old thread to stop, if still running
    if ( !pthread_equal(data->thread, data->dummy_thread_id) )
      pthread_join( data->thread, NULL );

    // Start the input queue
#ifndef AVOID_TIMESTAMPING
    snd_seq_start_queue( data->seq, data->queue_id, NULL );
    snd_seq_drain_output( data->seq );
#endif
    // Start our MIDI input thread.
    pthread_attr_t attr;
    pthread_attr_init(&attr);
    pthread_attr_setdetachstate(&attr, PTHREAD_CREATE_JOINABLE);
    pthread_attr_setschedpolicy(&attr, SCHED_OTHER);

    doInput = true;
    int err = pthread_create(&data->thread, &attr, alsaMidiHandler, this);
    pthread_attr_destroy(&attr);
    if ( err ) {
      if ( data->subscription ) {
	snd_seq_unsubscribe_port( data->seq, data->subscription );
	snd_seq_port_subscribe_free( data->subscription );
	data->subscription = 0;
      }
      doInput = false;
      error( RTMIDI_ERROR(gettext_noopt("Error starting MIDI input thread!"),
			  Error::THREAD_ERROR) );
      return;
    }
  }
}

void MidiInAlsa :: closePort( void )
{
  AlsaMidiData *data = static_cast<AlsaMidiData *> (apiData_);

  if ( connected_ ) {
    if ( data->subscription ) {
      snd_seq_unsubscribe_port( data->seq, data->subscription );
      snd_seq_port_subscribe_free( data->subscription );
      data->subscription = 0;
    }
    // Stop the input queue
#ifndef AVOID_TIMESTAMPING
    snd_seq_stop_queue( data->seq, data->queue_id, NULL );
    snd_seq_drain_output( data->seq );
#endif
    connected_ = false;
  }

  // Stop thread to avoid triggering the callback, while the port is intended to be closed
  if ( doInput ) {
    doInput = false;
    int res = write( data->trigger_fds[1], &doInput, sizeof(doInput) );
    (void) res;
    if ( !pthread_equal(data->thread, data->dummy_thread_id) )
      pthread_join( data->thread, NULL );
  }
}
#undef RTMIDI_CLASSNAME

//*********************************************************************//
//  API: LINUX ALSA
//  Class Definitions: MidiOutAlsa
//*********************************************************************//

#define RTMIDI_CLASSNAME "MidiOutAlsa"
MidiOutAlsa :: MidiOutAlsa( const std::string & clientName ) : MidiOutApi()
{
  initialize( clientName );
}

MidiOutAlsa :: ~MidiOutAlsa()
{
  // Close a connection if it exists.
  closePort();

  // Cleanup.
  AlsaMidiData *data = static_cast<AlsaMidiData *> (apiData_);
  if ( data->local.client > 0 ) snd_seq_delete_port( data->seq, data->local.port );
  if ( data->coder ) snd_midi_event_free( data->coder );
  if ( data->buffer ) free( data->buffer );
  delete data;
}

void MidiOutAlsa :: initialize( const std::string& clientName )
{
#if 0
  // Set up the ALSA sequencer client.
  snd_seq_t *seq;
  int result1 = snd_seq_open( &seq, "default", SND_SEQ_OPEN_OUTPUT, SND_SEQ_NONBLOCK );
  if ( result1 < 0 ) {
    error(RTMIDI_ERROR(gettext_noopt("Error creating ALSA sequencer client object."),
		       Error::DRIVER_ERROR, errorString_ ));
    return;
  }

  // Set client name.
  snd_seq_set_client_name( seq, clientName.c_str() );
#endif

  // Save our api-specific connection information.
  AlsaMidiData *data = new AlsaMidiData(clientName);
  // data->seq = seq;
  //  data->portNum = -1;

  int result = snd_midi_event_new( data->bufferSize, &data->coder );
  if ( result < 0 ) {
    delete data;
    error( RTMIDI_ERROR(gettext_noopt("Error initializing MIDI event parser."),
			Error::DRIVER_ERROR) );
    return;
  }
  data->buffer = (unsigned char *) malloc( data->bufferSize );
  if ( data->buffer == NULL ) {
    delete data;
    error( RTMIDI_ERROR(gettext_noopt("Error while allocating buffer memory."),
			Error::MEMORY_ERROR) );
    return;
  }
  snd_midi_event_init( data->coder );
  apiData_ = (void *) data;
}

unsigned int MidiOutAlsa :: getPortCount()
{
  snd_seq_port_info_t *pinfo;
  snd_seq_port_info_alloca( &pinfo );

  AlsaMidiData *data = static_cast<AlsaMidiData *> (apiData_);
  return portInfo( data->seq, pinfo, SND_SEQ_PORT_CAP_WRITE|SND_SEQ_PORT_CAP_SUBS_WRITE, -1 );
}

std::string MidiOutAlsa :: getPortName( unsigned int portNumber )
{
  snd_seq_client_info_t *cinfo;
  snd_seq_port_info_t *pinfo;
  snd_seq_client_info_alloca( &cinfo );
  snd_seq_port_info_alloca( &pinfo );

  std::string stringName;
  AlsaMidiData *data = static_cast<AlsaMidiData *> (apiData_);
  if ( portInfo( data->seq, pinfo, SND_SEQ_PORT_CAP_WRITE|SND_SEQ_PORT_CAP_SUBS_WRITE, (int) portNumber ) ) {
    int cnum = snd_seq_port_info_get_client(pinfo);
    snd_seq_get_any_client_info( data->seq, cnum, cinfo );
    std::ostringstream os;
    os << snd_seq_client_info_get_name(cinfo);
    os << " ";                                    // These lines added to make sure devices are listed
    os << snd_seq_port_info_get_client( pinfo );  // with full portnames added to ensure individual device names
    os << ":";
    os << snd_seq_port_info_get_port(pinfo);
    stringName = os.str();
    return stringName;
  }

  // If we get here, we didn't find a match.
  errorString_ = "MidiOutAlsa::getPortName: ";
  error( RTMIDI_ERROR(gettext_noopt("Error looking for port name."),
		      Error::WARNING) );
  return stringName;
}

void MidiOutAlsa :: openPort( unsigned int portNumber, const std::string & portName )
{
  if ( connected_ ) {
    error(RTMIDI_ERROR(gettext_noopt("A valid connection already exists."),
		       Error::WARNING) );
    return;
  }

  unsigned int nSrc = this->getPortCount();
  if (nSrc < 1) {
    errorString_ = "MidiOutAlsa::openPort: !";
    error(RTMIDI_ERROR(gettext_noopt("No MIDI output sinks found."),
		       Error::NO_DEVICES_FOUND) );
    return;
  }

  snd_seq_port_info_t *pinfo;
  snd_seq_port_info_alloca( &pinfo );
  AlsaMidiData *data = static_cast<AlsaMidiData *> (apiData_);
  if ( portInfo( data->seq, pinfo, SND_SEQ_PORT_CAP_WRITE|SND_SEQ_PORT_CAP_SUBS_WRITE, (int) portNumber ) == 0 ) {
    std::ostringstream ost;
    ost << "MidiOutAlsa::openPort: ";
    errorString_ = ost.str();
    error(RTMIDI_ERROR1(gettext_noopt("The 'portNumber' argument (%d) is invalid."),
			Error::INVALID_PARAMETER, portNumber)  );
    return;
  }

  data->client = snd_seq_port_info_get_client( pinfo );
  data->port = snd_seq_port_info_get_port( pinfo );
  data->local.client = snd_seq_client_id( data->seq );

  if ( !data->local.client ) {
    int port = snd_seq_create_simple_port( data->seq, portName.c_str(),
					   SND_SEQ_PORT_CAP_READ|SND_SEQ_PORT_CAP_SUBS_READ,
					   SND_SEQ_PORT_TYPE_MIDI_GENERIC|SND_SEQ_PORT_TYPE_APPLICATION );
    if ( port < 0 ) {
      errorString_ = "MidiOutAlsa::openPort: ";
      error(RTMIDI_ERROR(gettext_noopt("Error creating ALSA output port."),
			 Error::DRIVER_ERROR));
      return;
    }

    data->local.port   = port;
  }

  // Make subscription
  if (snd_seq_port_subscribe_malloc( &data->subscription ) < 0) {
    snd_seq_port_subscribe_free( data->subscription );
    error(RTMIDI_ERROR(gettext_noopt("Could not allocate ALSA port subscription."),
		       Error::DRIVER_ERROR) );
    return;
  }
  snd_seq_port_subscribe_set_sender(data->subscription, data);
  snd_seq_port_subscribe_set_dest(data->subscription, &data->local);
  snd_seq_port_subscribe_set_time_update(data->subscription, 1);
  snd_seq_port_subscribe_set_time_real(data->subscription, 1);
  if ( snd_seq_subscribe_port(data->seq, data->subscription) ) {
    snd_seq_port_subscribe_free( data->subscription );
    error(RTMIDI_ERROR(gettext_noopt("Error making ALSA port connection."),
		       Error::DRIVER_ERROR) );
    return;
  }

  connected_ = true;
}

void MidiOutAlsa :: closePort( void )
{
  if ( connected_ ) {
    AlsaMidiData *data = static_cast<AlsaMidiData *> (apiData_);
    snd_seq_unsubscribe_port( data->seq, data->subscription );
    snd_seq_port_subscribe_free( data->subscription );
    connected_ = false;
  }
}

void MidiOutAlsa :: openVirtualPort(const std::string & portName )
{
  AlsaMidiData *data = static_cast<AlsaMidiData *> (apiData_);
  if ( !data->local.client ) {
    int port = snd_seq_create_simple_port( data->seq, portName.c_str(),
					   SND_SEQ_PORT_CAP_READ|SND_SEQ_PORT_CAP_SUBS_READ,
					   SND_SEQ_PORT_TYPE_MIDI_GENERIC|SND_SEQ_PORT_TYPE_APPLICATION );

    if ( port < 0 ) {
      error(RTMIDI_ERROR(gettext_noopt("Error creating ALSA virtual port."),
			 Error::DRIVER_ERROR) );
    }
    data->local.port   = port;
    data->local.client = snd_seq_client_id(data->seq);
  }
}

void MidiOutAlsa :: sendMessage( std::vector<unsigned char> &message )
{
  int result;
  AlsaMidiData *data = static_cast<AlsaMidiData *> (apiData_);
  unsigned int nBytes = message.size();
  if ( nBytes > data->bufferSize ) {
    data->bufferSize = nBytes;
    result = snd_midi_event_resize_buffer ( data->coder, nBytes);
    if ( result != 0 ) {
      error(RTMIDI_ERROR(gettext_noopt("ALSA error resizing MIDI event buffer."),
			 Error::DRIVER_ERROR) );
      return;
    }
    free (data->buffer);
    data->buffer = (unsigned char *) malloc( data->bufferSize );
    if ( data->buffer == NULL ) {
      error(RTMIDI_ERROR(gettext_noopt("Error while allocating buffer memory."),
			 Error::MEMORY_ERROR) );
      return;
    }
  }

  snd_seq_event_t ev;
  snd_seq_ev_clear(&ev);
  snd_seq_ev_set_source(&ev, data->local.port);
  snd_seq_ev_set_subs(&ev);
  snd_seq_ev_set_direct(&ev);
  for ( unsigned int i=0; i<nBytes; ++i ) data->buffer[i] = message.at(i);
  result = snd_midi_event_encode( data->coder, data->buffer, (long)nBytes, &ev );
  if ( result < (int)nBytes ) {
    error(RTMIDI_ERROR(gettext_noopt("Event parsing error."),
		       Error::WARNING) );
    return;
  }

  // Send the event.
  result = snd_seq_event_output(data->seq, &ev);
  if ( result < 0 ) {
    error(RTMIDI_ERROR(gettext_noopt("Error sending MIDI message to port."),
		       Error::WARNING) );
    return;
  }
  snd_seq_drain_output(data->seq);
}

void MidiOutAlsa :: openPort( const PortDescriptor & port,
			      const std::string & portName)
{
  AlsaMidiData *data = static_cast<AlsaMidiData *> (apiData_);
  const AlsaPortDescriptor * remote = dynamic_cast<const AlsaPortDescriptor *>(&port);

  if ( !data ) {
    error(RTMIDI_ERROR(gettext_noopt("Data has not been allocated."),
		       Error::SYSTEM_ERROR) );
    return;
  }
  if ( connected_ ) {
    error(RTMIDI_ERROR(gettext_noopt("A valid connection already exists."),
		       Error::WARNING) );
    return;
  }
  if (data->subscription) {
    error(RTMIDI_ERROR(gettext_noopt("Error allocating ALSA port subscription."),
		       Error::DRIVER_ERROR) );
    return;
  }
  if (!remote) {
    error(RTMIDI_ERROR(gettext_noopt("ALSA has been instructed to open a non-ALSA MIDI port. This doesn't work."),
		       Error::INVALID_DEVICE) );
    return;
  }

  try {
    if (!data->local.client)
      data->openPort (SND_SEQ_PORT_CAP_READ | SND_SEQ_PORT_CAP_SUBS_READ,
		      portName);
    data->setRemote(remote);
    data->connectPorts(data->local,*remote,true);

    connected_ = true;
  } catch (Error & e) {
    error (e);
  }
}
Pointer<PortDescriptor> MidiOutAlsa :: getDescriptor(bool local)
{
  AlsaMidiData *data = static_cast<AlsaMidiData *> (apiData_);
  try {
    if (local) {
      if (data && data->local.client) {
	return Pointer<PortDescriptor>(
				       new AlsaPortDescriptor(data->local, data->getClientName()));
      }
    } else {
      if (data && data->client) {
	return Pointer<PortDescriptor>(
				       new AlsaPortDescriptor(*data, data->getClientName()));
      }
    }
  } catch (Error & e) {
    error(e);
  }
  return NULL;
}
PortList MidiOutAlsa :: getPortList(int capabilities)
{
  AlsaMidiData *data = static_cast<AlsaMidiData *> (apiData_);
  try {
    return AlsaPortDescriptor::getPortList(capabilities | PortDescriptor::OUTPUT,
					   data->getClientName());
  } catch (Error & e) {
    return PortList();
  }
}
RTMIDI_NAMESPACE_END
#undef RTMIDI_CLASSNAME
#endif // __LINUX_ALSA__


//*********************************************************************//
//  API: Windows Multimedia Library (MM)
//*********************************************************************//

// API information deciphered from:
//  - http://msdn.microsoft.com/library/default.asp?url=/library/en-us/multimed/htm/_win32_midi_reference.asp

// Thanks to Jean-Baptiste Berruchon for the sysex code.

#if defined(__WINDOWS_MM__)

// The Windows MM API is based on the use of a callback function for
// MIDI input.  We convert the system specific time stamps to delta
// time values.

// Windows MM MIDI header files.
#include <windows.h>
#include <mmsystem.h>

#define  RT_SYSEX_BUFFER_SIZE 1024
#define  RT_SYSEX_BUFFER_COUNT 4
RTMIDI_NAMESPACE_START

/* some header defines UNIQUE_PORT_NAME as a macro */
#ifdef UNIQUE_PORT_NAME
#undef UNIQUE_PORT_NAME
#endif
/*! An abstraction layer for the ALSA sequencer layer. It provides
  the following functionality:
  - dynamic allocation of the sequencer
  - optionallay avoid concurrent access to the ALSA sequencer,
  which is not thread proof. This feature is controlled by
  the parameter \ref locking.
*/

#define RTMIDI_CLASSNAME "WinMMSequencer"
template <int locking=1>
class WinMMSequencer {
public:
  WinMMSequencer():mutex(0),name()
  {
    if (locking) {
#if 0
      // use mthreads instead
      pthread_mutexattr_t attr;
      pthread_mutexattr_init(&attr);
      pthread_mutexattr_settype(&attr, PTHREAD_MUTEX_NORMAL);
      pthread_mutex_init(&mutex, &attr);
#endif
    }
  }

  WinMMSequencer(const std::string & n):name(n)
  {
    if (locking) {
#if 0
      // use mthreads instead
      pthread_mutexattr_t attr;
      pthread_mutexattr_init(&attr);
      pthread_mutexattr_settype(&attr, PTHREAD_MUTEX_NORMAL);
      pthread_mutex_init(&mutex, &attr);
#endif
    }
    init();
    {
      scoped_lock lock(mutex);
    }
  }

  ~WinMMSequencer()
  {
    if (locking) {
#if 0
      // use mthreads instead
      pthread_mutex_destroy(&mutex);
#endif
    }
  }

  bool setName(const std::string & n) {
    /* we don't want to rename the client after opening it. */
    name = n;
    return true;
  }

  std::string getPortName(int port, bool is_input, int flags) {
    init();
    int naming = flags & PortDescriptor::NAMING_MASK;
    std::string name;

    unsigned int nDevices = is_input?midiInGetNumDevs()
      : midiOutGetNumDevs();
    if ( port < 0 || (unsigned int)port >= nDevices ) {
      throw Error(RTMIDI_ERROR1(gettext_noopt("The port argument %d is invalid."),
				Error::INVALID_PARAMETER,port));
    }

    if (is_input) {
      MIDIINCAPS deviceCaps;
      midiInGetDevCaps( port, &deviceCaps, sizeof(MIDIINCAPS));

#if defined( UNICODE ) || defined( _UNICODE )
      int length = WideCharToMultiByte(CP_UTF8, 0, deviceCaps.szPname, -1, NULL, 0, NULL, NULL) - 1;
      name.assign( length, 0 );
      length = WideCharToMultiByte(CP_UTF8,
				   0,
				   deviceCaps.szPname,
				   static_cast<int>(wcslen(deviceCaps.szPname)),
				   &name[0],
				   length,
				   NULL,
				   NULL);
#else
      name = deviceCaps.szPname;
#endif
    } else {
      MIDIOUTCAPS deviceCaps;
      midiOutGetDevCaps( port, &deviceCaps, sizeof(MIDIOUTCAPS));

#if defined( UNICODE ) || defined( _UNICODE )
      int length = WideCharToMultiByte(CP_UTF8, 0, deviceCaps.szPname, -1, NULL, 0, NULL, NULL) - 1;
      name.assign( length, 0 );
      length = WideCharToMultiByte(CP_UTF8,
				   0,
				   deviceCaps.szPname,
				   static_cast<int>(wcslen(deviceCaps.szPname)),
				   &name[0],
				   length,
				   NULL,
				   NULL);
#else
      name = deviceCaps.szPname;
#endif

    }


    std::ostringstream os;
    switch (naming) {
    case PortDescriptor::SESSION_PATH:
      if (flags & PortDescriptor::INCLUDE_API)
	os << "WinMM:";
      os << port << ":" << name.c_str();
      break;
    case PortDescriptor::STORAGE_PATH:
      if (flags & PortDescriptor::INCLUDE_API)
	os << "WinMM:";
      os << name.c_str();
      if (flags & PortDescriptor::UNIQUE_PORT_NAME)
	os << ";" << port;
      break;
    case PortDescriptor::LONG_NAME:
    case PortDescriptor::SHORT_NAME:
    default:
      os << name.c_str();
      if (flags & PortDescriptor::UNIQUE_PORT_NAME) {
	os << " ";
	os << port;
      }
      if (flags & PortDescriptor::INCLUDE_API)
	os << " (WinMM)";

      break;
    }
    return os.str();
  }

protected:
  struct scoped_lock {
    //      pthread_mutex_t * mutex;
    scoped_lock(unsigned int &)
    {
#if 0
      if (locking)
	pthread_mutex_lock(mutex);
#endif
    }
    ~scoped_lock()
    {
#if 0
      if (locking)
	pthread_mutex_unlock(mutex);
#endif
    }
  };
  // to keep the API simple
  int mutex;
  std::string name;


  void init()
  {
    // init (seq);
  }

};
//  typedef WinMMSequencer<1> LockingWinMMSequencer;
typedef WinMMSequencer<0> NonLockingWinMMSequencer;
#undef RTMIDI_CLASSNAME

struct WinMMPortDescriptor:public PortDescriptor
{
  static NonLockingWinMMSequencer seq;
  WinMMPortDescriptor(const std::string & /*cname*/):name(),port(0),clientName(name)
  {
  }
  WinMMPortDescriptor(unsigned int p, const std::string & pn, bool i_o, const std::string & n):
    name(pn),
    port(p),
    is_input(i_o),
    clientName(n)
  {
  }
  ~WinMMPortDescriptor() {}
  MidiInApi * getInputApi(unsigned int queueSizeLimit = 100) const {
    if (is_input)
      return new MidiInWinMM(clientName,queueSizeLimit);
    else
      return 0;
  }
  MidiOutApi * getOutputApi() const {
    if (!is_input)
      return new MidiOutWinMM(clientName);
    else
      return 0;
  }
  std::string getName(int flags = SHORT_NAME | UNIQUE_PORT_NAME) {
    return seq.getPortName(port,is_input,flags);
  }

  const std::string & getClientName() const {
    return clientName;
  }
  int getCapabilities() const {
    return is_input ? INPUT : OUTPUT;
  }

  int getCapabilities() {
    const WinMMPortDescriptor * self = this;
    return self->getCapabilities();
  }

  bool is_valid() const {
    if (is_input) {
      if (midiInGetNumDevs() <= port) {
	return false;
      }
    } else {
      if (midiOutGetNumDevs() <= port) {
	return false;
      }
    }
    return seq.getPortName(port,is_input,PortDescriptor::STORAGE_PATH)
      == name;
  }

  void setRemote(const WinMMPortDescriptor * remote) {
    port = remote->port;
    name = remote->name;
    is_input = remote->is_input;
  }


  unsigned int getPortNumber() const { return port; }

  static PortList getPortList(int capabilities, const std::string & clientName);
protected:
  /* There is no perfect port descriptor available in this API.
     We use the port number and issue an error if the port name has changed
     between the creation of the port descriptor and opening the port. */
  std::string name;
  unsigned int port;
  bool is_input;
  std::string clientName;
};

NonLockingWinMMSequencer WinMMPortDescriptor::seq;



PortList WinMMPortDescriptor :: getPortList(int capabilities, const std::string & clientName)
{
  PortList list;

  if (capabilities & INPUT && capabilities & OUTPUT) return list;

  if (capabilities & INPUT) {
    size_t n = midiInGetNumDevs();
    for (size_t i = 0 ; i < n ; i++) {
      std::string name = seq.getPortName(i,true,PortDescriptor::STORAGE_PATH);
      list.push_back(Pointer<PortDescriptor>(
					     new WinMMPortDescriptor(i,name,true,clientName)));
    }
  } else {
    size_t n = midiOutGetNumDevs();
    for (size_t i = 0 ; i < n ; i++) {
      std::string name = seq.getPortName(i,false,PortDescriptor::STORAGE_PATH);
      list.push_back(Pointer<PortDescriptor>(
					     new WinMMPortDescriptor(i,name,false,clientName)));
    }
  }
  return list;
}


/*! A structure to hold variables related to the WINMM API
  implementation.

  \note After all sequencer handling is covered by the \ref
  WinMMSequencer class, we should make seq to be a pointer in order
  to allow a common client implementation.
*/

struct WinMidiData:public WinMMPortDescriptor {
  /*
    WinMMMidiData():seq()
    {
    init();
    }
  */
  WinMidiData(const std::string &clientName):WinMMPortDescriptor(clientName) {}
  ~WinMidiData() {}

  HMIDIIN inHandle;    // Handle to Midi Input Device
  HMIDIOUT outHandle;  // Handle to Midi Output Device
  DWORD lastTime;
  MidiInApi::MidiMessage message;
  LPMIDIHDR sysexBuffer[RT_SYSEX_BUFFER_COUNT];
  CRITICAL_SECTION _mutex; // [Patrice] see https://groups.google.com/forum/#!topic/mididev/6OUjHutMpEo
};


//*********************************************************************//
//  API: Windows MM
//  Class Definitions: MidiInWinMM
//*********************************************************************//
#define RTMIDI_CLASSNAME "WinMMCallbacks"
//! Windows callbacks
/*! In order to avoid including too many header files in RtMidi.h, we use this
 *  class to callect all friend functions of Midi*WinMM.
 */
struct WinMMCallbacks {
  static void CALLBACK midiInputCallback( HMIDIIN /*hmin*/,
					  UINT inputStatus,
					  DWORD_PTR instancePtr,
					  DWORD_PTR midiMessage,
					  DWORD timestamp )
  {
    if ( inputStatus != MIM_DATA && inputStatus != MIM_LONGDATA && inputStatus != MIM_LONGERROR ) return;

    //MidiInApi::MidiInData *data = static_cast<MidiInApi::MidiInData *> (instancePtr);
    MidiInWinMM *data = (MidiInWinMM *)instancePtr;
    WinMidiData *apiData = static_cast<WinMidiData *> (data->apiData_);

    // Calculate time stamp.
    if ( data->firstMessage == true ) {
      apiData->message.timeStamp = 0.0;
      data->firstMessage = false;
    }
    else apiData->message.timeStamp = (double) ( timestamp - apiData->lastTime ) * 0.001;
    apiData->lastTime = timestamp;

    if ( inputStatus == MIM_DATA ) { // Channel or system message

      // Make sure the first byte is a status byte.
      unsigned char status = (unsigned char) (midiMessage & 0x000000FF);
      if ( !(status & 0x80) ) return;

      // Determine the number of bytes in the MIDI message.
      unsigned short nBytes = 1;
      if ( status < 0xC0 ) nBytes = 3;
      else if ( status < 0xE0 ) nBytes = 2;
      else if ( status < 0xF0 ) nBytes = 3;
      else if ( status == 0xF1 ) {
	if ( data->ignoreFlags & 0x02 ) return;
	else nBytes = 2;
      }
      else if ( status == 0xF2 ) nBytes = 3;
      else if ( status == 0xF3 ) nBytes = 2;
      else if ( status == 0xF8 && (data->ignoreFlags & 0x02) ) {
	// A MIDI timing tick message and we're ignoring it.
	return;
      }
      else if ( status == 0xFE && (data->ignoreFlags & 0x04) ) {
	// A MIDI active sensing message and we're ignoring it.
	return;
      }

      // Copy bytes to our MIDI message.
      unsigned char *ptr = (unsigned char *) &midiMessage;
      for ( int i=0; i<nBytes; ++i ) apiData->message.bytes.push_back( *ptr++ );
    }
    else { // Sysex message ( MIM_LONGDATA or MIM_LONGERROR )
      MIDIHDR *sysex = ( MIDIHDR *) midiMessage;
      if ( !( data->ignoreFlags & 0x01 ) && inputStatus != MIM_LONGERROR ) {
	// Sysex message and we're not ignoring it
	for ( int i=0; i<(int)sysex->dwBytesRecorded; ++i )
	  apiData->message.bytes.push_back( sysex->lpData[i] );
      }

      // The WinMM API requires that the sysex buffer be requeued after
      // input of each sysex message.  Even if we are ignoring sysex
      // messages, we still need to requeue the buffer in case the user
      // decides to not ignore sysex messages in the future.  However,
      // it seems that WinMM calls this function with an empty sysex
      // buffer when an application closes and in this case, we should
      // avoid requeueing it, else the computer suddenly reboots after
      // one or two minutes.
      if ( apiData->sysexBuffer[sysex->dwUser]->dwBytesRecorded > 0 ) {
	//if ( sysex->dwBytesRecorded > 0 ) {
	EnterCriticalSection( &(apiData->_mutex) );
	MMRESULT result = midiInAddBuffer( apiData->inHandle, apiData->sysexBuffer[sysex->dwUser], sizeof(MIDIHDR) );
	LeaveCriticalSection( &(apiData->_mutex) );
	if ( result != MMSYSERR_NOERROR ){
	  try {
	    data->error(RTMIDI_ERROR(rtmidi_gettext("Error sending sysex to Midi device."),
				     Error::WARNING));
	  } catch (Error & e) {
	    // don't bother WinMM with an unhandled exception
	  }
	}

	if ( data->ignoreFlags & 0x01 ) return;
      }
      else return;
    }

    if ( data->userCallback ) {
      data->userCallback->rtmidi_midi_in( apiData->message.timeStamp, apiData->message.bytes );
    }
    else {
      // As long as we haven't reached our queue size limit, push the message.
      if ( data->queue.size < data->queue.ringSize ) {
	data->queue.ring[data->queue.back++] = apiData->message;
	if ( data->queue.back == data->queue.ringSize )
	  data->queue.back = 0;
	data->queue.size++;
      }
      else {
	try {
	  data->error(RTMIDI_ERROR(rtmidi_gettext("Error: Message queue limit reached."),
				   Error::WARNING));
	} catch (Error & e) {
	  // don't bother WinMM with an unhandled exception
	}
      }
    }

    // Clear the vector for the next input message.
    apiData->message.bytes.clear();
  }
};
#undef RTMIDI_CLASSNAME

#define RTMIDI_CLASSNAME "MidiInWinMM"
MidiInWinMM :: MidiInWinMM( const std::string & clientName,
			    unsigned int queueSizeLimit ) : MidiInApi( queueSizeLimit )
{
  initialize( clientName );
}

MidiInWinMM :: ~MidiInWinMM()
{
  // Close a connection if it exists.
  closePort();

  WinMidiData *data = static_cast<WinMidiData *> (apiData_);
  DeleteCriticalSection( &(data->_mutex) );

  // Cleanup.
  delete data;
}

void MidiInWinMM :: initialize( const std::string& clientName )
{
  // We'll issue a warning here if no devices are available but not
  // throw an error since the user can plugin something later.
  unsigned int nDevices = midiInGetNumDevs();
  if ( nDevices == 0 ) {
    error(RTMIDI_ERROR(gettext_noopt("No MIDI input devices currently available."),
		       Error::WARNING) );
  }

  // Save our api-specific connection information.
  WinMidiData *data = (WinMidiData *) new WinMidiData(clientName);
  apiData_ = (void *) data;
  data->message.bytes.clear();  // needs to be empty for first input message

  if ( !InitializeCriticalSectionAndSpinCount(&(data->_mutex), 0x00000400) ) {
    error(RTMIDI_ERROR(gettext_noopt("Failed to initialize a critical section."),
		       Error::WARNING) );
  }
}

void MidiInWinMM :: openPort( unsigned int portNumber, const std::string & /*portName*/ )
{
  if ( connected_ ) {
    error(RTMIDI_ERROR(gettext_noopt("A valid connection already exists."),
		       Error::WARNING) );
    return;
  }

  unsigned int nDevices = midiInGetNumDevs();
  if (nDevices == 0) {
    error(RTMIDI_ERROR(gettext_noopt("No MIDI input sources found."),
		       Error::NO_DEVICES_FOUND) );
    return;
  }

  if ( portNumber >= nDevices ) {
    std::ostringstream ost;
    ost << "MidiInWinMM::openPort: ";
    errorString_ = ost.str();
    error(RTMIDI_ERROR1(gettext_noopt("the 'portNumber' argument (%d) is invalid."),
			Error::INVALID_PARAMETER, portNumber) );
    return;
  }

  WinMidiData *data = static_cast<WinMidiData *> (apiData_);
  MMRESULT result = midiInOpen( &data->inHandle,
				portNumber,
				(DWORD_PTR)&WinMMCallbacks::midiInputCallback,
				(DWORD_PTR)this,
				CALLBACK_FUNCTION );
  if ( result != MMSYSERR_NOERROR ) {
    error(RTMIDI_ERROR(gettext_noopt("Error creating Windows MM MIDI input port."),
		       Error::DRIVER_ERROR) );
    return;
  }

  // Allocate and init the sysex buffers.
  for ( int i=0; i<RT_SYSEX_BUFFER_COUNT; ++i ) {
    data->sysexBuffer[i] = (MIDIHDR*) new char[ sizeof(MIDIHDR) ];
    data->sysexBuffer[i]->lpData = new char[ RT_SYSEX_BUFFER_SIZE ];
    data->sysexBuffer[i]->dwBufferLength = RT_SYSEX_BUFFER_SIZE;
    data->sysexBuffer[i]->dwUser = i; // We use the dwUser parameter as buffer indicator
    data->sysexBuffer[i]->dwFlags = 0;

    result = midiInPrepareHeader( data->inHandle, data->sysexBuffer[i], sizeof(MIDIHDR) );
    if ( result != MMSYSERR_NOERROR ) {
      midiInClose( data->inHandle );
      error(RTMIDI_ERROR(gettext_noopt("Error initializing data for Windows MM MIDI input port."),
			 Error::DRIVER_ERROR ));
      return;
    }

    // Register the buffer.
    result = midiInAddBuffer( data->inHandle, data->sysexBuffer[i], sizeof(MIDIHDR) );
    if ( result != MMSYSERR_NOERROR ) {
      midiInClose( data->inHandle );
      error(RTMIDI_ERROR(gettext_noopt("Could not register the input buffer for Windows MM MIDI input port."),
			 Error::DRIVER_ERROR) );
      return;
    }
  }

  result = midiInStart( data->inHandle );
  if ( result != MMSYSERR_NOERROR ) {
    midiInClose( data->inHandle );
    error(RTMIDI_ERROR(gettext_noopt("Error starting Windows MM MIDI input port."),
		       Error::DRIVER_ERROR) );
    return;
  }

  connected_ = true;
}

void MidiInWinMM :: openVirtualPort(const std::string & /*portName*/ )
{
  // This function cannot be implemented for the Windows MM MIDI API.
  error(RTMIDI_ERROR(gettext_noopt("Virtual ports are not available Windows Multimedia MIDI API."),
		     Error::WARNING ));
}

void MidiInWinMM :: openPort(const PortDescriptor & p, const std::string & portName) {
  const WinMMPortDescriptor * port = dynamic_cast <const WinMMPortDescriptor * >(&p);
  if ( !port) {
    error( RTMIDI_ERROR(gettext_noopt("Windows Multimedia (WinMM) has been instructed to open a non-WinMM MIDI port. This doesn't work."),
			Error::INVALID_DEVICE));
    return;
  }
  if ( connected_ ) {
    error( RTMIDI_ERROR(gettext_noopt("We are overwriting an existing connection. This is probably a programming error."),
			Error::WARNING) );
    return;
  }
  if (port->getCapabilities() != PortDescriptor::INPUT) {
    error(RTMIDI_ERROR(gettext_noopt("Trying to open a non-input port as input MIDI port. This doesn't work."),
		       Error::INVALID_DEVICE));
    return;
  }

  // there is a possible race condition between opening the port and
  // reordering of ports so we must check whether we opened the right port.
  try {
    openPort(port->getPortNumber(),portName);
  } catch (Error & e) {
    error(e);
  }
  if (!port->is_valid()) {
    closePort();
    error (RTMIDI_ERROR(gettext_noopt("Some change in the arrangement of MIDI input ports invalidated the port descriptor."),
			Error::DRIVER_ERROR));
    return;
  }
  connected_ = true;
}

Pointer<PortDescriptor> MidiInWinMM :: getDescriptor(bool local)
{
  if (local || !connected_) return 0;
  WinMidiData *data = static_cast<WinMidiData *> (apiData_);
  if (!data) return 0;
  UINT devid;
  switch (midiInGetID(data->inHandle,&devid)) {
  case MMSYSERR_INVALHANDLE:
    error (RTMIDI_ERROR(gettext_noopt("The handle is invalid. Did you disconnect the device?"),
			Error::DRIVER_ERROR));
    return 0;
  case MMSYSERR_NODRIVER:
    error (RTMIDI_ERROR(gettext_noopt("The system has no driver for our handle :-(. Did you disconnect the device?"),
			Error::DRIVER_ERROR));
    return 0;
  case MMSYSERR_NOMEM:
    error (RTMIDI_ERROR(gettext_noopt("Out of memory."),
			Error::DRIVER_ERROR));
    return 0;
  }
  WinMMPortDescriptor * retval = NULL;
  try {
    retval = new WinMMPortDescriptor(devid, getPortName(devid), true, data->getClientName());
  } catch (Error & e) {
    try {
      error(e);
    } catch (...) {
      if (retval) delete retval;
      throw;
    }
  }
  return Pointer<PortDescriptor>(retval);

}

PortList MidiInWinMM :: getPortList(int capabilities)
{
  WinMidiData *data = static_cast<WinMidiData *> (apiData_);
  if (!data || capabilities != PortDescriptor::INPUT) return PortList();
  try {
    return WinMMPortDescriptor::getPortList(PortDescriptor::INPUT,data->getClientName());
  } catch (Error & e) {
    error(e);
    return PortList();
  }
}


void MidiInWinMM :: closePort( void )
{
  if ( connected_ ) {
    WinMidiData *data = static_cast<WinMidiData *> (apiData_);
    EnterCriticalSection( &(data->_mutex) );
    midiInReset( data->inHandle );
    midiInStop( data->inHandle );

    for ( int i=0; i<RT_SYSEX_BUFFER_COUNT; ++i ) {
      int result = midiInUnprepareHeader(data->inHandle, data->sysexBuffer[i], sizeof(MIDIHDR));
      delete [] data->sysexBuffer[i]->lpData;
      delete [] data->sysexBuffer[i];
      if ( result != MMSYSERR_NOERROR ) {
	midiInClose( data->inHandle );
	error(RTMIDI_ERROR(gettext_noopt("Error closing Windows MM MIDI input port."),
			   Error::DRIVER_ERROR) );
	return;
      }
    }

    midiInClose( data->inHandle );
    connected_ = false;
    LeaveCriticalSection( &(data->_mutex) );
  }
}

unsigned int MidiInWinMM :: getPortCount()
{
  return midiInGetNumDevs();
}

std::string MidiInWinMM :: getPortName( unsigned int portNumber )
{
  std::string stringName;
  unsigned int nDevices = midiInGetNumDevs();
  if ( portNumber >= nDevices ) {
    error(RTMIDI_ERROR1(gettext_noopt("The 'portNumber' argument (%d) is invalid."),
			Error::WARNING,portNumber));
    return stringName;
  }

  MIDIINCAPS deviceCaps;
  midiInGetDevCaps( portNumber, &deviceCaps, sizeof(MIDIINCAPS));

#if defined( UNICODE ) || defined( _UNICODE )
  int length = WideCharToMultiByte(CP_UTF8, 0, deviceCaps.szPname, -1, NULL, 0, NULL, NULL) - 1;
  stringName.assign( length, 0 );
  length = WideCharToMultiByte(CP_UTF8, 0, deviceCaps.szPname, static_cast<int>(wcslen(deviceCaps.szPname)), &stringName[0], length, NULL, NULL);
#else
  stringName = std::string( deviceCaps.szPname );
#endif

  // Next lines added to add the portNumber to the name so that
  // the device's names are sure to be listed with individual names
  // even when they have the same brand name
  std::ostringstream os;
  os << " ";
  os << portNumber;
  stringName += os.str();

  return stringName;
}
#undef RTMIDI_CLASSNAME


//*********************************************************************//
//  API: Windows MM
//  Class Definitions: MidiOutWinMM
//*********************************************************************//

#define RTMIDI_CLASSNAME "MidiOutWinMM"
MidiOutWinMM :: MidiOutWinMM( const std::string & clientName ) : MidiOutApi()
{
  initialize( clientName );
}

MidiOutWinMM :: ~MidiOutWinMM()
{
  // Close a connection if it exists.
  closePort();

  // Cleanup.
  WinMidiData *data = static_cast<WinMidiData *> (apiData_);
  delete data;
}

void MidiOutWinMM :: initialize( const std::string& clientName )
{
  // We'll issue a warning here if no devices are available but not
  // throw an error since the user can plug something in later.
  unsigned int nDevices = midiOutGetNumDevs();
  if ( nDevices == 0 ) {
    error(RTMIDI_ERROR(gettext_noopt("No MIDI output devices currently available."),
		       Error::WARNING));
  }

  // Save our api-specific connection information.
  WinMidiData *data = (WinMidiData *) new WinMidiData(clientName);
  apiData_ = (void *) data;
}

unsigned int MidiOutWinMM :: getPortCount()
{
  return midiOutGetNumDevs();
}

std::string MidiOutWinMM :: getPortName( unsigned int portNumber )
{
  std::string stringName;
  unsigned int nDevices = midiOutGetNumDevs();
  if ( portNumber >= nDevices ) {
    std::ostringstream ost;
    ost << "MidiOutWinMM::getPortName: ";
    errorString_ = ost.str();
    error(RTMIDI_ERROR(gettext_noopt("The 'portNumber' argument (%d) is invalid."),
		       Error::WARNING));
    return stringName;
  }

  MIDIOUTCAPS deviceCaps;
  midiOutGetDevCaps( portNumber, &deviceCaps, sizeof(MIDIOUTCAPS));

#if defined( UNICODE ) || defined( _UNICODE )
  int length = WideCharToMultiByte(CP_UTF8, 0, deviceCaps.szPname, -1, NULL, 0, NULL, NULL) - 1;
  stringName.assign( length, 0 );
  length = WideCharToMultiByte(CP_UTF8, 0, deviceCaps.szPname, static_cast<int>(wcslen(deviceCaps.szPname)), &stringName[0], length, NULL, NULL);
#else
  stringName = std::string( deviceCaps.szPname );
#endif

  // Next lines added to add the portNumber to the name so that
  // the device's names are sure to be listed with individual names
  // even when they have the same brand name
  std::ostringstream os;
  os << " ";
  os << portNumber;
  stringName += os.str();

  return stringName;
}

void MidiOutWinMM :: openPort( unsigned int portNumber, const std::string & /*portName*/ )
{
  if ( connected_ ) {
    error(RTMIDI_ERROR(gettext_noopt("A valid connection already exists."),
		       Error::WARNING) );
    return;
  }

  unsigned int nDevices = midiOutGetNumDevs();
  if (nDevices < 1) {
    error(RTMIDI_ERROR(gettext_noopt("No MIDI output destinations found!"),
		       Error::NO_DEVICES_FOUND) );
    return;
  }

  if ( portNumber >= nDevices ) {
    error(RTMIDI_ERROR1(gettext_noopt("The 'portNumber' argument (%d) is invalid."),
			Error::INVALID_PARAMETER, portNumber) );
    return;
  }

  WinMidiData *data = static_cast<WinMidiData *> (apiData_);
  MMRESULT result = midiOutOpen( &data->outHandle,
				 portNumber,
				 (DWORD)NULL,
				 (DWORD)NULL,
				 CALLBACK_NULL );
  if ( result != MMSYSERR_NOERROR ) {
    error(RTMIDI_ERROR(gettext_noopt("Error creating Windows MM MIDI output port."),
		       Error::DRIVER_ERROR) );
    return;
  }

  connected_ = true;
}

void MidiOutWinMM :: closePort( void )
{
  if ( connected_ ) {
    WinMidiData *data = static_cast<WinMidiData *> (apiData_);
    midiOutReset( data->outHandle );
    midiOutClose( data->outHandle );
    connected_ = false;
  }
}

void MidiOutWinMM :: openVirtualPort(const std::string & /*portName*/ )
{
  // This function cannot be implemented for the Windows MM MIDI API.
  error(RTMIDI_ERROR(gettext_noopt("Virtual ports are not available Windows Multimedia MIDI API."),
		     Error::WARNING) );
}


void MidiOutWinMM :: openPort(const PortDescriptor & p, const std::string & portName) {
  const WinMMPortDescriptor * port = dynamic_cast <const WinMMPortDescriptor * >(&p);
  if ( !port) {
    error( RTMIDI_ERROR(gettext_noopt("Windows Multimedia (WinMM) has been instructed to open a non-WinMM MIDI port. This doesn't work."),
			Error::INVALID_DEVICE));
    return;
  }
  if ( connected_ ) {
    error( RTMIDI_ERROR(gettext_noopt("A valid connection already exists." ),
			Error::WARNING) );
    return;
  }
  if (port->getCapabilities() != PortDescriptor::OUTPUT) {
    error( RTMIDI_ERROR(gettext_noopt("The port descriptor cannot be used to open an output port."),
			Error::DRIVER_ERROR));
    return;
  }

  // there is a possible race condition between opening the port and
  // reordering of ports so we must check whether we opened the right port.
  try {
    openPort(port->getPortNumber(),portName);
  } catch (Error & e) {
    error(e);
  }
  if (!port->is_valid()) {
    closePort();
    error (RTMIDI_ERROR(gettext_noopt("Some change in the arrangement of MIDI input ports invalidated the port descriptor."),
			Error::DRIVER_ERROR));
    return;
  }
  connected_ = true;
}

Pointer<PortDescriptor> MidiOutWinMM :: getDescriptor(bool local)
{
  if (local || !connected_) return 0;
  WinMidiData *data = static_cast<WinMidiData *> (apiData_);
  if (!data) return 0;
  UINT devid;
  switch (midiOutGetID(data->outHandle,&devid)) {
  case MMSYSERR_INVALHANDLE:
    error (RTMIDI_ERROR(gettext_noopt("The internal handle is invalid. Did you disconnect the device?"),
			Error::DRIVER_ERROR));
    return 0;
  case MMSYSERR_NODRIVER:
    error (RTMIDI_ERROR(gettext_noopt("The system has no driver for our handle :-(. Did you disconnect the device?"),
			Error::DRIVER_ERROR));
    return 0;
  case MMSYSERR_NOMEM:
    error (RTMIDI_ERROR(gettext_noopt("Out of memory."),
			Error::DRIVER_ERROR));
    return 0;
  }
  return Pointer<PortDescriptor>(
				 new WinMMPortDescriptor(devid, getPortName(devid), true, data->getClientName()));

}

PortList MidiOutWinMM :: getPortList(int capabilities)
{
  WinMidiData *data = static_cast<WinMidiData *> (apiData_);
  if (!data || capabilities != PortDescriptor::OUTPUT) return PortList();
  try {
    return WinMMPortDescriptor::getPortList(PortDescriptor::OUTPUT,data->getClientName());
  } catch (Error & e) {
    error(e);
    return PortList();
  }
}


void MidiOutWinMM :: sendMessage( std::vector<unsigned char> &message )
{
  if ( !connected_ ) return;

  unsigned int nBytes = static_cast<unsigned int>(message.size());
  if ( nBytes == 0 ) {
    error(RTMIDI_ERROR(gettext_noopt("Message argument is empty."),
		       Error::WARNING));
    return;
  }

  MMRESULT result;
  WinMidiData *data = static_cast<WinMidiData *> (apiData_);
  if ( message.at(0) == 0xF0 ) { // Sysex message

    // Allocate buffer for sysex data.
    char *buffer = (char *) malloc( nBytes );
    if ( buffer == NULL ) {
      error(RTMIDI_ERROR(gettext_noopt("Error while allocating sysex message memory."),
			 Error::MEMORY_ERROR) );
      return;
    }

    // Copy data to buffer.
    for ( unsigned int i=0; i<nBytes; ++i ) buffer[i] = message.at(i);

    // Create and prepare MIDIHDR structure.
    MIDIHDR sysex;
    sysex.lpData = (LPSTR) buffer;
    sysex.dwBufferLength = nBytes;
    sysex.dwFlags = 0;
    result = midiOutPrepareHeader( data->outHandle,  &sysex, sizeof(MIDIHDR) );
    if ( result != MMSYSERR_NOERROR ) {
      free( buffer );
      error(RTMIDI_ERROR(gettext_noopt("Error preparing sysex header."),
			 Error::DRIVER_ERROR));
      return;
    }

    // Send the message.
    result = midiOutLongMsg( data->outHandle, &sysex, sizeof(MIDIHDR) );
    if ( result != MMSYSERR_NOERROR ) {
      free( buffer );
      error(RTMIDI_ERROR(gettext_noopt("Error sending sysex message."),
			 Error::DRIVER_ERROR) );
      return;
    }

    // Unprepare the buffer and MIDIHDR.
    while ( MIDIERR_STILLPLAYING == midiOutUnprepareHeader( data->outHandle, &sysex, sizeof (MIDIHDR) ) ) Sleep( 1 );
    free( buffer );
  }
  else { // Channel or system message.

    // Make sure the message size isn't too big.
    if ( nBytes > 3 ) {
      error(RTMIDI_ERROR(gettext_noopt("Message size is greater than 3 bytes (and not sysex)."),
			 Error::WARNING) );
      return;
    }

    // Pack MIDI bytes into double word.
    DWORD packet;
    unsigned char *ptr = (unsigned char *) &packet;
    for ( unsigned int i=0; i<nBytes; ++i ) {
      *ptr = message.at(i);
      ++ptr;
    }

    // Send the message immediately.
    result = midiOutShortMsg( data->outHandle, packet );
    if ( result != MMSYSERR_NOERROR ) {
      error(RTMIDI_ERROR(gettext_noopt("Error sending MIDI message."),
			 Error::DRIVER_ERROR ));
    }
  }
}
#undef RTMIDI_CLASSNAME
RTMIDI_NAMESPACE_END
#endif  // __WINDOWS_MM__


//*********************************************************************//
//  API: UNIX JACK
//
//  Written primarily by Alexander Svetalkin, with updates for delta
//  time by Gary Scavone, April 2011.
//
//  *********************************************************************//

#if defined(__UNIX_JACK__)

// JACK header files
#include <jack/jack.h>
#include <jack/midiport.h>
#include <jack/ringbuffer.h>

#define JACK_RINGBUFFER_SIZE 16384 // Default size for ringbuffer

RTMIDI_NAMESPACE_START

struct JackMidiData;
struct JackBackendCallbacks {
  static int jackProcessIn( jack_nframes_t nframes, void *arg );
  static int jackProcessOut( jack_nframes_t nframes, void *arg );
};


#define RTMIDI_CLASSNAME "JackSequencer"
template <int locking=1>
class JackSequencer {
public:
  JackSequencer():client(0),name(),data(0)
  {
    if (locking) {
      pthread_mutexattr_t attr;
      pthread_mutexattr_init(&attr);
      pthread_mutexattr_settype(&attr, PTHREAD_MUTEX_NORMAL);
      pthread_mutex_init(&mutex, &attr);
    }
  }

  JackSequencer(const std::string & n, JackMidiData * d):client(0),name(n),data(d)
  {
    if (locking) {
      pthread_mutexattr_t attr;
      pthread_mutexattr_init(&attr);
      pthread_mutexattr_settype(&attr, PTHREAD_MUTEX_NORMAL);
      pthread_mutex_init(&mutex, &attr);
    }
  }

  ~JackSequencer()
  {
    {
      scoped_lock lock (mutex);
      if (client) {
	jack_deactivate (client);
	// the latter doesn't flush the queue
	jack_client_close (client);
	client = 0;
      }
    }
    if (locking) {
      pthread_mutex_destroy(&mutex);
    }
  }

  void init(bool startqueue) {
    init(client,startqueue);
  }

  bool setName(const std::string & n) {
    /* we don't want to rename the client after opening it. */
    if (client) return false;
    name = n;
    return true;
  }

  const char ** getPortList(unsigned long flags) {
    init();
    return jack_get_ports(client,
			  NULL,
			  "midi",
			  flags);
  }

  jack_port_t * getPort(const char * name) {
    init();
    return jack_port_by_name(client,name);
  }

  std::string getPortName(jack_port_t * port, int flags) {
    init();
    int naming = flags & PortDescriptor::NAMING_MASK;

    std::ostringstream os;
    switch (naming) {
    case PortDescriptor::SESSION_PATH:
      if (flags & PortDescriptor::INCLUDE_API)
	os << "JACK:";
#if __UNIX_JACK_HAS_UUID__
      os << "UUID:" << std::hex << jack_port_uuid(port);
#else
      os << jack_port_name(port);
#endif
      break;
    case PortDescriptor::STORAGE_PATH:
      if (flags & PortDescriptor::INCLUDE_API)
	os << "JACK:";
      os << jack_port_name(port);
      break;
    case PortDescriptor::LONG_NAME:
      os << jack_port_name(port);
      if (flags & PortDescriptor::INCLUDE_API)
	os << " (JACK)";
      break;
    case PortDescriptor::SHORT_NAME:
    default:
      os << jack_port_short_name(port);
      if (flags & PortDescriptor::INCLUDE_API)
	os << " (JACK)";
      break;
    }
    return os.str();
  }

  int getPortCapabilities(jack_port_t * port) {
    if (!port) return 0;
    const char * type = jack_port_type(port);
    if (strcmp(type,JACK_DEFAULT_MIDI_TYPE)) return 0;
    int flags = jack_port_flags(port);
    int retval = 0;
    /* a JACK input port is capable of handling output to it and vice versa */
    if (flags & JackPortIsInput)
      retval |= PortDescriptor::OUTPUT;
    if (flags & JackPortIsOutput)
      retval |= PortDescriptor::INPUT;

    return retval;
  }


  jack_port_t * createPort (const std::string & portName, unsigned long portOptions) {
    init();
    scoped_lock lock (mutex);
    return jack_port_register(client,
			      portName.c_str(),
			      JACK_DEFAULT_MIDI_TYPE,
			      portOptions,
			      0);
  }

  void deletePort(jack_port_t * port) {
    init();
    scoped_lock lock (mutex);
    jack_port_unregister( client, port );
  }

  void connectPorts(jack_port_t * from,
		    jack_port_t * to)
  {
    init();
    jack_connect( client,
		  jack_port_name( from ),
		  jack_port_name( to ) );
  }

  void closePort(jack_port_t * from,
		 jack_port_t * to)
  {
    init();
    jack_disconnect( client,
		     jack_port_name( from ),
		     jack_port_name( to ) );
  }


  /*! Use JackSequencer like a C pointer.
    \note This function breaks the design to control thread safety
    by the selection of the \ref locking parameter to the class.
    It should be removed as soon as possible in order ensure the
    thread policy that has been intended by creating this class.
  */
  operator jack_client_t * ()
  {
    return client;
  }

protected:
  struct scoped_lock {
    pthread_mutex_t * mutex;
    scoped_lock(pthread_mutex_t & m): mutex(&m)
    {
      if (locking)
	pthread_mutex_lock(mutex);
    }
    ~scoped_lock()
    {
      if (locking)
	pthread_mutex_unlock(mutex);
    }
  };
  pthread_mutex_t mutex;
  jack_client_t * client;
  std::string name;
  JackMidiData * data;


  void init()
  {
    init (client,false);
  }

  void init(jack_client_t * &c, bool isoutput)
  {
    if (c) return;
    {
      scoped_lock lock(mutex);
      if (( c = jack_client_open( name.c_str(),
				  JackNoStartServer,
				  NULL )) == 0) {
	c = NULL;
	throw RTMIDI_ERROR(gettext_noopt("Could not connect to JACK server. Is it runnig?"),
			   Error::NO_DEVICES_FOUND);
	return;
      }

      if (isoutput && data) {
	jack_set_process_callback( c, JackBackendCallbacks::jackProcessOut, data );
      } else if (data)
	jack_set_process_callback( c, JackBackendCallbacks::jackProcessIn, data );
      jack_activate( c );
    }
  }
};
typedef JackSequencer<1> LockingJackSequencer;
typedef JackSequencer<0> NonLockingJackSequencer;
#undef RTMIDI_CLASSNAME

#define RTMIDI_CLASSNAME "JackPortDescriptor"
struct JackPortDescriptor:public PortDescriptor
{
  MidiApi * api;
  static LockingJackSequencer seq;
  JackPortDescriptor(const std::string & name):api(0),clientName(name)
  {
    port = 0;
  }
  JackPortDescriptor(const char * portname, const std::string & name):api(0),clientName(name)
  {
    seq.setName(name);
    port = seq.getPort(portname);
  }
  JackPortDescriptor(jack_port_t * other,
		     const std::string & name):api(0),
					       clientName(name)
  {
    port = other;
    seq.setName(name);
  }
  JackPortDescriptor(JackPortDescriptor & other,
		     const std::string & name):api(0),
					       clientName(name)
  {
    port = other.port;
    seq.setName(name);
  }
  ~JackPortDescriptor()
  {
  }
  MidiInApi * getInputApi(unsigned int queueSizeLimit = 100) const {
    if (getCapabilities() & INPUT)
      return new MidiInJack(clientName,queueSizeLimit);
    else
      return 0;
  }
  MidiOutApi * getOutputApi() const {
    if (getCapabilities() & OUTPUT)
      return new MidiOutJack(clientName);
    else
      return 0;
  }


  std::string getName(int flags = SHORT_NAME | UNIQUE_PORT_NAME) {
    return seq.getPortName(port,flags);
  }

  const std::string & getClientName() {
    return clientName;
  }
  int getCapabilities() const {
    return seq.getPortCapabilities(port);
  }
  static PortList getPortList(int capabilities, const std::string & clientName);

  operator jack_port_t * () const { return port; }

protected:
  std::string clientName;
  jack_port_t * port;

  friend struct JackMidiData;
};

LockingJackSequencer JackPortDescriptor::seq;



PortList JackPortDescriptor :: getPortList(int capabilities, const std::string & clientName)
{
  PortList list;
  unsigned long flags = 0;

  if (capabilities & INPUT) {
    flags |= JackPortIsOutput;
  }
  if (capabilities & OUTPUT) {
    flags |= JackPortIsInput;
  }
  const char ** ports = seq.getPortList(flags);
  if (!ports) return list;
  for (const char ** port = ports; *port; port++) {
    list.push_back(Pointer<PortDescriptor>(
					   new JackPortDescriptor(*port, clientName)));
  }
  jack_free(ports);
  return list;
}
#undef RTMIDI_CLASSNAME

/*! A structure to hold variables related to the JACK API
  implementation.

  \note After all sequencer handling is covered by the \ref
  JackSequencer class, we should make seq to be a pointer in order
  to allow a common client implementation.
*/

#define RTMIDI_CLASSNAME "JackMidiData"
struct JackMidiData:public JackPortDescriptor {
  /* signal the JACK process what to do next */
  volatile enum {
    RUNNING, /*!< keep the client open, flag is owned by the controlling process */
    CLOSING, /*!< close the current port */
    DELETING /*!< Delete the client after delivering the contents of the ring buffer */
  } stateflags;
  /*! response/state from the JACK thread. See \ref jackProcessOut for details */
  volatile enum {
    OPEN,
    CLOSING2,
    CLOSED,
    DELETING2,
    DELETING3
    /* DELETED is useless as this doesn't exist anymore */
  } state_response;

  jack_port_t * local;
  jack_ringbuffer_t *buffSize;
  jack_ringbuffer_t *buffMessage;
  jack_time_t lastTime;
  MidiInJack *rtMidiIn;
  /*! Sequencer object: This must be deleted _before_ the MIDI data to avoid
    segmentation faults while queued data is still in the ring buffer. */
  NonLockingJackSequencer * seq;

  /*
    JackMidiData():seq()
    {
    init();
    }
  */
  JackMidiData(const std::string &clientName,
	       MidiInJack * inputData_):JackPortDescriptor(clientName),
					stateflags(RUNNING),
					local(0),
					buffSize(0),
					buffMessage(0),
					lastTime(0),
					rtMidiIn(inputData_),
					seq(new NonLockingJackSequencer(clientName,this))
  {
  }

  /**
   * Create output midi data.
   *
   * \param clientName
   *
   * \return
   */
  JackMidiData(const std::string &clientName):JackPortDescriptor(clientName),
					      stateflags(RUNNING),
					      local(0),
					      buffSize(jack_ringbuffer_create( JACK_RINGBUFFER_SIZE )),
					      buffMessage(jack_ringbuffer_create( JACK_RINGBUFFER_SIZE )),
					      lastTime(0),
					      rtMidiIn(),
					      seq(new NonLockingJackSequencer(clientName,this))
  {
  }


  ~JackMidiData()
  {
    if (local)
      deletePort();
    if (seq)
      delete seq;
    if (buffSize)
      jack_ringbuffer_free( buffSize );
    if (buffMessage)
      jack_ringbuffer_free( buffMessage );
  }

  void init(bool isinput) {
    seq->init(!isinput);
  }


  void setRemote(jack_port_t * remote) {
    port   = remote;
  }

  void connectPorts(jack_port_t * from,
		    jack_port_t * to) {
    seq->connectPorts(from, to);
  }

  int openPort(unsigned long jackCapabilities,
	       const std::string & portName) {
    local = seq->createPort(portName, jackCapabilities);
    if (!local) {
      api->error(RTMIDI_ERROR(gettext_noopt("Error opening JACK port subscription."),
			      Error::DRIVER_ERROR) );
      return -99;
    }
    return 0;
  }

  void deletePort() {
    seq->deletePort(local);
    local = 0;
  }

  void closePort(bool output_is_remote) {
    if (output_is_remote) {
      seq->closePort( local, port );
    } else {
      seq->closePort( port, local );
    }
    port = 0;
  }

  operator jack_port_t * () const { return port; }
};
#undef RTMIDI_CLASSNAME



//*********************************************************************//
//  API: JACK
//  Class Definitions: MidiInJack
//*********************************************************************//

#define RTMIDI_CLASSNAME "JackBackendCallbacks"
int JackBackendCallbacks::jackProcessIn( jack_nframes_t nframes, void *arg )
{
  JackMidiData *jData = (JackMidiData *) arg;
  MidiInJack *rtData = jData->rtMidiIn;
  jack_midi_event_t event;
  jack_time_t time;

  // Is port created?
  if ( jData->local == NULL ) return 0;
  void *buff = jack_port_get_buffer( jData->local, nframes );

  // We have midi events in buffer
  int evCount = jack_midi_get_event_count( buff );
  for (int j = 0; j < evCount; j++) {
    MidiInApi::MidiMessage message;
    message.bytes.clear();

    jack_midi_event_get( &event, buff, j );

    for ( unsigned int i = 0; i < event.size; i++ )
      message.bytes.push_back( event.buffer[i] );

    // Compute the delta time.
    time = jack_get_time();
    if ( rtData->firstMessage == true )
      rtData->firstMessage = false;
    else
      message.timeStamp = ( time - jData->lastTime ) * 0.000001;

    jData->lastTime = time;

    if ( !rtData->continueSysex ) {
      if ( rtData->userCallback ) {
	rtData->userCallback->rtmidi_midi_in( message.timeStamp, message.bytes);
      }
      else {
	// As long as we haven't reached our queue size limit, push the message.
	if ( rtData->queue.size < rtData->queue.ringSize ) {
	  rtData->queue.ring[rtData->queue.back++] = message;
	  if ( rtData->queue.back == rtData->queue.ringSize )
	    rtData->queue.back = 0;
	  rtData->queue.size++;
	}
	else {
	  try {
	    rtData->error(RTMIDI_ERROR(rtmidi_gettext("Error: Message queue limit reached."),
				       Error::WARNING));
	  } catch (Error & e) {
	    // don't bother WinMM with an unhandled exception
	  }
	}
      }
    }
  }

  return 0;
}

// Jack process callback
int JackBackendCallbacks::jackProcessOut( jack_nframes_t nframes, void *arg )
{
  JackMidiData *data = (JackMidiData *) arg;
  jack_midi_data_t *midiData;
  int space;

  // Is port created?
  if ( data->local == NULL ) return 0;

  void *buff = jack_port_get_buffer( data->local, nframes );
  if (buff != NULL) {
    jack_midi_clear_buffer( buff );

    while ( jack_ringbuffer_read_space( data->buffSize ) > 0 ) {
      jack_ringbuffer_read( data->buffSize, (char *) &space, (size_t) sizeof(space) );
      midiData = jack_midi_event_reserve( buff, 0, space );

      jack_ringbuffer_read( data->buffMessage, (char *) midiData, (size_t) space );
    }
  }

  switch (data->stateflags) {
  case JackMidiData::RUNNING: break;
  case JackMidiData::CLOSING:
    if (data->state_response != JackMidiData::CLOSING2) {
      /* output the transferred data */
      data->state_response = JackMidiData::CLOSING2;
      return 0;
    }
    if ( data->local == NULL ) break;
    jack_port_unregister( *(data->seq), data->local );
    data->local = NULL;
    data->state_response = JackMidiData::CLOSED;
    break;

  case JackMidiData::DELETING:
#if defined(__RTMIDI_DEBUG__)
    std::cerr << "deleting port" << std::endl;
#endif
    if (data->state_response != JackMidiData::DELETING2) {
      data->state_response = JackMidiData::DELETING2;
      /* output the transferred data */
      return 0;
    }

    if (data->local != NULL && data->state_response != JackMidiData::DELETING2) {
      data->stateflags = JackMidiData::CLOSING;
      jack_port_unregister( *(data->seq), data->local );
      data->local = NULL;
      data->state_response = JackMidiData::DELETING2;
      return 0;
    }
    delete data;
#if defined(__RTMIDI_DEBUG__)
    std::cerr << "deleted port" << std::endl;
#endif
    break;
  }

  return 0;
}
#undef RTMIDI_CLASSNAME

#define RTMIDI_CLASSNAME "MidiInJack"
MidiInJack :: MidiInJack( const std::string & clientName, unsigned int queueSizeLimit ) : MidiInApi( queueSizeLimit )
{
  initialize( clientName );
}

void MidiInJack :: initialize( const std::string& clientName )
{
  JackMidiData *data = new JackMidiData(clientName,this);
  apiData_ = (void *) data;
  this->clientName = clientName;
  try {
    data->init(true);
  } catch (const Error & e) {
    delete data;
    apiData_ = 0;
    throw;
  }
}

#if 0
void MidiInJack :: connect()
{
  abort();
  // this should be unnecessary
  JackMidiData *data = static_cast<JackMidiData *> (apiData_);
  if ( data->local )
    return;

  // Initialize JACK client
  if (( data->local = jack_client_open( clientName.c_str(), JackNoStartServer, NULL )) == 0) {
    error(RTMIDI_ERROR(gettext_noopt("JACK server not running?"),
		       Error::WARNING) );
    return;
  }

  jack_set_process_callback( data->client, jackProcessIn, data );
  jack_activate( data->client );
}
#endif

MidiInJack :: ~MidiInJack()
{
  JackMidiData *data = static_cast<JackMidiData *> (apiData_);
  try {
    closePort();
  } catch (Error & e) {
    try {
      delete data;
    } catch (...) {
    }
    error(e);
    return;
  }

#if 0
  if ( data->client )
    jack_client_close( data->client );
#endif
  /* immediately shut down the JACK client */
  delete data;
}

void MidiInJack :: openPort( unsigned int portNumber, const std::string & portName )
{
  JackMidiData *data = static_cast<JackMidiData *> (apiData_);

  //    connect();

  // Creating new port
  if ( data->local == NULL)
    data->local = jack_port_register( *(data->seq), portName.c_str(),
				      JACK_DEFAULT_MIDI_TYPE, JackPortIsInput, 0 );

  if ( data->local == NULL) {
    error(RTMIDI_ERROR(gettext_noopt("Error creating JACK port."),
		       Error::DRIVER_ERROR) );
    return;
  }

  // Connecting to the output
  std::string name = getPortName( portNumber );
  jack_connect( *(data->seq), name.c_str(), jack_port_name( data->local ) );
}

void MidiInJack :: openVirtualPort( const std::string & portName )
{
  JackMidiData *data = static_cast<JackMidiData *> (apiData_);

  //    connect();
  if ( data->local == NULL )
    data->local = jack_port_register( *(data->seq), portName.c_str(),
				      JACK_DEFAULT_MIDI_TYPE, JackPortIsInput, 0 );

  if ( data->local == NULL ) {
    error(RTMIDI_ERROR(gettext_noopt("Error creating JACK virtual port."),
		       Error::DRIVER_ERROR) );
  }
}

void MidiInJack :: openPort( const PortDescriptor & p,
			     const std::string & portName )
{
  JackMidiData *data = static_cast<JackMidiData *> (apiData_);
  const JackPortDescriptor * port = dynamic_cast<const JackPortDescriptor *>(&p);

  if ( !data ) {
    error(RTMIDI_ERROR(gettext_noopt("Data has not been allocated."),
		       Error::SYSTEM_ERROR) );
    return;
  }
#if 0
  if ( connected_ ) {
    error(RTMIDI_ERROR(gettext_noopt("A valid connection already exists."),
		       Error::WARNING) );
    return;
  }
#endif
  if (!port) {
    error(RTMIDI_ERROR(gettext_noopt("JACK has been instructed to open a non-JACK MIDI port. This doesn't work."),
		       Error::INVALID_DEVICE) );
    return;
  }

  try {
    if (!data->local)
      data->openPort (JackPortIsInput,
		      portName);
    data->setRemote(*port);
    data->connectPorts(*port,data->local);
  } catch (Error & e) {
    error (e);
  }

}

Pointer<PortDescriptor> MidiInJack :: getDescriptor(bool local)
{
  JackMidiData *data = static_cast<JackMidiData *> (apiData_);
  try {
    if (local) {
      if (data && data->local) {
	return Pointer<PortDescriptor>(
				       new JackPortDescriptor(data->local,data->getClientName()));
      }
    } else {
      if (data && *data) {
	return Pointer<PortDescriptor>(
				       new JackPortDescriptor(*data,data->getClientName()));
      }
    }
  } catch (Error & e) {
    error(e);
  }
  return NULL;
}

PortList MidiInJack :: getPortList(int capabilities)
{
  JackMidiData *data = static_cast<JackMidiData *> (apiData_);
  try {
    return JackPortDescriptor::getPortList(capabilities | PortDescriptor::INPUT,
					   data->getClientName());
  } catch (Error &  e) {
    error(e);
  }
  return PortList();
}

unsigned int MidiInJack :: getPortCount()
{
  int count = 0;
  // connect();
  JackMidiData *data = static_cast<JackMidiData *> (apiData_);
  if ( !(*(data->seq)) )
    return 0;

  // List of available ports
  const char **ports = jack_get_ports( *(data->seq), NULL, JACK_DEFAULT_MIDI_TYPE, JackPortIsOutput );

  if ( ports == NULL ) return 0;
  while ( ports[count] != NULL )
    count++;

  free( ports );

  return count;
}

std::string MidiInJack :: getPortName( unsigned int portNumber )
{
  JackMidiData *data = static_cast<JackMidiData *> (apiData_);
  std::string retStr("");

  //    connect();

  // List of available ports
  const char **ports = jack_get_ports(* (data->seq), NULL,
				      JACK_DEFAULT_MIDI_TYPE, JackPortIsOutput );

  // Check port validity
  if ( ports == NULL ) {
    error(RTMIDI_ERROR(gettext_noopt("No ports available."),
		       Error::WARNING) );
    return retStr;
  }

  if ( ports[portNumber] == NULL ) {
    std::ostringstream ost;
    error(RTMIDI_ERROR1(gettext_noopt("The 'portNumber' argument (%d) is invalid."),
			Error::WARNING, portNumber) );
  }
  else retStr.assign( ports[portNumber] );

  free( ports );
  return retStr;
}

void MidiInJack :: closePort()
{
  JackMidiData *data = static_cast<JackMidiData *> (apiData_);
  if (!data) return;

  if ( data->local == NULL ) return;
  jack_port_unregister( *(data->seq), data->local );
  data->local = NULL;
}
#undef RTMIDI_CLASSNAME

//*********************************************************************//
//  API: JACK
//  Class Definitions: MidiOutJack
//*********************************************************************//


#define RTMIDI_CLASSNAME "MidiOutJack"
MidiOutJack :: MidiOutJack( const std::string & clientName ) : MidiOutApi()
{
  initialize( clientName );
}

void MidiOutJack :: initialize( const std::string& clientName )
{
  JackMidiData *data = new JackMidiData(clientName);
  apiData_ = (void *) data;
  this->clientName = clientName;
  // init is the last as it may throw an exception
  try {
    data->init(false);
  } catch (const Error & e) {
    delete data;
    apiData_ = 0;
    throw;
  }
}

void MidiOutJack :: connect()
{
#if 0
  JackMidiData *data = static_cast<JackMidiData *> (apiData_);
  if ( *(data->seq) )
    return;

  // Initialize JACK client
  if (( *(data->seq) = jack_client_open( clientName.c_str(), JackNoStartServer, NULL )) == 0) {
    error(RTMIDI_ERROR(gettext_noopt("JACK server not running?"),
		       Error::WARNING) );
    return;
  }

  jack_set_process_callback( data->client, jackProcessOut, data );
  data->buffSize = jack_ringbuffer_create( JACK_RINGBUFFER_SIZE );
  data->buffMessage = jack_ringbuffer_create( JACK_RINGBUFFER_SIZE );
  jack_activate( data->client );
#endif
}

MidiOutJack :: ~MidiOutJack()
{
  JackMidiData *data = static_cast<JackMidiData *> (apiData_);
  //		closePort();
  // signal the output callback to delete the data
  // after finishing its job.
  data->stateflags = JackMidiData::DELETING;
}

void MidiOutJack :: openPort( unsigned int portNumber, const std::string & portName )
{
  JackMidiData *data = static_cast<JackMidiData *> (apiData_);

  // connect();

  // Creating new port
  if ( data->local == NULL )
    data->local = jack_port_register( *(data->seq), portName.c_str(),
				      JACK_DEFAULT_MIDI_TYPE, JackPortIsOutput, 0 );

  if ( data->local == NULL ) {
    error(RTMIDI_ERROR(gettext_noopt("Error creating JACK port."),
		       Error::DRIVER_ERROR) );
    return;
  }

  // Connecting to the output
  std::string name = getPortName( portNumber );
  jack_connect( *(data->seq), jack_port_name( data->local ), name.c_str() );
}

void MidiOutJack :: openVirtualPort( const std::string & portName )
{
  JackMidiData *data = static_cast<JackMidiData *> (apiData_);

  // connect();
  if ( data->local == NULL )
    data->local = jack_port_register( *(data->seq), portName.c_str(),
				      JACK_DEFAULT_MIDI_TYPE, JackPortIsOutput, 0 );

  if ( data->local == NULL ) {
    error(RTMIDI_ERROR(gettext_noopt("Error creating JACK virtual port."),
		       Error::DRIVER_ERROR) );
  }
}

void MidiOutJack :: openPort( const PortDescriptor & p,
			      const std::string & portName )
{
  JackMidiData *data = static_cast<JackMidiData *> (apiData_);
  const JackPortDescriptor * port = dynamic_cast<const JackPortDescriptor *>(&p);

  if ( !data ) {
    error(RTMIDI_ERROR(gettext_noopt("Data has not been allocated."),
		       Error::SYSTEM_ERROR) );
    return;
  }
#if 0
  if ( connected_ ) {
    error(RTMIDI_ERROR(gettext_noopt("A valid connection already exists."),
		       Error::WARNING) );
    return;
  }
#endif
  if (!port) {
    error(RTMIDI_ERROR(gettext_noopt("JACK has been instructed to open a non-JACK MIDI port. This doesn't work."),
		       Error::INVALID_DEVICE) );
    return;
  }

  try {
    if (!data->local)
      data->openPort (JackPortIsOutput,
		      portName);
    data->setRemote(*port);
    data->connectPorts(data->local,*port);
  } catch (Error & e) {
    error(e);
  }
}

Pointer<PortDescriptor> MidiOutJack :: getDescriptor(bool local)
{
  JackMidiData *data = static_cast<JackMidiData *> (apiData_);
  try {
    if (local) {
      if (data && data->local) {
	return Pointer<PortDescriptor>(
				       new JackPortDescriptor(data->local,data->getClientName()));
      }
    } else {
      if (data && *data) {
	return Pointer<PortDescriptor>(
				       new JackPortDescriptor(*data,data->getClientName()));
      }
    }
  } catch (Error & e) {
    error(e);
  }
  return NULL;
}

PortList MidiOutJack :: getPortList(int capabilities)
{
  JackMidiData *data = static_cast<JackMidiData *> (apiData_);
  return JackPortDescriptor::getPortList(capabilities | PortDescriptor::OUTPUT,
					 data->getClientName());
}

unsigned int MidiOutJack :: getPortCount()
{
  int count = 0;
  JackMidiData *data = static_cast<JackMidiData *> (apiData_);
  // connect();
  if ( !*(data->seq) )
    return 0;

  // List of available ports
  const char **ports = jack_get_ports(* (data->seq), NULL,
				      JACK_DEFAULT_MIDI_TYPE, JackPortIsInput );

  if ( ports == NULL ) return 0;
  while ( ports[count] != NULL )
    count++;

  free( ports );

  return count;
}

std::string MidiOutJack :: getPortName( unsigned int portNumber )
{
  JackMidiData *data = static_cast<JackMidiData *> (apiData_);
  std::string retStr("");

  // connect();

  // List of available ports
  const char **ports = jack_get_ports(*(data->seq), NULL,
				      JACK_DEFAULT_MIDI_TYPE, JackPortIsInput );

  // Check port validity
  if ( ports == NULL) {
    error(RTMIDI_ERROR(gettext_noopt("No ports available."),
		       Error::WARNING) );
    return retStr;
  }

  if ( ports[portNumber] == NULL) {
    std::ostringstream ost;
    error(RTMIDI_ERROR1(gettext_noopt("The 'portNumber' argument (%d) is invalid."),
			Error::WARNING, portNumber) );
  }
  else retStr.assign( ports[portNumber] );

  free( ports );
  return retStr;
}

void MidiOutJack :: closePort()
{
#if defined(__RTMIDI_DEBUG__)
  std::cerr << "Closing Port" << std::endl;
#endif
  JackMidiData *data = static_cast<JackMidiData *> (apiData_);

  if ( data->local == NULL || data->state_response == JackMidiData::CLOSED ) return;
  data -> stateflags = JackMidiData::CLOSING;
#if defined(__RTMIDI_DEBUG__)
  std::cerr << "Closed Port" << std::endl;
#endif
}

void MidiOutJack :: sendMessage( std::vector<unsigned char> &message )
{
  int nBytes = message.size();
  JackMidiData *data = static_cast<JackMidiData *> (apiData_);

  // Write full message to buffer
  jack_ringbuffer_write( data->buffMessage, ( const char * ) &( message[0] ),
			 message.size() );
  jack_ringbuffer_write( data->buffSize, ( char * ) &nBytes, sizeof( nBytes ) );
}
#undef RTMIDI_CLASSNAME
RTMIDI_NAMESPACE_END
#endif  // __UNIX_JACK__
<|MERGE_RESOLUTION|>--- conflicted
+++ resolved
@@ -1,5 +1,4 @@
 /**********************************************************************/
-<<<<<<< HEAD
 /*! \class Midi
   \brief An abstract base class for realtime MIDI input/output.
 
@@ -9,7 +8,8 @@
   Midi WWW site: http://music.mcgill.ca/~gary/rtmidi/
 
   Midi: realtime MIDI i/o C++ classes
-  Copyright (c) 2003-2014 Gary P. Scavone
+  Copyright (c) 2003-2016 Gary P. Scavone
+  Forked by Tobias Schlemmer, 2014-2018.
 
   Permission is hereby granted, free of charge, to any person
   obtaining a copy of this software and associated documentation files
@@ -34,42 +34,6 @@
   ANY CLAIM, DAMAGES OR OTHER LIABILITY, WHETHER IN AN ACTION OF
   CONTRACT, TORT OR OTHERWISE, ARISING FROM, OUT OF OR IN CONNECTION
   WITH THE SOFTWARE OR THE USE OR OTHER DEALINGS IN THE SOFTWARE.
-=======
-/*! \class RtMidi
-    \brief An abstract base class for realtime MIDI input/output.
-
-    This class implements some common functionality for the realtime
-    MIDI input/output subclasses RtMidiIn and RtMidiOut.
-
-    RtMidi WWW site: http://music.mcgill.ca/~gary/rtmidi/
-
-    RtMidi: realtime MIDI i/o C++ classes
-    Copyright (c) 2003-2016 Gary P. Scavone
-
-    Permission is hereby granted, free of charge, to any person
-    obtaining a copy of this software and associated documentation files
-    (the "Software"), to deal in the Software without restriction,
-    including without limitation the rights to use, copy, modify, merge,
-    publish, distribute, sublicense, and/or sell copies of the Software,
-    and to permit persons to whom the Software is furnished to do so,
-    subject to the following conditions:
-
-    The above copyright notice and this permission notice shall be
-    included in all copies or substantial portions of the Software.
-
-    Any person wishing to distribute modifications to the Software is
-    asked to send the modifications to the original developer so that
-    they can be incorporated into the canonical version.  This is,
-    however, not a binding provision of this license.
-
-    THE SOFTWARE IS PROVIDED "AS IS", WITHOUT WARRANTY OF ANY KIND,
-    EXPRESS OR IMPLIED, INCLUDING BUT NOT LIMITED TO THE WARRANTIES OF
-    MERCHANTABILITY, FITNESS FOR A PARTICULAR PURPOSE AND NONINFRINGEMENT.
-    IN NO EVENT SHALL THE AUTHORS OR COPYRIGHT HOLDERS BE LIABLE FOR
-    ANY CLAIM, DAMAGES OR OTHER LIABILITY, WHETHER IN AN ACTION OF
-    CONTRACT, TORT OR OTHERWISE, ARISING FROM, OUT OF OR IN CONNECTION
-    WITH THE SOFTWARE OR THE USE OR OTHER DEALINGS IN THE SOFTWARE.
->>>>>>> 120350bd
 */
 /**********************************************************************/
 
@@ -83,20 +47,17 @@
 #define RTMIDI_FALLTHROUGH
 #endif
 
-<<<<<<< HEAD
-RTMIDI_NAMESPACE_START
-=======
 #if defined(__MACOSX_CORE__)
-  #if TARGET_OS_IPHONE
-    #define AudioGetCurrentHostTime CAHostTimeBase::GetCurrentTime
-    #define AudioConvertHostTimeToNanos CAHostTimeBase::ConvertToNanos
-  #endif
+#if TARGET_OS_IPHONE
+#define AudioGetCurrentHostTime CAHostTimeBase::GetCurrentTime
+#define AudioConvertHostTimeToNanos CAHostTimeBase::ConvertToNanos
+#endif
 #endif
 
 //*********************************************************************//
 //  RtMidi Definitions
 //*********************************************************************//
->>>>>>> 120350bd
+RTMIDI_NAMESPACE_START
 
 #ifdef RTMIDI_GETTEXT
 const char * rtmidi_gettext (const char * s) {
@@ -1082,14 +1043,14 @@
   }
 
   static std::string getPortName(MIDIEndpointRef port, int flags) {
-    //      std::string clientname;
+    //			std::string clientname;
     std::string devicename;
     std::string portname;
     std::string entityname;
-    //      std::string externaldevicename;
+    //			std::string externaldevicename;
     std::string connections;
     std::string recommendedname;
-    //      bool isVirtual;
+    //			bool isVirtual;
     bool hasManyEntities = false;
     bool hasManyEndpoints = false;
     CFStringRef nameRef;
@@ -1159,9 +1120,9 @@
       os << devicename;
       os << ":" << portname;
       os << ":" << entityname;
-      //        os << ":" << externaldevicename;
+      //				os << ":" << externaldevicename;
       os << ":" << connections;
-      //        os << ":" << recommendedname;
+      //				os << ":" << recommendedname;
       if (flags & PortDescriptor::UNIQUE_PORT_NAME)
 	os << ";" << port;
       break;
@@ -2758,7 +2719,7 @@
   }
   snd_seq_addr_t local; /*!< Our port and client id. If client = 0 (default) this means we didn't aquire a port so far. */
   NonLockingAlsaSequencer seq;
-  //    unsigned int portNum;
+  //		unsigned int portNum;
   snd_seq_port_subscribe_t *subscription;
   snd_midi_event_t *coder;
   unsigned int bufferSize;
@@ -3551,7 +3512,7 @@
   // Save our api-specific connection information.
   AlsaMidiData *data = new AlsaMidiData(clientName);
   // data->seq = seq;
-  //  data->portNum = -1;
+  //	data->portNum = -1;
 
   int result = snd_midi_event_new( data->bufferSize, &data->coder );
   if ( result < 0 ) {
@@ -3843,12 +3804,12 @@
 
 #define  RT_SYSEX_BUFFER_SIZE 1024
 #define  RT_SYSEX_BUFFER_COUNT 4
-RTMIDI_NAMESPACE_START
 
 /* some header defines UNIQUE_PORT_NAME as a macro */
 #ifdef UNIQUE_PORT_NAME
 #undef UNIQUE_PORT_NAME
 #endif
+RTMIDI_NAMESPACE_START
 /*! An abstraction layer for the ALSA sequencer layer. It provides
   the following functionality:
   - dynamic allocation of the sequencer
@@ -3991,7 +3952,7 @@
 
 protected:
   struct scoped_lock {
-    //      pthread_mutex_t * mutex;
+    //			pthread_mutex_t * mutex;
     scoped_lock(unsigned int &)
     {
 #if 0
@@ -4018,7 +3979,7 @@
   }
 
 };
-//  typedef WinMMSequencer<1> LockingWinMMSequencer;
+//	typedef WinMMSequencer<1> LockingWinMMSequencer;
 typedef WinMMSequencer<0> NonLockingWinMMSequencer;
 #undef RTMIDI_CLASSNAME
 
@@ -5481,7 +5442,7 @@
 {
   JackMidiData *data = static_cast<JackMidiData *> (apiData_);
 
-  //    connect();
+  //		connect();
 
   // Creating new port
   if ( data->local == NULL)
@@ -5503,7 +5464,7 @@
 {
   JackMidiData *data = static_cast<JackMidiData *> (apiData_);
 
-  //    connect();
+  //		connect();
   if ( data->local == NULL )
     data->local = jack_port_register( *(data->seq), portName.c_str(),
 				      JACK_DEFAULT_MIDI_TYPE, JackPortIsInput, 0 );
@@ -5608,7 +5569,7 @@
   JackMidiData *data = static_cast<JackMidiData *> (apiData_);
   std::string retStr("");
 
-  //    connect();
+  //		connect();
 
   // List of available ports
   const char **ports = jack_get_ports(* (data->seq), NULL,
