--- conflicted
+++ resolved
@@ -1,32 +1,12 @@
-<<<<<<< HEAD
 ACLOCAL_AMFLAGS = -I m4 -I rtmidi-m4 --install
 SUBDIRS = po
+if MAKE_DOC
+SUBDIRS += doc
+endif
 RTMIDICONFIGRPATH = config/config.rpath
 DLLPROGRAMS = $(check_PROGRAMS)
 check_PROGRAMS =
 TESTS =
 CLEANFILES =
 
-include %D%/Makefile.library
-=======
-SUBDIRS = . tests
-if MAKE_DOC
-SUBDIRS += doc
-endif
-
-lib_LTLIBRARIES = %D%/librtmidi.la
-%C%_librtmidi_la_LDFLAGS = -no-undefined
-%C%_librtmidi_la_SOURCES = \
-  %D%/RtMidi.cpp \
-  %D%/rtmidi_c.cpp
-
-rtmidi_incdir = $(includedir)/rtmidi
-rtmidi_inc_HEADERS = \
-  %D%/RtMidi.h \
-  %D%/rtmidi_c.h
-
-pkgconfigdatadir = $(libdir)/pkgconfig
-pkgconfigdata_DATA = rtmidi.pc
-
-EXTRA_DIST = autogen.sh readme msw
->>>>>>> 9b3b34a7
+include %D%/Makefile.library