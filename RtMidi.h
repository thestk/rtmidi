/********************* -*- C++ -*- ****************************************/
/*! \class RtMidi
  \brief An abstract base class for realtime MIDI input/output.

  This class implements some common functionality for the realtime
  MIDI input/output subclasses RtMidiIn and RtMidiOut.

  RtMidi WWW site: http://music.mcgill.ca/~gary/rtmidi/

  RtMidi: realtime MIDI i/o C++ classes
  Copyright (c) 2003-2017 Gary P. Scavone
  Forked by Tobias Schlemmer, 2014-2018.

  Permission is hereby granted, free of charge, to any person
  obtaining a copy of this software and associated documentation files
  (the "Software"), to deal in the Software without restriction,
  including without limitation the rights to use, copy, modify, merge,
  publish, distribute, sublicense, and/or sell copies of the Software,
  and to permit persons to whom the Software is furnished to do so,
  subject to the following conditions:

  The above copyright notice and this permission notice shall be
  included in all copies or substantial portions of the Software.

  Any person wishing to distribute modifications to the Software is
  asked to send the modifications to the original developer so that
  they can be incorporated into the canonical version.  This is,
  however, not a binding provision of this license.

  THE SOFTWARE IS PROVIDED "AS IS", WITHOUT WARRANTY OF ANY KIND,
  EXPRESS OR IMPLIED, INCLUDING BUT NOT LIMITED TO THE WARRANTIES OF
  MERCHANTABILITY, FITNESS FOR A PARTICULAR PURPOSE AND NONINFRINGEMENT.
  IN NO EVENT SHALL THE AUTHORS OR COPYRIGHT HOLDERS BE LIABLE FOR
  ANY CLAIM, DAMAGES OR OTHER LIABILITY, WHETHER IN AN ACTION OF
  CONTRACT, TORT OR OTHERWISE, ARISING FROM, OUT OF OR IN CONNECTION
  WITH THE SOFTWARE OR THE USE OR OTHER DEALINGS IN THE SOFTWARE.
*/
/**********************************************************************/

/*!
  \file RtMidi.h
*/

#ifndef RTMIDI_H
#define RTMIDI_H

<<<<<<< HEAD
#define RTMIDI_VERSION "5.0.0"

#ifdef RTMIDI_NO_WARN_DEPRECATED
#define RTMIDI_DEPRECATED(func,message) func
#else
#ifdef __GNUC__
#define RTMIDI_DEPRECATED(func,message) func __attribute__ ((deprecated(message)))
#elif defined(_MSC_VER)
#define RTMIDI_DEPRECATED(func,message) __declspec(deprecated(message)) func
#else
#pragma message("WARNING: You need to implement the macro RTMIDI_DEPRECATED for this compiler if this code doesn't compile")
#define RTMIDI_DEPRECATED(func,message) func [[deprecated(message)]]
#endif
#endif

#define rtmidiUnused(x) do { (void)x; } while (0)

// Check for C++11 support
#if defined(_MSC_VER) && _MSC_VER >= 1800
// At least Visual Studio 2013
#define RTMIDI_SUPPORTS_CPP11 1
#elif __cplusplus >= 201103L
#define RTMIDI_SUPPORTS_CPP11 1
#else
#define RTMIDI_SUPPORTS_CPP11 0
#endif
=======
#if defined _WIN32 || defined __CYGWIN__
  #define RTMIDI_DLL_PUBLIC
#else
  #if __GNUC__ >= 4
    #define RTMIDI_DLL_PUBLIC __attribute__( (visibility( "default" )) )
  #else
    #define RTMIDI_DLL_PUBLIC
  #endif
#endif

#define RTMIDI_VERSION "3.0.0"
>>>>>>> 3c788c13

#include <exception>
#include <iostream>
#include <string>
#include <vector>
#include <list>
#include <memory>
#include <stdexcept>
// the following are used in the error constructor
#include <cstdarg>
#include <cstring>
#include <cstdio>

#ifdef RTMIDI_GETTEXT
#include "libintl.h"
#endif
#define gettext_noopt(str) (str)

#define RTMIDI_NAMESPACE_START namespace rtmidi {
#define RTMIDI_NAMESPACE_END }

RTMIDI_NAMESPACE_START

#ifdef RTMIDI_GETTEXT
const char * rtmidi_gettext(const char * s);
void init_rtmidi_gettext();
#else
#define rtmidi_gettext(arg) (arg)
#endif

//! MIDI API specifier arguments.
enum ApiType {
  UNSPECIFIED,    /*!< Search for a working compiled API. */
  MACOSX_CORE,    /*!< Macintosh OS-X Core Midi API. */
  LINUX_ALSA,     /*!< The Advanced Linux Sound Architecture API. */
  UNIX_JACK,      /*!< The JACK Low-Latency MIDI Server API. */
  WINDOWS_MM,     /*!< The Microsoft Multimedia MIDI API. */
  WINDOWS_KS,     /*!< The Microsoft Kernel Streaming MIDI API. */
  DUMMY,          /*!< A compilable but non-functional API. */
  ALL_API         /*!< Use all available APIs for port selection. */
};

//! Return the name on a MIDI API
inline std::string getApiName(ApiType type) {
  switch (type) {
  case UNSPECIFIED: return rtmidi_gettext("Automatic selection");
  case MACOSX_CORE: return rtmidi_gettext("Core MIDI");
  case LINUX_ALSA:  return rtmidi_gettext("ALSA");
  case UNIX_JACK:   return rtmidi_gettext("JACK");
  case WINDOWS_MM:  return rtmidi_gettext("Windows Multimedia");
  case WINDOWS_KS:  return rtmidi_gettext("DirectX/Kernel Streaming");
  case DUMMY:       return rtmidi_gettext("NULL device");
  case ALL_API:     return rtmidi_gettext("All available MIDI systems");
  }
  return "";
}

//! C++ style user callback interface.
/*!
  This interface class can be used to implement type safe MIDI callbacks.
  Every time a MIDI message is received  the function \ref MidiInterface::rtmidi_midi_in of the
  currently set callback object is called.
*/
struct MidiInterface {
  //! Virtual destructor to avoid unexpected behaviour.
  virtual ~MidiInterface() {}

  //! The MIDI callback function.
  /*! This function is called whenever a MIDI packet is received by a
    MIDI backend that uses the corresponding callback object.
    \param timestamp the timestamp when the MIDI message has been received
    \param message   the message itself.
  */
  virtual void rtmidi_midi_in(double timestamp, std::vector<unsigned char> &message) = 0;

  //! Delete the object if necessary.
  /*! This function allows the user to delete the Midi callback object,
    when MIDI backend drops its reference to it. By default it does nothing.
    But, callback objects are owned by the MIDI backend. These must be deleted
    after the reference to them has been dropped.

    \sa CompatibilityMidiInterface
  */
  virtual void delete_me() {}
};

/************************************************************************/
/*! \class Error
  \brief Exception handling class for RtMidi.

  The Error class is quite simple but it does allow errors to be
  "caught" by Error::Type. See the RtMidi documentation to know
  which methods can throw an Error.
*/
/************************************************************************/

<<<<<<< HEAD
#define RTMIDI_ERROR(message, type)				      \
  rtmidi::Error(message, type,					      \
		RTMIDI_CLASSNAME, __FUNCTION__,			      \
		__FILE__, __LINE__)
#define RTMIDI_ERROR1(message, type, arg1)			      \
  rtmidi::Error(message, type,					      \
		RTMIDI_CLASSNAME, __FUNCTION__,			      \
		__FILE__, __LINE__, arg1)
class Error : public std::exception
=======
class RTMIDI_DLL_PUBLIC RtMidiError : public std::exception
>>>>>>> 3c788c13
{
public:
  //! Defined Error types.
  enum Type {
    WARNING,           /*!< A non-critical error. */
    DEBUG_WARNING,     /*!< A non-critical error which might be useful for debugging. */
    UNSPECIFIED,       /*!< The default, unspecified error type. */
    NO_DEVICES_FOUND,  /*!< No devices found on system. */
    INVALID_DEVICE,    /*!< An invalid device ID was specified. */
    MEMORY_ERROR,      /*!< An error occured during memory allocation. */
    INVALID_PARAMETER, /*!< An invalid parameter was specified to a function. */
    INVALID_USE,       /*!< The function was called incorrectly. */
    DRIVER_ERROR,      /*!< A system driver error occured. */
    SYSTEM_ERROR,      /*!< A system error occured. */
    THREAD_ERROR       /*!< A thread error occured. */
  };

  //! The constructor.
  Error( const char * message,
	 Type type,
	 const char * class_name,
	 const char * function_name,
	 const char * file_name,
	 int line_number, ...) throw();

  //! The destructor.
  virtual ~Error( void ) throw() {}

  //! Prints thrown error message to stderr.
  virtual void printMessage( std::ostream &s = std::cerr ) const throw() {
    s << std::endl
      << file << ":" << line << ": in function "
      << classname << "::" << function << std::endl
      << message_ << std::endl << std::endl;
  }

  //! Returns the thrown error message type.
  virtual const Type& getType(void) const throw() { return type_; }

  //! Returns the thrown error message string.
  virtual const std::string &getMessage(void) const throw() { return message_; }

  //! Returns the thrown error message as a c-style string.
  virtual const char* what( void ) const throw() { return message_.c_str(); }

protected:
  const char * classname;
  const char * function;
  const char * file;
  int line;
  std::string message_;
  Type type_;
};


struct ErrorInterface {
  virtual ~ErrorInterface() {}
  virtual void rtmidi_error (Error e) = 0;
  virtual void delete_me() {};
};

#if !RTMIDI_SUPPORTS_CPP11
class PortDescriptor;

template<class T>
class Pointer {
public:
  typedef T datatype;
protected:
  struct countPointer {
    int count;
    datatype * descriptor;
  };
public:
  Pointer():ptr(0) {}
  Pointer(datatype * p):ptr(new countPointer) {
    ptr->count = 1;
    ptr->descriptor = p;
  }
  Pointer(const Pointer<datatype> & other):
    ptr(other.ptr) {
    if (ptr)
      ptr->count++;
  }
  Pointer(const Pointer<datatype> && other):
    ptr(other.ptr) {
  }

  ~Pointer() {
    if (!ptr) return;
    if (!(--(ptr->count))) {
      delete ptr->descriptor;
      delete ptr;
    }
  }

  datatype * operator -> () {
    if (!ptr) return 0;
    // this should throw an exception

    return ptr->descriptor;
  }

  datatype & operator * () {
    if (!ptr || !ptr->descriptor) {
      throw std::invalid_argument("rtmidi::Pointer: trying to dereference a NULL pointer.");
    }
    else return (*ptr->descriptor);
  }

  const datatype & operator * () const {
    if (!ptr || !ptr->descriptor) {
      throw std::invalid_argument("rtmidi::Pointer: trying to dereference a NULL pointer.");
    }
    else return (*ptr->descriptor);
  }

  bool operator ! () {
    return (!ptr || !ptr->descriptor);
  }

  operator bool () {
    return (ptr && ptr->descriptor);
  }

  Pointer & operator = (const Pointer<datatype> & other) {
    if (ptr) {
      if (!(--ptr->count)) {
	delete ptr->descriptor;
	delete ptr;
      }
    }
    if ((ptr = other.ptr))
      ptr->count++;
    return *this;
  }
protected:
  countPointer * ptr;
};

template <class T, class U>
bool operator==(const Pointer<T>& lhs, const Pointer<U>& rhs) {
  return (&(*lhs)) == (&(*rhs));
}

template <class T, class U>
bool operator!=(const Pointer<T>& lhs, const Pointer<U>& rhs) {
  return (&(*lhs)) != (&(*rhs));
}

#else
template<class T>
using Pointer = std::shared_ptr<T>;
#endif

class MidiApi;
class MidiInApi;
class MidiOutApi;
typedef Pointer<MidiApi> MidiApiPtr;
typedef std::list <MidiApiPtr> MidiApiList;

class PortDescriptor {
public:
  //! Flags for formatting a string description of the port.
  /*! These flags just mark the requirements that the string
    should fulfil. An API may return the same string for
    different requirements e.g. the same short and long
    name. */
  enum NamingType {
    SHORT_NAME =0,  /*!< A short human readable name
		      depending on the API
		      e.g. “Ensoniq AudioPCI” */
    LONG_NAME,      /*!< A complete human readable
		      name depending on the API
		      e.g. "Ensoniq AudioPCI: ES1371" */
    SESSION_PATH,   /*!< A unique description that can
		      be used to identify the port
		      during runtime. It may be a
		      cryptic string. */
    STORAGE_PATH,   /*!< A unique description that is
		      optimised for storage in
		      configuration files. This is a
		      more textual representation that
		      is more robust to small changes in
		      the surrounding environment than
		      \ref SESSION_PATH */
    NAMING_MASK = 0x0F, /*!< part of the flags
			  that is concerned with
			  naming.
			*/
    UNIQUE_PORT_NAME = 0x10, /*!< Make all names uniqe. This
			       is usually done by adding
			       numbers to the end of the
			       string \note: use #undef UNIQUE_PORT_NAME
			       on windows in case of any errors */
    INCLUDE_API = 0x20 /*!< Add a string describing the
			 API at the beginning of the
			 string. */
  };

<<<<<<< HEAD
  //! Flags describing the capabilities of a given port.
  enum PortCapabilities {
    INPUT     = 1,    /*!< Ports that can be read from. */
    OUTPUT    = 2,    /*!< Ports that can be written to. */
    INOUTPUT  = 3,    /*!< Ports that allow reading and writing (INPUT | OUTPUT) */
    UNLIMITED = 0x10  /*!< Some APIs can filter out certain ports which they consider
			not to be useful. This flags supresses this behaviour and
			selects all ports that are useable. */
=======
class RTMIDI_DLL_PUBLIC RtMidi
{
 public:

  //! MIDI API specifier arguments.
  enum Api {
    UNSPECIFIED,    /*!< Search for a working compiled API. */
    MACOSX_CORE,    /*!< Macintosh OS-X Core Midi API. */
    LINUX_ALSA,     /*!< The Advanced Linux Sound Architecture API. */
    UNIX_JACK,      /*!< The JACK Low-Latency MIDI Server API. */
    WINDOWS_MM,     /*!< The Microsoft Multimedia MIDI API. */
    RTMIDI_DUMMY    /*!< A compilable but non-functional API. */
>>>>>>> 3c788c13
  };

  //! Default constructor.
  /*!
   * Derived classes should have a constructor.
   */
  PortDescriptor() {};

  //! A virtual destructor
  /*! As we might have to destruct the object from the application code
   *  each port id must have a virtual destructor.
   */
  virtual ~PortDescriptor() {};

  //! Get the MIDI input api for the current port.
  /*! This is the only information RtMidi needs to know: Which
   *  API should handle this object. This can be used to get
   *  an API which can send data to the given port.
   *
   * \param queueSizeLimit The limit of the midi queue. This parameter is handled by
   * the constructor of the backend API.
   *
   * \return API that can use this object to connect to an input port or 0
   * if no input API can be created.
   */
  virtual MidiInApi * getInputApi(unsigned int queueSizeLimit = 100) const = 0;

  //! Get the MIDI output api for the current port.
  /*! This is the only information RtMidi needs to know: Which
   *  API should handle this object. This can be used to get
   *  an API which can receive data from the given port.
   *
   * \return API that can use this object to connect to an output port.
   */
  virtual MidiOutApi * getOutputApi() const = 0;

  //! Return the port name
  /*!
   * \param flags A description of the requirements of the returned name.
   * \return A name that is formatted according to \ref flags.
   * \sa NamingTypes
   */
  virtual std::string getName(int flags = SHORT_NAME | UNIQUE_PORT_NAME) = 0;

  //! Get capabilities
  /*! \return a capabilities flag describing the capabilities of the port.
   *  \sa PortCapabilities
   */
  virtual int getCapabilities() const = 0;
};

//! A list of port descriptors.
/*! Port descriptors are stored as shared pointers. This avoids
  unnecessary duplication of the data structure and handles automatic
  deletion if all references have been removed. */
typedef Pointer<PortDescriptor> PortPointer;
typedef std::list<Pointer<PortDescriptor> > PortList;

/* A deprecated type. See below for the documentation.  We
   split the definiton into several pieces to work around some
   intended warnings. */
typedef void (*ErrorCallback_t)( Error::Type type, const std::string &errorText, void * userdata );
//! RtMidi error callback function prototype.
/*!
  \param type Type of error.
  \param errorText Error description.

  Note that class behaviour is undefined after a critical error (not
  a warning) is reported.
  \sa ErrorInterface
  \deprecated
*/
RTMIDI_DEPRECATED(typedef ErrorCallback_t ErrorCallback,"RtMidi now provides a class MidiInterface for error callbacks");

/* A deprecated type. See below for the documentation.  We
   split the definiton into several pieces to work around some
   intended warnings. */
#define ErrorCallback ErrorCallback_t

typedef void (*MidiCallback_t)( double timeStamp, std::vector<unsigned char> *message, void *userData);
//! C style user callback function type definition.
/*!
  This interface type has been replaced by a MidiInterface class.

  \param timeStamp  timestamp indicating when the event has been received
  \param message    a pointer to the binary MIDI message
  \param userData   a pointer that can be set using setUserdata
  \sa MidiIn
  \sa MidiInApi
  \sa MidiInterface
  \deprecated
*/
RTMIDI_DEPRECATED(typedef MidiCallback_t MidiCallback,"RtMidi now provides a class MidiInterface for MIDI callbacks");
#define MidiCallback MidiCallback_t


/*! \class Midi
  \brief A global class that implements basic backend API handling.

  This class enhances \ref MidiApi by some functionality to handle
  backend API objects. It serves as base class for the public RtMidi
  API.

  by Gary P. Scavone, 2003-2014.
*/
/**********************************************************************/
#define RTMIDI_CLASSNAME "Midi"
class Midi {
public:
  //! A static function to determine the current RtMidi version.
  static std::string getVersion( void ) throw();

  //! A static function to determine the available compiled MIDI APIs.
  /*!
    The values returned in the std::vector can be compared against
    the enumerated list values.  Note that there can be more than one
    API compiled for certain operating systems.

    \param apis A vector apis must be provided for the
    return value. All data in this vector will be
    deleted prior to filling in the API data.

    \param preferSystem An opitonal boolean parameter
    may be provided that tells wheter system or software
    APIs shall be prefered. Passing \c true will prefer OS provided APIs
  */
  static void getCompiledApi( std::vector<ApiType> &apis, bool preferSystem = true ) throw();

  //! A static function to determine the available compiled MIDI APIs.
  /*!
    The values returned in the std::vector can be compared against
    the enumerated list values.  Note that there can be more than one
    API compiled for certain operating systems.
  */
  static std::vector<ApiType> getCompiledApi(  ) throw();

  //! Returns the MIDI API specifier for the current instance of rtmidi::MidiIn.
  ApiType getCurrentApi( void ) throw();


  //! Pure virtual function to return a port descirptor if the port is open
  Pointer<PortDescriptor> getDescriptor(bool local=false);

  //! Return a list of all available ports of the current API.
  /*!
    \param capabilities an optional parameter that
    describes which capabilities the returned devices
    must support. The returned devices may have
    additional capabilities to those which have been
    requested, but not less.

    \return This function returns a list of port descriptors.

    \note Each API will request additonal
    capabilites. An output API will set always add \ref
    PortDescriptor::OUTPUT to the mask while an input
    device will always add \ref PortDescriptor::OUTPUT.

    \note An input API may but need not necessarily
    report output devices which cannot be used as input
    if \ref PortDescriptor::OUTPUT is passed as \ref
    capabilities parameter.
  */
  PortList getPortList(int capabilities = 0);

  //! Close an open MIDI connection (if one exists).
  void closePort( void );

  //! Returns true if a port is open and false if not.
  /*!
    Note that this only applies to connections made with the openPort()
    function, not to virtual ports.

    \retval true if a port is open and
    \retval false if the port is not open (e.g. not opend or closed).
  */
  bool isPortOpen( void ) const;

  //! Pure virtual function to set an error callback function to be invoked when an error has occured.
  /*!
    The callback function will be called whenever an error has occured. It is best
    to set the error callback function before opening a port.
  */
  void setErrorCallback( ErrorInterface * callback);

  //! A basic error reporting function for RtMidi classes.
  void error( Error e );

  enum Api_t {
    UNSPECIFIED  = rtmidi::UNSPECIFIED,
    MACOSX_CORE  = rtmidi::MACOSX_CORE,
    LINUX_ALSA   = rtmidi::LINUX_ALSA,
    UNIX_JACK    = rtmidi::UNIX_JACK,
    WINDOWS_MM   = rtmidi::WINDOWS_MM,
    RTMIDI_DUMMY = rtmidi::DUMMY
  };

  /* old functions */
  RTMIDI_DEPRECATED(typedef Api_t Api,
		    "enum RtMidi::Api has been replaced by enum rtmidi::ApiType");
#define Api Api_t
  RTMIDI_DEPRECATED(static void getCompiledApi( std::vector<Api> &apis, bool
						preferSystem
						= true ) throw(), "enum RtMidi::Api has been replaced by enum rtmidi::ApiType" );
  //! Compatibilty function for older code
  virtual
  RTMIDI_DEPRECATED(void openVirtualPort( const std::string &portName
					  = std::string( "RtMidi virtual port" ) ),
		    "For better usability you should call this function from a derived class") = 0;

  //! Pure virtual function to open a MIDI connection given by enumeration number.
  /*! \param portNumber An optional port number greater than 0
    can be specified.  Otherwise, the default or first port
    found is opened.

    \param portName An optional name for the applicaction port
    that will be generated to connect to portId can be
    specified.

    \deprecated
  */
  RTMIDI_DEPRECATED(void openPort( unsigned int portNumber = 0,
				   const std::string &portName = std::string( "RtMidi" )
				   ),"Port numbers are unreliable. Use port descriptors instead (see examples for a demonstration)");

  //! Pure virtual to return the number of available MIDI ports of the current API.
  /*!
    \return This function returns the number of MIDI ports of
    the selected API.

    \note Only ports are counted that can be used with the
    current API so an input API does ignore all output devices
    and vice versa.

    \sa getPortName
    \deprecated
  */
  RTMIDI_DEPRECATED(unsigned int getPortCount(),"Port numbers are unreliable. Use port descriptors instead (see examples for a demonstration)");

  //! Pure virtual function to return a string identifier for the specified MIDI port number.
  /*!
    \param portNumber Number of the device to be referred to.
    \return The name of the port with the given Id is returned.
    \retval An empty string is returned if an invalid port specifier is provided.

    \note Only ports are counted that can be used with the
    current API so an input API does ignore all output devices
    and vice versa.

    \sa getPortCount()
    \deprecated
  */
  RTMIDI_DEPRECATED(std::string getPortName( unsigned int portNumber = 0 ),"Port numbers are unreliable. Use port descriptors instead (see examples for a demonstration)");

  //! Pure virtual function to set an error callback function to be invoked when an error has occured.
  /*!
    The callback function will be called whenever an error has occured. It is best
    to set the error callback function before opening a port.
  */
  RTMIDI_DEPRECATED(void setErrorCallback( ErrorCallback errorCallback = NULL, void * userData = 0 ), "setErrorCallback now expects an object of type ErrorInterface");


protected:
  MidiApi *rtapi_;
  MidiApiList * list;
  bool preferSystem;
  std::string clientName;

  Midi(MidiApiList * l,
       bool pfsystem,
       const std::string &name);

  virtual ~Midi();
};

inline RTMIDI_DEPRECATED(std::string getApiName(Midi::Api type),"Use rtmidi::ApiType instead of RtMidi::Api");
inline std::string getApiName(Midi::Api type)
{
  return getApiName((ApiType)type);
}

#undef RTMIDI_CLASSNAME

/**********************************************************************/
/*! \class MidiIn
  \brief A realtime MIDI input class.

  This class provides a common, platform-independent API for
  realtime MIDI input.  It allows access to a single MIDI input
  port.  Incoming MIDI messages are either saved to a queue for
  retrieval using the getMessage() function or immediately passed to
  a user-specified callback function.  Create multiple instances of
  this class to connect to more than one MIDI device at the same
  time.  With the OS-X, Linux ALSA, and JACK MIDI APIs, it is also
  possible to open a virtual input port to which other MIDI software
  clients can connect.

  by Gary P. Scavone, 2003-2017.
*/
/**********************************************************************/

// **************************************************************** //
//
// MidiIn and MidiOut class declarations.
//
// MidiIn / MidiOut are "controllers" used to select an available
// MIDI input or output interface.  They present common APIs for the
// user to call but all functionality is implemented by the classes
// MidiInApi, MidiOutApi and their subclasses.  MidiIn and MidiOut
// each create an instance of a MidiInApi or MidiOutApi subclass based
// on the user's API choice.  If no choice is made, they attempt to
// make a "logical" API selection.
//
// **************************************************************** //

<<<<<<< HEAD
#define RTMIDI_CLASSNAME "MidiIn"
class MidiIn : public Midi
=======
class RTMIDI_DLL_PUBLIC RtMidiIn : public RtMidi
>>>>>>> 3c788c13
{
public:


  //! Default constructor that allows an optional api, client name and queue size.
  /*!
    An exception will be thrown if a MIDI system initialization
    error occurs.  The queue size defines the maximum number of
    messages that can be held in the MIDI queue (when not using a
    callback function).  If the queue size limit is reached,
    incoming messages will be ignored.

    If no API argument is specified and multiple API support has been
    compiled, the default order of use is JACK, ALSA (Linux) and CORE,
    JACK (OS-X).

    \param api        An optional API id can be specified.
    \param clientName An optional Client name can be specified. This
    will be used to group the ports that are created
    by the application.
    \param queueSizeLimit An optional size of the MIDI input queue can be specified.

    \param pfsystem An optional boolean parameter can be
    provided to indicate the API preferences of the user
    code. If RtMidi is requested to autoselect a backend
    this parameter tells which backend should be tried
    first. If it is \c true the backend will prefer OS
    provieded APIs (WinMM, ALSA, Core MIDI) over other
    APIs (JACK).  If \c false, the order will be vice
    versa.
  */
  MidiIn( ApiType api=rtmidi::UNSPECIFIED,
	  const std::string &clientName = std::string( "RtMidi Input Client"),
	  unsigned int queueSizeLimit = 100,
	  bool pfsystem = true);

  //! If a MIDI connection is still open, it will be closed by the destructor.
  ~MidiIn ( void ) throw();

  using Midi::openPort;

  //! Open a MIDI connection given by a port descriptor.
  /*!
    \param port     A port descriptor of the port must be specified.
    \param portName An optional name for the applicaction port that is used to connect to portId can be specified.
  */
  void openPort( const PortDescriptor & port,
		 const std::string &portName = std::string( "RtMidi" ) );


  //!  Open a MIDI connection given by a port descriptor pointer.
  /*!
    \param port     A pointer to a port descriptor of the port must be specified.
    \param portName An optional name for the applicaction port that is used to connect to portId can be specified.
    \sa openPort(const PortDescriptor &,const std::string &);
  */
  void openPort( Pointer<PortDescriptor> p,
		 const std::string &portName = std::string( "RtMidi" ) );

  //! Function to create a virtual port, with optional name.
  /*!
    This function creates a virtual MIDI port to which other
    software applications can connect. This type of functionality
    is currently only supported by the Macintosh OS-X, any JACK,
    and Linux ALSA APIs (the function returns an error for the other APIs).

    \param portName An optional name for the application port that is
    used to connect to portId can be specified.
  */
  void openVirtualPort( const std::string &portName = std::string( "RtMidi virtual input port" ) );

  //! Return a list of all available ports of the current API.
  /*!
    \param capabilities an optional parameter that
    describes which capabilities the returned devices
    must support. The returned devices may have
    additional capabilities to those which have been
    requested, but not less.

    \return This function returns a list of port descriptors.

    \note Each API will request additonal
    capabilites. An output API will set always add \ref
    PortDescriptor::OUTPUT to the mask while an input
    device will always add \ref PortDescriptor::OUTPUT.

    \note An input API may but need not necessarily
    report output devices which cannot be used as input
    if \ref PortDescriptor::OUTPUT is passed as \ref
    capabilities parameter.
  */
  PortList getPortList(int capabilities = PortDescriptor::INPUT) {
    return Midi::getPortList(capabilities);
  }



  //! Set a callback function to be invoked for incoming MIDI messages.
  /*!
    The callback function will be called whenever an incoming MIDI
    message is received.  While not absolutely necessary, it is best
    to set the callback function before opening a MIDI port to avoid
    leaving some messages in the queue.

    \param callback A callback function must be given.
    \param userData Opitionally, a pointer to additional data can be
    passed to the callback function whenever it is called.
  */
  void setCallback( MidiInterface * callback );

  //! Cancel use of the current callback function (if one exists).
  /*!
    Subsequent incoming MIDI messages will be written to the queue
    and can be retrieved with the \e getMessage function.
  */
  void cancelCallback();

  //! Specify whether certain MIDI message types should be queued or ignored during input.
  /*!
    By default, MIDI timing and active sensing messages are ignored
    during message input because of their relative high data rates.
    MIDI sysex messages are ignored by default as well.  Variable
    values of "true" imply that the respective message type will be
    ignored.
  */
  void ignoreTypes( bool midiSysex = true,
		    bool midiTime = true,
		    bool midiSense = true );

  //! Fill the user-provided vector with the data bytes for the next available MIDI message in the input queue and return the event delta-time in seconds.
  /*!
    This function returns immediately whether a new message is
    available or not.  A valid message is indicated by a non-zero
    vector size.  An exception is thrown if an error occurs during
    message retrieval or an input connection was not previously
    established.
  */
  double getMessage( std::vector<unsigned char> &message );


  //! Set a callback function to be invoked for incoming MIDI messages.
  /*!
    The callback function will be called whenever an incoming MIDI
    message is received.  While not absolutely necessary, it is best
    to set the callback function before opening a MIDI port to avoid
    leaving some messages in the queue.

    \param callback A callback function must be given.
    \param userData Opitionally, a pointer to additional data can be
    passed to the callback function whenever it is called.
  */
  RTMIDI_DEPRECATED(void setCallback( MidiCallback callback, void *userData = 0 ),
		    "RtMidi now provides a type-safe MidiInterface class.");

  //! Fill the user-provided vector with the data bytes for the next available MIDI message in the input queue and return the event delta-time in seconds.
  /*!
    This function returns immediately whether a new message is
    available or not.  A valid message is indicated by a non-zero
    vector size.  An exception is thrown if an error occurs during
    message retrieval or an input connection was not previously
    established.

    \deprecated
  */
  RTMIDI_DEPRECATED(double getMessage( std::vector<unsigned char> *message ),
		    "Please, use a C++ style reference to pass the message vector.");
protected:
  static MidiApiList queryApis;
  int queueSizeLimit;
  void openMidiApi( ApiType api );

};
#undef RTMIDI_CLASSNAME

/**********************************************************************/
/*! \class MidiOut
  \brief A realtime MIDI output class.

  This class provides a common, platform-independent API for MIDI
  output.  It allows one to probe available MIDI output ports, to
  connect to one such port, and to send MIDI bytes immediately over
  the connection.  Create multiple instances of this class to
  connect to more than one MIDI device at the same time.  With the
  OS-X, Linux ALSA and JACK MIDI APIs, it is also possible to open a
  virtual port to which other MIDI software clients can connect.

  by Gary P. Scavone, 2003-2017.
*/
/**********************************************************************/

<<<<<<< HEAD
#define RTMIDI_CLASSNAME "MidiOut"
class MidiOut : public Midi
=======
class RTMIDI_DLL_PUBLIC RtMidiOut : public RtMidi
>>>>>>> 3c788c13
{
public:

  //! Default constructor that allows an optional client name.
  /*!
    An exception will be thrown if a MIDI system initialization error occurs.

    If no API argument is specified and multiple API support has been
    compiled, the default order of use is JACK, ALSA (Linux) and CORE,
    JACK (OS-X).

    \param api        An optional API id can be specified.
    \param clientName An optional Client name can be specified. This
    will be used to group the ports that are created
    by the application.
    \param queueSizeLimit An optional size of the MIDI input queue can be specified.

    \param pfsystem An optional boolean parameter can be
    provided to indicate the API preferences of the user
    code. If RtMidi is requested to autoselect a backend
    this parameter tells which backend should be tried
    first. If it is \c true the backend will prefer OS
    provieded APIs (WinMM, ALSA, Core MIDI) over other
    APIs (JACK).  If \c false, the order will be vice
    versa.
  */
  MidiOut( ApiType api=rtmidi::UNSPECIFIED,
	   const std::string &clientName = std::string( "RtMidi Output Client"),
	   bool pfsystem = true);

  //! The destructor closes any open MIDI connections.
  ~MidiOut( void ) throw();

  using Midi::openPort;

  //! Open a MIDI connection given by a port descriptor.
  /*!
    \param port     A port descriptor of the port must be specified.
    \param portName An optional name for the applicaction port that is used to connect to portId can be specified.
  */
  void openPort( const PortDescriptor & port,
		 const std::string &portName = std::string( "RtMidi" ) );
  //!  Open a MIDI connection given by a port descriptor pointer.
  /*!
    \param port     A pointer to a port descriptor of the port must be specified.
    \param portName An optional name for the applicaction port that is used to connect to portId can be specified.
    \sa openPort(const PortDescriptor &,const std::string &);
  */
  void openPort( Pointer<PortDescriptor> p,
		 const std::string &portName = std::string( "RtMidi" ) );

  //! Function to create a virtual port, with optional name.
  /*!
    This function creates a virtual MIDI port to which other
    software applications can connect. This type of functionality
    is currently only supported by the Macintosh OS-X, any JACK,
    and Linux ALSA APIs (the function returns an error for the other APIs).

    \param portName An optional name for the applicaction port that is
    used to connect to portId can be specified.
  */
  void openVirtualPort( const std::string &portName = std::string( "RtMidi virtual output port" ) );

  //! Return a list of all available ports of the current API.
  /*!
    \param capabilities an optional parameter that
    describes which capabilities the returned devices
    must support. The returned devices may have
    additional capabilities to those which have been
    requested, but not less.

    \return This function returns a list of port descriptors.

    \note Each API will request additonal
    capabilites. An output API will set always add \ref
    PortDescriptor::OUTPUT to the mask while an input
    device will always add \ref PortDescriptor::OUTPUT.

    \note An input API may but need not necessarily
    report output devices which cannot be used as input
    if \ref PortDescriptor::OUTPUT is passed as \ref
    capabilities parameter.
  */
  PortList getPortList(int capabilities = PortDescriptor::OUTPUT) {
    return Midi::getPortList(capabilities);
  }

  //! Immediately send a single message out an open MIDI output port.
  /*!
    An exception is thrown if an error occurs during output or an
    output connection was not previously established.

    \deprecated
  */
  RTMIDI_DEPRECATED(void sendMessage( const std::vector<unsigned char> *message ),
		    "Please, use a C++ style reference to pass the message vector.")
  {
    sendMessage(*message);
  }


  //! Immediately send a single message out an open MIDI output port.
  /*!
    An exception is thrown if an error occurs during output or an
    output connection was not previously established.
  */

  void sendMessage(const std::vector<unsigned char> &message ) {
    sendMessage(message.data(), message.size());
  }
  //! Immediately send a single message out an open MIDI output port.
  /*!
    An exception is thrown if an error occurs during output or an
    output connection was not previously established.

    \param message A pointer to the MIDI message as raw bytes
    \param size    Length of the MIDI message in bytes
  */
  void sendMessage( const unsigned char *message, size_t size );

protected:
  static MidiApiList queryApis;
  void openMidiApi( ApiType api );
  bool firstErrorOccurred_;
};
#undef RTMIDI_CLASSNAME


// **************************************************************** //
//
// MidiInApi / MidiOutApi class declarations.
//
// Subclasses of MidiInApi and MidiOutApi contain all API- and
// OS-specific code necessary to fully implement the RtMidi API.
//
// Note that MidiInApi and MidiOutApi are abstract base classes and
// cannot be explicitly instantiated.  MidiIn and MidiOut will
// create instances of a MidiInApi or MidiOutApi subclass.
//
// **************************************************************** //

<<<<<<< HEAD
#define RTMIDI_CLASSNAME "MidiApi"
class MidiApi
=======
class RTMIDI_DLL_PUBLIC MidiApi
>>>>>>> 3c788c13
{
public:

  MidiApi();
  virtual ~MidiApi();

  //! Return whether the API supports virtual ports
  /*!
    \retval true The funcion returns true if the API supports virtual ports.
    \retval false The funcion returns false if the API doesn't support virtual ports.
    \sa openVirtualPort
  */
  virtual bool hasVirtualPorts() const = 0;

  //! Pure virtal function to create a virtual port, with optional name.
  /*!
    This function creates a virtual MIDI port to which other
    software applications can connect. This type of functionality
    is currently only supported by the Macintosh OS-X, any JACK,
    and Linux ALSA APIs (the function returns an error for the other APIs).

    \param portName An optional name for the applicaction port that is
    used to connect to portId can be specified.

    \sa hasVirtualPorts
  */
  virtual void openVirtualPort( const std::string &portName = std::string( "RtMidi virtual port" ) ) = 0;

  //! Pure virtual function to open a MIDI connection given by enumeration number.
  /*! \param portNumber An optional port number greater than 0
    can be specified.  Otherwise, the default or first port
    found is opened.

    \param portName An optional name for the applicaction port
    that will be generated to connect to portId can be
    specified.
  */
  virtual void openPort( unsigned int portNumber = 0, const std::string &portName = std::string( "RtMidi" ) ) = 0;

  //! Pure virtual function to open a MIDI connection given by a port descriptor.
  /*!
    \param port     A port descriptor of the port must be specified.
    \param portName An optional name for the applicaction port that is used to connect to portId can be specified.
  */
  virtual void openPort( const PortDescriptor & port, const std::string &portName = std::string( "RtMidi" ) ) = 0;

  //!  Open a MIDI connection given by a port descriptor pointer.
  /*!
    \param port     A pointer to a port descriptor of the port must be specified.
    \param portName An optional name for the applicaction port that is used to connect to portId can be specified.
    \sa openPort(const PortDescriptor &,const std::string &);
  */
  void openPort( Pointer<PortDescriptor> p, const std::string &portName = std::string( "RtMidi" ) ) {
    if (!p) {
      error(RTMIDI_ERROR( gettext_noopt("Passed NULL pointer."),
			  Error::INVALID_PARAMETER));
      return;
    }
    openPort(*p, portName);
  }

  //! Pure virtual function to return a port descriptor if the port is open
  /*! This function returns a port descriptor that can be used to open another port
    either to the connected port or – if the backend supports it – the connecting port.
    \param local The parameter local defines whether the function returns a descriptor to
    the virtual port (true) or the remote port (false). The function returns 0 if the
    port cannot be determined (e.g. if the port is not connected or the backend dosen't support it).
  */
  virtual Pointer<PortDescriptor> getDescriptor(bool local=false) = 0;

  //! Pure virtual function to return a list of all available ports of the current API.
  /*!
    \param capabilities an optional parameter that describes which
    capabilities the device typu

    \return This function returns a list of port descriptors.

    \note An input API may but need not necessarily report
    output devices which cannot be used as input if
    \ref 0 is passed as \ref capabilities parameter.
    \sa PortDescriptor::PortCapabilitiers
  */
  virtual PortList getPortList(int capabilities = 0) = 0;

  //! Pure virtual to return the number of available MIDI ports of the current API.
  /*!
    \return This function returns the number of MIDI ports of
    the selected API.

    \note Only ports are counted that can be used with the
    current API so an input API does ignore all output devices
    and vice versa.

    \sa getPortName
  */
  virtual unsigned int getPortCount() = 0;

  //! Pure virtual function to return a string identifier for the specified MIDI port number.
  /*!
    \param portNumber Number of the device to be referred to.
    \return The name of the port with the given Id is returned.
    \retval An empty string is returned if an invalid port specifier is provided.

    \note Only ports are counted that can be used with the
    current API so an input API does ignore all output devices
    and vice versa.

    \sa getPortCount()
  */
  virtual std::string getPortName( unsigned int portNumber = 0 ) = 0;

  //! Pure virtual function to close an open MIDI connection (if one exists).
  virtual void closePort( void ) = 0;

  // ! A basic error reporting function for RtMidi classes.
  //  static void error( Error::Type type, std::string &errorString );

  //! Pure virtual function to return whether a port is open or not.
  /*! \retval true if a port is open and
    \retval false if the port is not open (e.g. not opend or closed).
  */
  bool isPortOpen() const { return connected_; }


  //! Virtual function to set the error callback object
  /*!
    Everytime an error is detected or a warning is issued the function
    \r ErrorInterface::rtmidi_error of the callback object is called with an error object
    that describes the situation.

    \param callback An objact that provides an ErrorInterface.
  */
  virtual void setErrorCallback(ErrorInterface * callback);


  //! Returns the MIDI API specifier for the current instance of RtMidiIn.
  virtual ApiType getCurrentApi( void ) throw() = 0;

  //! A basic error reporting function for RtMidi classes.
  /*!  This function hanles errors end warnings that
    occur during runtime of RtMidi. If an error callback
    has been set the function calls the callback and
    returns quietly assuming the callback handled the
    case correctly.

    Otherwise it depends on the type of the error. If it
    is a warning, a message is displayed to
    std::cerr. If it is an error the object is thrown as
    an exception.

    \param e Error/Warning object describing the current
    situation.

    \throw Error
  */
  void error( Error e );


  //! Virtual function to set an error callback function to be invoked when an error has occured.
  /*!
    The callback function will be called whenever an error has occured. It is best
    to set the error callback function before opening a port.
  */
  RTMIDI_DEPRECATED(virtual void setErrorCallback( ErrorCallback errorCallback = NULL, void * userData = 0 ), "RtMidi now provides a typesafe ErrorInterface class");

protected:
  virtual void initialize( const std::string &clientName ) = 0;

  void *apiData_;
  bool connected_;
  bool firstErrorOccurred_;
  std::string errorString_;
  ErrorInterface * errorCallback_;
};
#undef RTMIDI_CLASSNAME

<<<<<<< HEAD
#define RTMIDI_CLASSNAME "MidiInApi"
class MidiInApi : public MidiApi
=======
class RTMIDI_DLL_PUBLIC MidiInApi : public MidiApi
>>>>>>> 3c788c13
{
public:

  MidiInApi( unsigned int queueSizeLimit );
  virtual ~MidiInApi( void );
  void setCallback( MidiInterface * callback);
  void cancelCallback( void );
  virtual void ignoreTypes( bool midiSysex, bool midiTime, bool midiSense );
  double getMessage( std::vector<unsigned char> &message );

  // A MIDI structure used internally by the class to store incoming
  // messages.  Each message represents one and only one MIDI message.
  struct MidiMessage {
    std::vector<unsigned char> bytes;
    //! Time in seconds elapsed since the previous message
    double timeStamp;

    // Default constructor.
    MidiMessage()
      :bytes(0), timeStamp(0.0) {}
  };

  struct MidiQueue {
    unsigned int front;
    unsigned int back;
    unsigned int ringSize;
    MidiMessage *ring;

    // Default constructor.
    MidiQueue()
      :front(0), back(0), ringSize(0), ring(0) {}
    bool push(const MidiMessage&);
    bool pop(std::vector<unsigned char>& message, double& timestamp);
    unsigned int size(unsigned int *back=0,
		      unsigned int *front=0);
  };



  RTMIDI_DEPRECATED(void setCallback( MidiCallback callback, void *userData = 0 ),
		    "RtMidi now provides a type-safe MidiInterface class.");
  RTMIDI_DEPRECATED(double getMessage( std::vector<unsigned char> *message ),
		    "Please, use a C++ style reference to pass the message vector.")
  {
    if (!message) {
      error( RTMIDI_ERROR(gettext_noopt("Passed NULL pointer."),
			  Error::WARNING ));
    }
    return getMessage(*message);
  }

protected:
  // The RtMidiInData structure is used to pass private class data to
  // the MIDI input handling function or thread.
  MidiQueue queue;
  MidiMessage message;
  unsigned char ignoreFlags;
  bool doInput;
  bool firstMessage;
  MidiInterface * userCallback;
  bool continueSysex;
  friend struct JackBackendCallbacks;
};
#undef RTMIDI_CLASSNAME

<<<<<<< HEAD
#define RTMIDI_CLASSNAME "MidiOutApi"
class MidiOutApi : public MidiApi
=======
class RTMIDI_DLL_PUBLIC MidiOutApi : public MidiApi
>>>>>>> 3c788c13
{
public:

  MidiOutApi( void );
  virtual ~MidiOutApi( void );
  virtual void sendMessage( const unsigned char *message, size_t size ) = 0;
  void sendMessage( const std::vector<unsigned char> &message )
  {
    if (message.empty()) {
      error( RTMIDI_ERROR(gettext_noopt("No data in message argument."),
			  Error::WARNING));
    }
    sendMessage(message.data(),message.size());
  }
  RTMIDI_DEPRECATED(void sendMessage( const std::vector<unsigned char> *message ),
		    "Please, use a C++ style reference to pass the message vector.")
  {
    if (!message) {
      error( RTMIDI_ERROR(gettext_noopt("No data in message argument."),
			  Error::WARNING));
    }
    sendMessage(*message);
  }
};
#undef RTMIDI_CLASSNAME


// **************************************************************** //
//
// Inline rtmidi::Midi, rtmidi::MidiIn and rtmidid:MidiOut definitions.
//
// **************************************************************** //
// rtmidi::Midi
#define RTMIDI_CLASSNAME "Midi"
inline std::vector<ApiType> Midi :: getCompiledApi(  ) throw() {
  std::vector<ApiType> apis;
  getCompiledApi(apis);
  return apis;
}
inline ApiType Midi :: getCurrentApi( void ) throw() {
  if (rtapi_) return rtapi_->getCurrentApi();
  else return rtmidi::UNSPECIFIED;
}
inline Pointer<PortDescriptor> Midi :: getDescriptor( bool local ) {
  if (rtapi_) return rtapi_->getDescriptor(local);
  return 0;
}
inline PortList Midi :: getPortList(int capabilities ) {
  if (rtapi_) return rtapi_->getPortList(capabilities);
  if (list && !list->empty()) {
    PortList retval;
    for (MidiApiList::iterator i = list->begin();
	 i != list->end();
	 ++i) {
      PortList tmp = (*i)->getPortList(capabilities);
      retval.splice(retval.end(), tmp);
    }
    return retval;
  }
  return PortList();
}
inline void Midi :: closePort( void ) {
  if (rtapi_) rtapi_->closePort();
}
inline bool Midi :: isPortOpen( void ) const {
  if (rtapi_) return rtapi_->isPortOpen();
  return false;
}
inline void Midi :: setErrorCallback( ErrorInterface * callback) {
  if (rtapi_) rtapi_->setErrorCallback(callback);
}
inline void Midi :: getCompiledApi( std::vector<Api> &apis, bool
				    preferSystem ) throw() {
  std::vector<rtmidi::ApiType> api2;
  Midi::getCompiledApi(api2,preferSystem);
  apis.reserve(api2.size());
  size_t s = api2.size();
  for (size_t i = 0; i < s; i++) {
    apis.push_back((Api)api2[i]);
  }
}
inline void Midi :: openPort( unsigned int portNumber,
	       const std::string &portName) {
  if (rtapi_) rtapi_->openPort(portNumber,portName);
}
inline unsigned int Midi :: getPortCount() {
  if (rtapi_) return rtapi_->getPortCount();
  return 0;
}
inline std::string Midi :: getPortName( unsigned int portNumber ) {
  if (rtapi_) return rtapi_->getPortName(portNumber);
  return "";
}
inline void Midi :: setErrorCallback( ErrorCallback errorCallback , void * userData ) {
#ifdef __GNUC__
#pragma GCC diagnostic push
#pragma GCC diagnostic ignored "-Wdeprecated-declarations"
#endif
  if (rtapi_) rtapi_->setErrorCallback(errorCallback, userData);
#ifdef __GNUC__
#pragma GCC diagnostic pop
#endif
}
inline Midi :: Midi(MidiApiList * l,
		    bool pfsystem,
		    const std::string &name):rtapi_(0),
					     list(l),
					     preferSystem(pfsystem),
					     clientName(name) { }
inline Midi :: ~Midi() {
  delete rtapi_;
  rtapi_ = 0;
}
#undef RTMIDI_CLASSNAME

#define RTMIDI_CLASSNAME "MidiIn"
// rtmidi::MidiIn
inline void MidiIn :: openPort( const PortDescriptor & port,
				const std::string &portName ) {
  if (!rtapi_) rtapi_ = port.getInputApi();
  if (rtapi_) rtapi_->openPort(port,portName);
}
inline void MidiIn :: openPort( Pointer<PortDescriptor> p,
				const std::string &portName ) {
  if (!p) {
    error(RTMIDI_ERROR(gettext_noopt("A NULL pointer has been passed as port descriptor"),
		       Error::INVALID_PARAMETER));
    return;
  }
  openPort(*p, portName);
}
inline void MidiIn :: openVirtualPort( const std::string &portName ) {
  if (!rtapi_ && list && !list->empty()) {
    Pointer<MidiApi> api = list->front();

    std::vector< ApiType > apis;
    getCompiledApi( apis );
    for (size_t i = 0 ; i < apis.size() ; i++) {
      openMidiApi( apis[0] );
      if (rtapi_ && rtapi_->hasVirtualPorts()) break;
    }
  }

  if (rtapi_) rtapi_->openVirtualPort(portName);
  else {
    error(RTMIDI_ERROR(gettext_noopt("No valid MIDI system has been selected."),
		       Error::INVALID_DEVICE));
  }
}
inline void MidiIn :: setCallback( MidiInterface * callback ) {
  if (rtapi_)
    static_cast<MidiInApi*>(rtapi_)->setCallback(callback);
}
inline void MidiIn :: cancelCallback() {
  if (rtapi_)
    static_cast<MidiInApi*>(rtapi_)->cancelCallback();
}
inline void MidiIn :: ignoreTypes( bool midiSysex = true,
				   bool midiTime = true,
				   bool midiSense = true ) {
  if (rtapi_)
    static_cast<MidiInApi*>(rtapi_)->ignoreTypes(midiSysex, midiTime, midiSense);
}
inline double MidiIn :: getMessage( std::vector<unsigned char> &message ) {
  if (rtapi_)
    return static_cast<MidiInApi*>(rtapi_)->getMessage(message);
  error( RTMIDI_ERROR(gettext_noopt("Could not find any valid MIDI system."),
		      Error::WARNING));
  return 0.0;
}
inline void MidiIn :: setCallback( MidiCallback callback, void *userData) {
#ifdef __GNUC__
#pragma GCC diagnostic push
#pragma GCC diagnostic ignored "-Wdeprecated-declarations"
#endif
  if (rtapi_)
    static_cast<MidiInApi*>(rtapi_)->setCallback(callback,userData);
#ifdef __GNUC__
#pragma GCC diagnostic pop
#endif
}
inline double MidiIn :: getMessage( std::vector<unsigned char> *message ) {
  if (!message) {
    error( RTMIDI_ERROR(gettext_noopt("Passed NULL pointer."),
			Error::WARNING));
  }
  if (rtapi_)
    return static_cast<MidiInApi*>(rtapi_)->getMessage(*message);
  error( RTMIDI_ERROR(gettext_noopt("No valid MIDI system has been found."),
		      Error::WARNING));
  return 0.0;
}
#undef RTMIDI_CLASSNAME

// rtmidi::MidiOut
#define RTMIDI_CLASSNAME "MidiOut"
inline void MidiOut :: openPort( const PortDescriptor & port,
				 const std::string &portName ) {
  if (!rtapi_) rtapi_ = port.getOutputApi();
  if (rtapi_) rtapi_->openPort(port,portName);
}
inline void MidiOut :: openPort( Pointer<PortDescriptor> p,
				 const std::string &portName ) {
  if (!p) {
    error(RTMIDI_ERROR(gettext_noopt("Passed NULL pointer."),
		       Error::INVALID_PARAMETER));
    return;
  }
  openPort(*p, portName);
}
inline void MidiOut :: openVirtualPort( const std::string &portName ) {
  if (!rtapi_ && list && !list->empty()) {
    Pointer<MidiApi> api = list->front();

    std::vector< ApiType > apis;
    getCompiledApi( apis );
    for (size_t i = 0 ; i < apis.size() ; i++) {
      openMidiApi( apis[0] );
      if (rtapi_ && rtapi_->hasVirtualPorts()) break;
    }
  }

  if (rtapi_) rtapi_->openVirtualPort(portName);
  else {
    error(RTMIDI_ERROR(gettext_noopt("No valid MIDI system has been selected."),
		       Error::INVALID_DEVICE));
  }
}
inline void MidiOut :: sendMessage( const unsigned char *message, size_t size ) {
  if (!message) {
    error( RTMIDI_ERROR(gettext_noopt("No data in MIDI message."),
			Error::WARNING));
  }
  if (rtapi_)
    static_cast<MidiOutApi *>(rtapi_)->sendMessage(message,size);
  else
    error( RTMIDI_ERROR(gettext_noopt("No valid MIDI system has been selected."),
			Error::WARNING));
}
#undef RTMIDI_CLASSNAME

// **************************************************************** //
//
// MidiInApi and MidiOutApi subclass prototypes.
//
// **************************************************************** //


#if !defined(__LINUX_ALSA__) && !defined(__UNIX_JACK__) && !defined(__MACOSX_COREMIDI__) && !defined(__WINDOWS_MM__)
#define __RTMIDI_DUMMY__
#endif

#if defined(__MACOSX_COREMIDI__)
RTMIDI_NAMESPACE_END
struct MIDIPacketList;
RTMIDI_NAMESPACE_START

class MidiInCore: public MidiInApi
{
public:
  MidiInCore( const std::string &clientName, unsigned int queueSizeLimit );
  ~MidiInCore( void );
  ApiType getCurrentApi( void ) throw() { return MACOSX_CORE; };
  bool hasVirtualPorts() const { return true; }
  void openPort( unsigned int portNumber, const std::string &portName );
  void openVirtualPort( const std::string &portName );
  void openPort( const PortDescriptor & port, const std::string &portName);
  Pointer<PortDescriptor> getDescriptor(bool local=false);
  PortList getPortList(int capabilities);
  void closePort( void );
  unsigned int getPortCount( void );
  std::string getPortName( unsigned int portNumber );

protected:
  static void midiInputCallback( const MIDIPacketList *list,
				 void *procRef,
				 void */*srcRef*/) throw();
  void initialize( const std::string &clientName );
  template<int locking>
  friend class CoreSequencer;
};

class MidiOutCore: public MidiOutApi
{
public:
  MidiOutCore( const std::string &clientName );
  ~MidiOutCore( void );
  ApiType getCurrentApi( void ) throw() { return MACOSX_CORE; };
  bool hasVirtualPorts() const { return true; }
  void openPort( unsigned int portNumber, const std::string &portName );
  void openVirtualPort( const std::string &portName );
  void openPort( const PortDescriptor & port, const std::string &portName);
  Pointer<PortDescriptor> getDescriptor(bool local=false);
  PortList getPortList(int capabilities);
  void closePort( void );
  unsigned int getPortCount( void );
  std::string getPortName( unsigned int portNumber );
  void sendMessage( const unsigned char *message, size_t size );

protected:
  void initialize( const std::string &clientName );
};

#endif

#if defined(__UNIX_JACK__)

class MidiInJack: public MidiInApi
{
public:
  MidiInJack( const std::string &clientName, unsigned int queueSizeLimit );
  ~MidiInJack( void );
  ApiType getCurrentApi( void ) throw() { return UNIX_JACK; };
  bool hasVirtualPorts() const { return true; }
  void openPort( unsigned int portNumber, const std::string &portName );
  void openVirtualPort( const std::string &portName );
  void openPort( const PortDescriptor & port, const std::string &portName);
  Pointer<PortDescriptor> getDescriptor(bool local=false);
  PortList getPortList(int capabilities);
  void closePort( void );
  unsigned int getPortCount( void );
  std::string getPortName( unsigned int portNumber );

protected:
  std::string clientName;

  void connect( void );
  void initialize( const std::string &clientName );
};

class MidiOutJack: public MidiOutApi
{
public:
  MidiOutJack( const std::string &clientName );
  ~MidiOutJack( void );
  ApiType getCurrentApi( void ) throw() { return UNIX_JACK; };
  bool hasVirtualPorts() const { return true; }
  void openPort( unsigned int portNumber, const std::string &portName );
  void openVirtualPort( const std::string &portName );
  void openPort( const PortDescriptor & port, const std::string &portName);
  Pointer<PortDescriptor> getDescriptor(bool local=false);
  PortList getPortList(int capabilities);
  void closePort( void );
  unsigned int getPortCount( void );
  std::string getPortName( unsigned int portNumber );
  void sendMessage( const unsigned char *message, size_t size );

protected:
  std::string clientName;

  void connect( void );
  void initialize( const std::string &clientName );
};

#endif

#if defined(__LINUX_ALSA__)

class MidiInAlsa: public MidiInApi
{
public:
  MidiInAlsa( const std::string &clientName, unsigned int queueSizeLimit );
  ~MidiInAlsa( void );
  ApiType getCurrentApi( void ) throw() { return LINUX_ALSA; };
  bool hasVirtualPorts() const { return true; }
  void openPort( unsigned int portNumber, const std::string &portName );
  void openVirtualPort( const std::string &portName );
  void openPort( const PortDescriptor & port, const std::string &portName);
  Pointer<PortDescriptor> getDescriptor(bool local=false);
  PortList getPortList(int capabilities);
  void closePort( void );
  unsigned int getPortCount( void );
  std::string getPortName( unsigned int portNumber );

protected:
  static void * alsaMidiHandler( void *ptr ) throw();
  void initialize( const std::string &clientName );
  friend struct AlsaMidiData;
};

class MidiOutAlsa: public MidiOutApi
{
public:
  MidiOutAlsa( const std::string &clientName );
  ~MidiOutAlsa( void );
  ApiType getCurrentApi( void ) throw() { return LINUX_ALSA; };
  bool hasVirtualPorts() const { return true; }
  void openPort( unsigned int portNumber, const std::string &portName );
  void openVirtualPort( const std::string &portName );
  void openPort( const PortDescriptor & port, const std::string &portName);
  Pointer<PortDescriptor> getDescriptor(bool local=false);
  PortList getPortList(int capabilities);
  void closePort( void );
  unsigned int getPortCount( void );
  std::string getPortName( unsigned int portNumber );
  void sendMessage( const unsigned char *message, size_t size );

protected:
  void initialize( const std::string &clientName );
};

#endif

#if defined(__WINDOWS_MM__)

class MidiInWinMM: public MidiInApi
{
public:
  MidiInWinMM( const std::string &clientName,
	       unsigned int queueSizeLimit );
  ~MidiInWinMM( void );
  ApiType getCurrentApi( void ) throw() { return WINDOWS_MM; };
  bool hasVirtualPorts() const { return false; }
  void openPort( unsigned int portNumber, const std::string &portName );
  void openVirtualPort( const std::string &portName );
  void openPort( const PortDescriptor & port, const std::string &portName);
  Pointer<PortDescriptor> getDescriptor(bool local=false);
  PortList getPortList(int capabilities);
  void closePort( void );
  unsigned int getPortCount( void );
  std::string getPortName( unsigned int portNumber );

protected:
  void initialize( const std::string &clientName );
  friend struct WinMMCallbacks;

};

class MidiOutWinMM: public MidiOutApi
{
public:
  MidiOutWinMM( const std::string &clientName );
  ~MidiOutWinMM( void );
  ApiType getCurrentApi( void ) throw() { return WINDOWS_MM; };
  bool hasVirtualPorts() const { return false; }
  void openPort( unsigned int portNumber, const std::string &portName );
  void openVirtualPort( const std::string &portName );
  void openPort( const PortDescriptor & port, const std::string &portName);
  Pointer<PortDescriptor> getDescriptor(bool local=false);
  PortList getPortList(int capabilities);
  void closePort( void );
  unsigned int getPortCount( void );
  std::string getPortName( unsigned int portNumber );
  void sendMessage( const unsigned char *message, size_t size );

protected:
  void initialize( const std::string &clientName );
};

#endif

#if defined(__RTMIDI_DUMMY__)

#define RTMIDI_CLASSNAME "MidiInDummy"
class MidiInDummy: public MidiInApi
{
public:
  MidiInDummy( const std::string &/*clientName*/, unsigned int queueSizeLimit )
    : MidiInApi( queueSizeLimit ) {
    error( RTMIDI_ERROR(rtmidi_gettext("MidiInDummy: This class provides no functionality."),
			Error::WARNING) );
  }
  ApiType getCurrentApi( void ) throw() { return DUMMY; }
  bool hasVirtualPorts() const { return false; }
  void openPort( unsigned int /* portNumber*/,
		 const std::string &/*portName*/ ) {}
  void openVirtualPort( const std::string &/*portName*/ ) {}
  void openPort( const PortDescriptor & /* port */,
		 const std::string &/* portName */) {}
  Pointer<PortDescriptor> getDescriptor(bool /* local=false */) {
    return 0;
  }
  PortList getPortList(int /* capabilities */) {
    return PortList();
  }
  void closePort( void ) {}
  unsigned int getPortCount( void ) { return 0; }
  std::string getPortName( unsigned int /* portNumber */ ) { return ""; }

protected:
  void initialize( const std::string &/* clientName */ ) {}
};
#undef RTMIDI_CLASSNAME

#define RTMIDI_CLASSNAME "MidiOutDummy"
class MidiOutDummy: public MidiOutApi
{
public:
  MidiOutDummy( const std::string &/*clientName*/ ) {
    error( RTMIDI_ERROR(rtmidi_gettext("MidiInDummy: This class provides no functionality."),
			Error::WARNING) );
  }
  ApiType getCurrentApi( void ) throw() { return DUMMY; }
  bool hasVirtualPorts() const { return false; }
  void openPort( unsigned int /*portNumber*/, const std::string &/*portName*/ ) {}
  void openVirtualPort( const std::string &/*portName*/ ) {}
  void openPort( const PortDescriptor & /* port */, const std::string &/* portName */) {}
  Pointer<PortDescriptor> getDescriptor(bool /* local=false */) { return 0; }
  PortList getPortList(int /*capabilities*/) {
    return PortList();
  }
  void closePort( void ) {}
  unsigned int getPortCount( void ) { return 0; }
  std::string getPortName( unsigned int /*portNumber*/ ) { return ""; }
  void sendMessage( const unsigned char * /*message*/, size_t /*size*/ ) {}

protected:
  void initialize( const std::string &/*clientName*/ ) {}
};
#undef RTMIDI_CLASSNAME

#endif

// old API


//! Compatibility interface to hold a C style callback function
struct CompatibilityMidiInterface: MidiInterface {
  CompatibilityMidiInterface(MidiCallback cb, void * ud):
    callback(cb),
    userData(ud) {}
  void rtmidi_midi_in(double timestamp, std::vector<unsigned char> &message) {
    callback (timestamp, &message, userData);
  }
  void delete_me() { delete this; }
  MidiCallback callback;
  void * userData;
};


struct CompatibilityErrorInterface: ErrorInterface {
  CompatibilityErrorInterface(ErrorCallback cb, void * ud): callback(cb),
							    userdata(ud) {}
  void rtmidi_error(Error e) {
    callback(e.getType(),e.getMessage(),userdata);
  }

  void delete_me() { delete this; }
private:
  ErrorCallback callback;
  void * userdata;
};



RTMIDI_NAMESPACE_END

typedef rtmidi::Midi RTMIDI_DEPRECATED(RtMidi,"RtMidi has been replaced by rtmidi::Midi");

class RtMidiIn: public rtmidi::MidiIn {
public:
  RTMIDI_DEPRECATED(RtMidiIn( RtMidi::Api api = (Api_t)rtmidi::UNSPECIFIED,
			      const std::string &clientName = std::string( "RtMidi Input Client")),
		    "Class RtMidiIn has been replaced by rtmidi::MidiIn"):
    MidiIn((rtmidi::ApiType)api,
	   clientName) {}
};
class RtMidiOut: public rtmidi::MidiOut {
public:
  RTMIDI_DEPRECATED(RtMidiOut( RtMidi::Api api = (Api_t)rtmidi::UNSPECIFIED,
			       const std::string &clientName = std::string( "RtMidi Output Client")),
		    "Class RtMidiOut has been replaced by rtmidi::MidiOut"):
    MidiOut((rtmidi::ApiType)api,
	    clientName) {}
};
typedef rtmidi::Error   RtMidiError;

#endif<|MERGE_RESOLUTION|>--- conflicted
+++ resolved
@@ -44,7 +44,6 @@
 #ifndef RTMIDI_H
 #define RTMIDI_H
 
-<<<<<<< HEAD
 #define RTMIDI_VERSION "5.0.0"
 
 #ifdef RTMIDI_NO_WARN_DEPRECATED
@@ -71,7 +70,7 @@
 #else
 #define RTMIDI_SUPPORTS_CPP11 0
 #endif
-=======
+
 #if defined _WIN32 || defined __CYGWIN__
   #define RTMIDI_DLL_PUBLIC
 #else
@@ -82,8 +81,6 @@
   #endif
 #endif
 
-#define RTMIDI_VERSION "3.0.0"
->>>>>>> 3c788c13
 
 #include <exception>
 #include <iostream>
@@ -180,7 +177,6 @@
 */
 /************************************************************************/
 
-<<<<<<< HEAD
 #define RTMIDI_ERROR(message, type)				      \
   rtmidi::Error(message, type,					      \
 		RTMIDI_CLASSNAME, __FUNCTION__,			      \
@@ -189,10 +185,7 @@
   rtmidi::Error(message, type,					      \
 		RTMIDI_CLASSNAME, __FUNCTION__,			      \
 		__FILE__, __LINE__, arg1)
-class Error : public std::exception
-=======
-class RTMIDI_DLL_PUBLIC RtMidiError : public std::exception
->>>>>>> 3c788c13
+class RTMIDI_DLL_PUBLIC Error : public std::exception
 {
 public:
   //! Defined Error types.
@@ -393,7 +386,6 @@
 			 string. */
   };
 
-<<<<<<< HEAD
   //! Flags describing the capabilities of a given port.
   enum PortCapabilities {
     INPUT     = 1,    /*!< Ports that can be read from. */
@@ -402,20 +394,6 @@
     UNLIMITED = 0x10  /*!< Some APIs can filter out certain ports which they consider
 			not to be useful. This flags supresses this behaviour and
 			selects all ports that are useable. */
-=======
-class RTMIDI_DLL_PUBLIC RtMidi
-{
- public:
-
-  //! MIDI API specifier arguments.
-  enum Api {
-    UNSPECIFIED,    /*!< Search for a working compiled API. */
-    MACOSX_CORE,    /*!< Macintosh OS-X Core Midi API. */
-    LINUX_ALSA,     /*!< The Advanced Linux Sound Architecture API. */
-    UNIX_JACK,      /*!< The JACK Low-Latency MIDI Server API. */
-    WINDOWS_MM,     /*!< The Microsoft Multimedia MIDI API. */
-    RTMIDI_DUMMY    /*!< A compilable but non-functional API. */
->>>>>>> 3c788c13
   };
 
   //! Default constructor.
@@ -523,7 +501,7 @@
 */
 /**********************************************************************/
 #define RTMIDI_CLASSNAME "Midi"
-class Midi {
+class RTMIDI_DLL_PUBLIC Midi {
 public:
   //! A static function to determine the current RtMidi version.
   static std::string getVersion( void ) throw();
@@ -731,12 +709,8 @@
 //
 // **************************************************************** //
 
-<<<<<<< HEAD
 #define RTMIDI_CLASSNAME "MidiIn"
-class MidiIn : public Midi
-=======
-class RTMIDI_DLL_PUBLIC RtMidiIn : public RtMidi
->>>>>>> 3c788c13
+class RTMIDI_DLL_PUBLIC MidiIn : public Midi
 {
 public:
 
@@ -927,12 +901,8 @@
 */
 /**********************************************************************/
 
-<<<<<<< HEAD
 #define RTMIDI_CLASSNAME "MidiOut"
-class MidiOut : public Midi
-=======
-class RTMIDI_DLL_PUBLIC RtMidiOut : public RtMidi
->>>>>>> 3c788c13
+class RTMIDI_DLL_PUBLIC MidiOut : public Midi
 {
 public:
 
@@ -1074,12 +1044,8 @@
 //
 // **************************************************************** //
 
-<<<<<<< HEAD
 #define RTMIDI_CLASSNAME "MidiApi"
-class MidiApi
-=======
 class RTMIDI_DLL_PUBLIC MidiApi
->>>>>>> 3c788c13
 {
 public:
 
@@ -1256,12 +1222,8 @@
 };
 #undef RTMIDI_CLASSNAME
 
-<<<<<<< HEAD
 #define RTMIDI_CLASSNAME "MidiInApi"
-class MidiInApi : public MidiApi
-=======
 class RTMIDI_DLL_PUBLIC MidiInApi : public MidiApi
->>>>>>> 3c788c13
 {
 public:
 
@@ -1327,12 +1289,8 @@
 };
 #undef RTMIDI_CLASSNAME
 
-<<<<<<< HEAD
 #define RTMIDI_CLASSNAME "MidiOutApi"
-class MidiOutApi : public MidiApi
-=======
 class RTMIDI_DLL_PUBLIC MidiOutApi : public MidiApi
->>>>>>> 3c788c13
 {
 public:
 
