--- conflicted
+++ resolved
@@ -1634,11 +1634,7 @@
   void closePort( void );
   unsigned int getPortCount( void );
   std::string getPortName( unsigned int portNumber );
-<<<<<<< HEAD
-  void sendMessage( const std::vector<unsigned char> &message );
-=======
   void sendMessage( const unsigned char *message, size_t size );
->>>>>>> db9277b6
 
 protected:
   void initialize( const std::string& clientName );
