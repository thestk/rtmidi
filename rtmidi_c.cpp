#include <string.h>
#include <stdlib.h>
#include "rtmidi_c.h"
#include "RtMidi.h"

#define RTMIDI_CLASSNAME "C interface"
class CallbackProxyUserData
{
  public:
	CallbackProxyUserData (RtMidiCCallback cCallback, void *userData)
		: c_callback (cCallback), user_data (userData)
	{
	}
	RtMidiCCallback c_callback;
	void *user_data;
};

/* RtMidi API */
int rtmidi_get_compiled_api (enum RtMidiApi *apis) // return length for NULL argument.
{
<<<<<<< HEAD
	if (!apis || !(*apis)) {
		std::vector<rtmidi::ApiType> v;
=======
	if (!apis) {
		std::vector<RtMidi::Api> *v = new std::vector<RtMidi::Api> ();
>>>>>>> 3c788c13
		try {
			rtmidi::Midi::getCompiledApi (v);
			int size = v.size ();
			return size;
		} catch (...) {
			return -1;
		}
	} else {
		try {
<<<<<<< HEAD
			std::vector<rtmidi::ApiType> v;
			rtmidi::Midi::getCompiledApi (v);
			for (unsigned int i = 0; i < v.size (); i++)
				(*apis) [i] = (RtMidiApi) v[i];
=======
			std::vector<RtMidi::Api> *v = new std::vector<RtMidi::Api> ();
			RtMidi::getCompiledApi (*v);
			for (unsigned int i = 0; i < v->size (); i++)
				apis[i] = (RtMidiApi) v->at (i);
			delete v;
>>>>>>> 3c788c13
			return 0;
		} catch (...) {
			return -1;
		}
	}
}

void rtmidi_error (rtmidi::MidiApi *api, enum RtMidiErrorType type, const char* errorString)
{
	// std::string msg = errorString;
	api->error (RTMIDI_ERROR(errorString,(rtmidi::Error::Type)type)); /* (RtMidiError::Type) type, msg); */
}

void rtmidi_open_port (RtMidiPtr device, unsigned int portNumber, const char *portName)
{
    std::string name = portName;
    try {
	((rtmidi::Midi*)device->ptr)->openPort (portNumber, name);
    
    } catch (const RtMidiError & err) {
        device->ok  = false;
        device->msg = err.what ();
    }
}

void rtmidi_open_virtual_port (RtMidiPtr device, const char *portName)
{
    std::string name = portName;
    try {
	((rtmidi::Midi*)device->ptr)->openVirtualPort (name);
    
    } catch (const RtMidiError & err) {
        device->ok  = false;
        device->msg = err.what ();
    }

}

void rtmidi_close_port (RtMidiPtr device)
{
    try { 
	((rtmidi::Midi*)device->ptr)->closePort ();

    } catch (const RtMidiError & err) {
        device->ok  = false;
        device->msg = err.what ();
    }
}

unsigned int rtmidi_get_port_count (RtMidiPtr device)
{
    try {
	return ((rtmidi::Midi *)device->ptr)->getPortCount ();

    } catch (const RtMidiError & err) {
        device->ok  = false;
        device->msg = err.what ();
        return -1;
    }
}

const char* rtmidi_get_port_name (RtMidiPtr device, unsigned int portNumber)
{
    try {
	std::string name = ((rtmidi::Midi*)device->ptr)->getPortName (portNumber);
        return strdup (name.c_str ());
    
    } catch (const RtMidiError & err) {
        device->ok  = false;
        device->msg = err.what ();
        return "";
    }
}

/* MidiIn API */
RtMidiInPtr rtmidi_in_create_default ()
{
    RtMidiInWrapper* wrp = new RtMidiInWrapper;
    
    try {
	rtmidi::MidiIn* rIn = new rtmidi::MidiIn ();
        
<<<<<<< HEAD
        wrp->ptr = rIn;
=======
        wrp->ptr = (void*) rIn;
        wrp->data = 0;
>>>>>>> 3c788c13
        wrp->ok  = true;
        wrp->msg = "";
    
    } catch (const RtMidiError & err) {
        wrp->ptr = 0;
        wrp->data = 0;
        wrp->ok  = false;
        wrp->msg = err.what ();
    }

    return wrp;
}

RtMidiInPtr rtmidi_in_create (enum RtMidiApi api, const char *clientName, unsigned int queueSizeLimit)
{
    std::string name = clientName;
    RtMidiInWrapper* wrp = new RtMidiInWrapper;
    
    try {
        rtmidi::MidiIn* rIn = new rtmidi::MidiIn ((rtmidi::ApiType) api, name, queueSizeLimit);
        
        wrp->ptr = (void*) rIn;
        wrp->data = 0;
        wrp->ok  = true;
        wrp->msg = "";

    } catch (const RtMidiError & err) {
        wrp->ptr = 0;
        wrp->data = 0;
        wrp->ok  = false;
        wrp->msg = err.what ();
    }

    return wrp;
}

void rtmidi_in_free (RtMidiInPtr device)
{
    if (device->data)
      delete (CallbackProxyUserData*) device->data;
    delete (rtmidi::MidiIn*) device->ptr;
    delete device;
}

enum RtMidiApi rtmidi_in_get_current_api (RtMidiInPtr device)
{
    try {
	return (RtMidiApi) ((rtmidi::MidiIn*)device->ptr)->getCurrentApi ();
    
    } catch (const RtMidiError & err) {
        device->ok  = false;
        device->msg = err.what ();

        return RT_MIDI_API_UNSPECIFIED;
    }
}

static
void callback_proxy (double timeStamp, std::vector<unsigned char> *message, void *userData)
{
	CallbackProxyUserData* data = reinterpret_cast<CallbackProxyUserData*> (userData);
	data->c_callback (timeStamp, message->data (), message->size (), data->user_data);
}

void rtmidi_in_set_callback (RtMidiInPtr device, RtMidiCCallback callback, void *userData)
{
    device->data = (void*) new CallbackProxyUserData (callback, userData);
    try {
	((rtmidi::MidiIn*)device->ptr)->setCallback (callback_proxy, device->data);
    } catch (const RtMidiError & err) {
        device->ok  = false;
        device->msg = err.what ();
        delete (CallbackProxyUserData*) device->data;
        device->data = 0;
    }
}

void rtmidi_in_cancel_callback (RtMidiInPtr device)
{
    try {
	((rtmidi::MidiIn*)device->ptr)->cancelCallback ();
        delete (CallbackProxyUserData*) device->data;
        device->data = 0;
    } catch (const RtMidiError & err) {
        device->ok  = false;
        device->msg = err.what ();
    }
}

void rtmidi_in_ignore_types (RtMidiInPtr device, bool midiSysex, bool midiTime, bool midiSense)
{
	((rtmidi::MidiIn*)device->ptr)->ignoreTypes (midiSysex, midiTime, midiSense);
}

double rtmidi_in_get_message (RtMidiInPtr device, 
                              unsigned char *message,
                              size_t *size)
{
    try {
        // FIXME: use allocator to achieve efficient buffering
        std::vector<unsigned char> v;
	double ret = ((rtmidi::MidiIn*)device->ptr)->getMessage (v);

        if (v.size () > 0 && v.size() <= *size) {
            memcpy (message, v.data (), (int) v.size ());
        }

        *size = v.size();
        return ret;
    } 
    catch (const RtMidiError & err) {
        device->ok  = false;
        device->msg = err.what ();
        return -1;
    }
    catch (...) {
        device->ok  = false;
        device->msg = "Unknown error";
        return -1;
    }
}

/* RtMidiOut API */
RtMidiOutPtr rtmidi_out_create_default ()
{
    RtMidiOutWrapper* wrp = new RtMidiOutWrapper;

    try {
	rtmidi::MidiOut* rOut = new rtmidi::MidiOut ();
        
<<<<<<< HEAD
        wrp->ptr = (void *)rOut;
=======
        wrp->ptr = (void*) rOut;
        wrp->data = 0;
>>>>>>> 3c788c13
        wrp->ok  = true;
        wrp->msg = "";
    
    } catch (const RtMidiError & err) {
        wrp->ptr = 0;
        wrp->data = 0;
        wrp->ok  = false;
        wrp->msg = err.what ();
    }

    return wrp;
}

RtMidiOutPtr rtmidi_out_create (enum RtMidiApi api, const char *clientName)
{
    RtMidiOutWrapper* wrp = new RtMidiOutWrapper;
    std::string name = clientName;

    try {
        rtmidi::MidiOut* rOut = new rtmidi::MidiOut ((rtmidi::ApiType) api, name);
        
        wrp->ptr = (void*) rOut;
        wrp->data = 0;
        wrp->ok  = true;
        wrp->msg = "";
    
    } catch (const RtMidiError & err) {
        wrp->ptr = 0;
        wrp->data = 0;
        wrp->ok  = false;
        wrp->msg = err.what ();
    }


    return wrp;
}

void rtmidi_out_free (RtMidiOutPtr device)
{
    delete ((rtmidi::MidiOut*)device->ptr);
    delete device;
}

enum RtMidiApi rtmidi_out_get_current_api (RtMidiPtr device)
{
    try {
        return (RtMidiApi) ((rtmidi::MidiOut*)device->ptr)->getCurrentApi ();

    } catch (const RtMidiError & err) {
        device->ok  = false;
        device->msg = err.what ();

        return RT_MIDI_API_UNSPECIFIED;
    }
}

int rtmidi_out_send_message (RtMidiOutPtr device, const unsigned char *message, int length)
{
    try {
<<<<<<< HEAD
        // FIXME: use allocator to achieve efficient buffering
        std::vector<unsigned char> v(message, message + length);
        ((rtmidi::MidiOut*) device->ptr)->sendMessage (v);
=======
        ((RtMidiOut*) device->ptr)->sendMessage (message, length);
>>>>>>> 3c788c13
        return 0;
    }
    catch (const RtMidiError & err) {
        device->ok  = false;
        device->msg = err.what ();
        return -1;
    }
    catch (...) {
        device->ok  = false;
        device->msg = "Unknown error";
        return -1;
    }
}<|MERGE_RESOLUTION|>--- conflicted
+++ resolved
@@ -18,13 +18,8 @@
 /* RtMidi API */
 int rtmidi_get_compiled_api (enum RtMidiApi *apis) // return length for NULL argument.
 {
-<<<<<<< HEAD
-	if (!apis || !(*apis)) {
+	if (!apis) {
 		std::vector<rtmidi::ApiType> v;
-=======
-	if (!apis) {
-		std::vector<RtMidi::Api> *v = new std::vector<RtMidi::Api> ();
->>>>>>> 3c788c13
 		try {
 			rtmidi::Midi::getCompiledApi (v);
 			int size = v.size ();
@@ -34,18 +29,10 @@
 		}
 	} else {
 		try {
-<<<<<<< HEAD
 			std::vector<rtmidi::ApiType> v;
 			rtmidi::Midi::getCompiledApi (v);
 			for (unsigned int i = 0; i < v.size (); i++)
-				(*apis) [i] = (RtMidiApi) v[i];
-=======
-			std::vector<RtMidi::Api> *v = new std::vector<RtMidi::Api> ();
-			RtMidi::getCompiledApi (*v);
-			for (unsigned int i = 0; i < v->size (); i++)
-				apis[i] = (RtMidiApi) v->at (i);
-			delete v;
->>>>>>> 3c788c13
+			  apis [i] = (RtMidiApi) v[i];
 			return 0;
 		} catch (...) {
 			return -1;
@@ -128,12 +115,8 @@
     try {
 	rtmidi::MidiIn* rIn = new rtmidi::MidiIn ();
         
-<<<<<<< HEAD
-        wrp->ptr = rIn;
-=======
         wrp->ptr = (void*) rIn;
         wrp->data = 0;
->>>>>>> 3c788c13
         wrp->ok  = true;
         wrp->msg = "";
     
@@ -264,12 +247,8 @@
     try {
 	rtmidi::MidiOut* rOut = new rtmidi::MidiOut ();
         
-<<<<<<< HEAD
-        wrp->ptr = (void *)rOut;
-=======
         wrp->ptr = (void*) rOut;
         wrp->data = 0;
->>>>>>> 3c788c13
         wrp->ok  = true;
         wrp->msg = "";
     
@@ -329,13 +308,7 @@
 int rtmidi_out_send_message (RtMidiOutPtr device, const unsigned char *message, int length)
 {
     try {
-<<<<<<< HEAD
-        // FIXME: use allocator to achieve efficient buffering
-        std::vector<unsigned char> v(message, message + length);
-        ((rtmidi::MidiOut*) device->ptr)->sendMessage (v);
-=======
         ((RtMidiOut*) device->ptr)->sendMessage (message, length);
->>>>>>> 3c788c13
         return 0;
     }
     catch (const RtMidiError & err) {
