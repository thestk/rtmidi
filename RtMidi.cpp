--- conflicted
+++ resolved
@@ -68,16 +68,24 @@
   #define __RTMIDI_DUMMY__
 #endif
 
-#if defined(__MACOSX_CORE__)
+RTMIDI_NAMESPACE_START
+#if defined(__MACOSX_COREMIDI__)
+RTMIDI_NAMESPACE_END
+struct MIDIPacketList;
+RTMIDI_NAMESPACE_START
 
 class MidiInCore: public MidiInApi
 {
  public:
   MidiInCore( const std::string &clientName, unsigned int queueSizeLimit );
   ~MidiInCore( void );
-  RtMidi::Api getCurrentApi( void ) { return RtMidi::MACOSX_CORE; };
+  ApiType getCurrentApi( void ) throw() { return rtmidi::MACOSX_CORE; };
+  bool hasVirtualPorts() const { return true; }
   void openPort( unsigned int portNumber, const std::string &portName );
   void openVirtualPort( const std::string &portName );
+  void openPort( const PortDescriptor & port, const std::string &portName);
+  Pointer<PortDescriptor> getDescriptor(bool local=false);
+  PortList getPortList(int capabilities);
   void closePort( void );
   void setClientName( const std::string &clientName );
   void setPortName( const std::string &portName );
@@ -85,7 +93,12 @@
   std::string getPortName( unsigned int portNumber );
 
  protected:
+  static void midiInputCallback( const MIDIPacketList *list,
+				 void *procRef,
+				 void */*srcRef*/) throw();
   void initialize( const std::string& clientName );
+  template<int locking>
+  friend class CoreSequencer;
 };
 
 class MidiOutCore: public MidiOutApi
@@ -93,9 +106,13 @@
  public:
   MidiOutCore( const std::string &clientName );
   ~MidiOutCore( void );
-  RtMidi::Api getCurrentApi( void ) { return RtMidi::MACOSX_CORE; };
+  ApiType getCurrentApi( void ) throw() { return rtmidi::MACOSX_CORE; };
+  bool hasVirtualPorts() const { return true; }
   void openPort( unsigned int portNumber, const std::string &portName );
   void openVirtualPort( const std::string &portName );
+  void openPort( const PortDescriptor & port, const std::string &portName);
+  Pointer<PortDescriptor> getDescriptor(bool local=false);
+  PortList getPortList(int capabilities);
   void closePort( void );
   void setClientName( const std::string &clientName );
   void setPortName( const std::string &portName );
@@ -116,9 +133,13 @@
  public:
   MidiInJack( const std::string &clientName, unsigned int queueSizeLimit );
   ~MidiInJack( void );
-  RtMidi::Api getCurrentApi( void ) { return RtMidi::UNIX_JACK; };
+  ApiType getCurrentApi( void ) throw() { return rtmidi::UNIX_JACK; };
+  bool hasVirtualPorts() const { return true; }
   void openPort( unsigned int portNumber, const std::string &portName );
   void openVirtualPort( const std::string &portName );
+  void openPort( const PortDescriptor & port, const std::string &portName);
+  Pointer<PortDescriptor> getDescriptor(bool local=false);
+  PortList getPortList(int capabilities);
   void closePort( void );
   void setClientName( const std::string &clientName );
   void setPortName( const std::string &portName);
@@ -137,9 +158,13 @@
  public:
   MidiOutJack( const std::string &clientName );
   ~MidiOutJack( void );
-  RtMidi::Api getCurrentApi( void ) { return RtMidi::UNIX_JACK; };
+  ApiType getCurrentApi( void ) throw() { return rtmidi::UNIX_JACK; };
+  bool hasVirtualPorts() const { return true; }
   void openPort( unsigned int portNumber, const std::string &portName );
   void openVirtualPort( const std::string &portName );
+  void openPort( const PortDescriptor & port, const std::string &portName);
+  Pointer<PortDescriptor> getDescriptor(bool local=false);
+  PortList getPortList(int capabilities);
   void closePort( void );
   void setClientName( const std::string &clientName );
   void setPortName( const std::string &portName);
@@ -163,9 +188,13 @@
  public:
   MidiInAlsa( const std::string &clientName, unsigned int queueSizeLimit );
   ~MidiInAlsa( void );
-  RtMidi::Api getCurrentApi( void ) { return RtMidi::LINUX_ALSA; };
+  ApiType getCurrentApi( void ) throw() { return rtmidi::LINUX_ALSA; };
+  bool hasVirtualPorts() const { return true; }
   void openPort( unsigned int portNumber, const std::string &portName );
   void openVirtualPort( const std::string &portName );
+  void openPort( const PortDescriptor & port, const std::string &portName);
+  Pointer<PortDescriptor> getDescriptor(bool local=false);
+  PortList getPortList(int capabilities);
   void closePort( void );
   void setClientName( const std::string &clientName );
   void setPortName( const std::string &portName);
@@ -173,7 +202,9 @@
   std::string getPortName( unsigned int portNumber );
 
  protected:
-  void initialize( const std::string& clientName );
+  static void * alsaMidiHandler( void *ptr ) throw();
+  void initialize( const std::string &clientName );
+  friend struct AlsaMidiData;
 };
 
 class MidiOutAlsa: public MidiOutApi
@@ -181,9 +212,13 @@
  public:
   MidiOutAlsa( const std::string &clientName );
   ~MidiOutAlsa( void );
-  RtMidi::Api getCurrentApi( void ) { return RtMidi::LINUX_ALSA; };
+  ApiType getCurrentApi( void ) throw() { return rtmidi::LINUX_ALSA; };
+  bool hasVirtualPorts() const { return true; }
   void openPort( unsigned int portNumber, const std::string &portName );
   void openVirtualPort( const std::string &portName );
+  void openPort( const PortDescriptor & port, const std::string &portName);
+  Pointer<PortDescriptor> getDescriptor(bool local=false);
+  PortList getPortList(int capabilities);
   void closePort( void );
   void setClientName( const std::string &clientName );
   void setPortName( const std::string &portName);
@@ -204,9 +239,13 @@
  public:
   MidiInWinMM( const std::string &clientName, unsigned int queueSizeLimit );
   ~MidiInWinMM( void );
-  RtMidi::Api getCurrentApi( void ) { return RtMidi::WINDOWS_MM; };
+  ApiType getCurrentApi( void ) throw() { return rtmidi::WINDOWS_MM; };
+  bool hasVirtualPorts() const { return false; }
   void openPort( unsigned int portNumber, const std::string &portName );
   void openVirtualPort( const std::string &portName );
+  void openPort( const PortDescriptor & port, const std::string &portName);
+  Pointer<PortDescriptor> getDescriptor(bool local=false);
+  PortList getPortList(int capabilities);
   void closePort( void );
   void setClientName( const std::string &clientName );
   void setPortName( const std::string &portName );
@@ -215,6 +254,7 @@
 
  protected:
   void initialize( const std::string& clientName );
+ friend struct WinMMCallbacks;
 };
 
 class MidiOutWinMM: public MidiOutApi
@@ -222,9 +262,13 @@
  public:
   MidiOutWinMM( const std::string &clientName );
   ~MidiOutWinMM( void );
-  RtMidi::Api getCurrentApi( void ) { return RtMidi::WINDOWS_MM; };
+  ApiType getCurrentApi( void ) throw() { return rtmidi::WINDOWS_MM; };
+  bool hasVirtualPorts() const { return false; }
   void openPort( unsigned int portNumber, const std::string &portName );
   void openVirtualPort( const std::string &portName );
+  void openPort( const PortDescriptor & port, const std::string &portName);
+  Pointer<PortDescriptor> getDescriptor(bool local=false);
+  PortList getPortList(int capabilities);
   void closePort( void );
   void setClientName( const std::string &clientName );
   void setPortName( const std::string &portName );
@@ -240,13 +284,27 @@
 
 #if defined(__RTMIDI_DUMMY__)
 
+#define RTMIDI_CLASSNAME "MidiInDummy"
 class MidiInDummy: public MidiInApi
 {
  public:
- MidiInDummy( const std::string &/*clientName*/, unsigned int queueSizeLimit ) : MidiInApi( queueSizeLimit ) { errorString_ = "MidiInDummy: This class provides no functionality."; error( RtMidiError::WARNING, errorString_ ); }
-  RtMidi::Api getCurrentApi( void ) { return RtMidi::RTMIDI_DUMMY; }
+ MidiInDummy( const std::string &/*clientName*/, unsigned int queueSizeLimit )
+   : MidiInApi( queueSizeLimit ) {
+    error( RTMIDI_ERROR(rtmidi_gettext("No valid MIDI interfaces. I'm using a dummy input interface that never receives anything."),
+			Error::WARNING) );
+ }
+  ApiType getCurrentApi( void ) throw() { return rtmidi::RTMIDI_DUMMY; }
+  bool hasVirtualPorts() const { return false; }
   void openPort( unsigned int /*portNumber*/, const std::string &/*portName*/ ) {}
   void openVirtualPort( const std::string &/*portName*/ ) {}
+  void openPort( const PortDescriptor & /* port */,
+		 const std::string &/* portName */) {}
+  Pointer<PortDescriptor> getDescriptor(bool /* local=false */) {
+    return 0;
+  }
+  PortList getPortList(int /* capabilities */) {
+    return PortList();
+  }
   void closePort( void ) {}
   void setClientName( const std::string &/*clientName*/ ) {};
   void setPortName( const std::string &/*portName*/ ) {};
@@ -260,10 +318,22 @@
 class MidiOutDummy: public MidiOutApi
 {
  public:
-  MidiOutDummy( const std::string &/*clientName*/ ) { errorString_ = "MidiOutDummy: This class provides no functionality."; error( RtMidiError::WARNING, errorString_ ); }
-  RtMidi::Api getCurrentApi( void ) { return RtMidi::RTMIDI_DUMMY; }
+  MidiOutDummy( const std::string &/*clientName*/ ) {
+    error( RTMIDI_ERROR(rtmidi_gettext("No valid MIDI interfaces. I'm using a dummy output interface that does nothing."),
+			Error::WARNING) );
+  }
+  ApiType getCurrentApi( void ) throw() { return rtmidi::RTMIDI_DUMMY; }
+  bool hasVirtualPorts() const { return false; }
   void openPort( unsigned int /*portNumber*/, const std::string &/*portName*/ ) {}
   void openVirtualPort( const std::string &/*portName*/ ) {}
+  void openPort( const PortDescriptor & /* port */,
+		 const std::string &/* portName */) {}
+  Pointer<PortDescriptor> getDescriptor(bool /* local=false */) {
+    return 0;
+  }
+  PortList getPortList(int /* capabilities */) {
+    return PortList();
+  }
   void closePort( void ) {}
   void setClientName( const std::string &/*clientName*/ ) {};
   void setPortName( const std::string &/*portName*/ ) {};
@@ -274,13 +344,14 @@
  protected:
   void initialize( const std::string& /*clientName*/ ) {}
 };
-
-#endif
+#undef RTMIDI_CLASSNAME
+
+#endif
+
 
 //*********************************************************************//
 //  RtMidi Definitions
 //*********************************************************************//
-RTMIDI_NAMESPACE_START
 
 #ifdef RTMIDI_GETTEXT
 const char * rtmidi_gettext (const char * s) {
@@ -417,20 +488,6 @@
     throw e;
   }
 }
-
-<<<<<<< HEAD
-
-=======
-void RtMidi :: setClientName( const std::string &clientName )
-{
-  rtapi_->setClientName(clientName);
-}
-
-void RtMidi :: setPortName( const std::string &portName )
-{
-  rtapi_->setPortName(portName);
-}
->>>>>>> 806dbbbd
 
 
 //*********************************************************************//
@@ -1216,34 +1273,8 @@
 
 
 
-<<<<<<< HEAD
   //////////////////////////////////////
-=======
-void MidiInCore :: setClientName ( const std::string& )
-{
-
-  errorString_ = "MidiInCore::setClientName: this function is not implemented for the MACOSX_CORE API!";
-  error( RtMidiError::WARNING, errorString_ );
-
-}
-
-void MidiInCore :: setPortName ( const std::string& )
-{
-
-  errorString_ = "MidiInCore::setPortName: this function is not implemented for the MACOSX_CORE API!";
-  error( RtMidiError::WARNING, errorString_ );
-
-}
-
-unsigned int MidiInCore :: getPortCount()
-{
-  CFRunLoopRunInMode( kCFRunLoopDefaultMode, 0, false );
-  return MIDIGetNumberOfSources();
-}
->>>>>>> 806dbbbd
-
   // Obtain the name of an endpoint without regard for whether it has connections.
-
   // The result should be released by the caller.
 
   static CFStringRef CreateEndpointName(MIDIEndpointRef endpoint, bool isExternal)
@@ -2170,27 +2201,7 @@
   connected_ = true;
 }
 
-<<<<<<< HEAD
 void MidiInCore :: openVirtualPort( const std::string &portName )
-=======
-void MidiOutCore :: setClientName ( const std::string& )
-{
-
-  errorString_ = "MidiOutCore::setClientName: this function is not implemented for the MACOSX_CORE API!";
-  error( RtMidiError::WARNING, errorString_ );
-
-}
-
-void MidiOutCore :: setPortName ( const std::string& )
-{
-
-  errorString_ = "MidiOutCore::setPortName: this function is not implemented for the MACOSX_CORE API!";
-  error( RtMidiError::WARNING, errorString_ );
-
-}
-
-void MidiOutCore :: openVirtualPort( const std::string &portName )
->>>>>>> 806dbbbd
 {
   CoreMidiData *data = static_cast<CoreMidiData *> (apiData_);
 
@@ -2296,6 +2307,17 @@
   connected_ = false;
 }
 
+void MidiInCore :: setClientName ( const std::string& )
+{
+  error(RTMIDI_ERROR(gettext_noopt("Setting client names is not implemented for Mac OS X CoreMIDI."),
+		     Error::WARNING));
+}
+
+void MidiInCore :: setPortName ( const std::string& )
+{
+  error(RTMIDI_ERROR(gettext_noopt("Setting port names is not implemented for Mac OS X CoreMIDI."),
+		     Error::WARNING));
+}
 
 unsigned int MidiInCore :: getPortCount()
 {
@@ -2450,6 +2472,18 @@
   }
 
   connected_ = false;
+}
+
+void MidiOutCore :: setClientName ( const std::string& )
+{
+  error(RTMIDI_ERROR(gettext_noopt("Setting client names is not implemented for Mac OS X CoreMIDI."),
+		     Error::WARNING));
+}
+
+void MidiOutCore :: setPortName ( const std::string& )
+{
+  error(RTMIDI_ERROR(gettext_noopt("Setting port names is not implemented for Mac OS X CoreMIDI."),
+		     Error::WARNING));
 }
 
 void MidiOutCore :: openVirtualPort( const std::string &portName )
@@ -2695,11 +2729,13 @@
     }
   }
 
-  bool setName(const std::string &n) {
+  int setName(const std::string &n) {
     /* we don't want to rename the client after opening it. */
-    if (seq) return false;
     name = n;
-    return true;
+    if (seq) {
+      return snd_seq_set_client_name( seq, name.c_str() );
+    }
+    return 0;
   }
 
   std::string GetPortName(int client, int port, int flags) {
@@ -2766,6 +2802,27 @@
     return os.str();
   }
 
+  void setPortName(const std::string &name, int port) {
+    snd_seq_port_info_t *pinfo = NULL;
+    int error;
+    snd_seq_port_info_alloca( &pinfo );
+    if (pinfo == NULL) {
+      throw RTMIDI_ERROR(gettext_noopt("Could not allocate ALSA port info structure."),
+			Error::MEMORY_ERROR);
+    }
+    if ((error = snd_seq_get_port_info( seq, port, pinfo ))<0) {
+      throw RTMIDI_ERROR1(gettext_noopt("Could not get ALSA port information: %s"),
+			  Error::DRIVER_ERROR,
+			  snd_strerror(error));      
+    }
+    snd_seq_port_info_set_name( pinfo, name.c_str() );
+    if ((error = snd_seq_set_port_info( seq, port, pinfo ) )) {
+      throw RTMIDI_ERROR1(gettext_noopt("Could not set ALSA port information: %s"),
+			  Error::DRIVER_ERROR,
+			  snd_strerror(error));      
+    }
+  }
+
   int getPortCapabilities(int client, int port) {
     init();
     snd_seq_port_info_t *pinfo;
@@ -2787,6 +2844,7 @@
     scoped_lock lock (mutex);
     return snd_seq_query_next_client (seq, cinfo);
   }
+
   int getNextPort(snd_seq_port_info_t * pinfo ) {
     init();
     scoped_lock lock (mutex);
@@ -2962,6 +3020,7 @@
   const std::string &getClientName() {
     return clientName;
   }
+
   int getCapabilities() const {
     if (!client) return 0;
     return seq.getPortCapabilities(client,port);
@@ -3134,6 +3193,14 @@
     subscription = 0;
   }
 
+  void setName(const std::string &name) {
+    seq.setPortName(name, local.port);
+  }
+
+  void setClientName(const std::string &name) {
+    seq.setName(name);
+  }
+
   bool startQueue(void * userdata) {
     // Start the input queue
 #ifndef AVOID_TIMESTAMPING
@@ -3832,6 +3899,19 @@
       pthread_join( data->thread, NULL );
   }
 }
+
+void MidiInAlsa :: setClientName( const std::string &clientName )
+{
+    AlsaMidiData *data = static_cast<AlsaMidiData *> ( apiData_ );
+    data->setClientName(clientName);
+}
+
+void MidiInAlsa :: setPortName( const std::string &portName )
+{
+  AlsaMidiData *data = static_cast<AlsaMidiData *> (apiData_);
+  data->setName(portName);
+}
+
 #undef RTMIDI_CLASSNAME
 
 //*********************************************************************//
@@ -4024,6 +4104,18 @@
     data->subscription = 0;
     connected_ = false;
   }
+}
+
+void MidiOutAlsa :: setClientName( const std::string &clientName )
+{
+    AlsaMidiData *data = static_cast<AlsaMidiData *> ( apiData_ );
+    data->setClientName(clientName);
+}
+
+void MidiOutAlsa :: setPortName( const std::string &portName )
+{
+  AlsaMidiData *data = static_cast<AlsaMidiData *> (apiData_);
+  data->setName(portName);
 }
 
 void MidiOutAlsa :: openVirtualPort(const std::string &portName )
@@ -4872,6 +4964,18 @@
   }
 }
 
+void MidiInWinMM :: setClientName ( const std::string& )
+{
+  error(RTMIDI_ERROR(gettext_noopt("Setting the client name is not supported by Windows MM."),
+		     Error::WARNING ));
+}
+
+void MidiInWinMM :: setPortName ( const std::string& )
+{
+  error(RTMIDI_ERROR(gettext_noopt("Setting the port name is not supported by Windows MM."),
+		     Error::WARNING ));
+}
+
 unsigned int MidiInWinMM :: getPortCount()
 {
   return midiInGetNumDevs();
@@ -4906,23 +5010,6 @@
 #undef RTMIDI_CLASSNAME
 
 
-void MidiInAlsa :: setClientName( const std::string &clientName )
-{
-
-    AlsaMidiData *data = static_cast<AlsaMidiData *> ( apiData_ );
-    snd_seq_set_client_name( data->seq, clientName.c_str() );
-
-}
-
-void MidiInAlsa :: setPortName( const std::string &portName )
-{
-  AlsaMidiData *data = static_cast<AlsaMidiData *> (apiData_);
-  snd_seq_port_info_t *pinfo;
-  snd_seq_port_info_alloca( &pinfo );
-  snd_seq_get_port_info( data->seq, data->vport, pinfo );
-  snd_seq_port_info_set_name( pinfo, portName.c_str() );
-  snd_seq_set_port_info( data->seq, data->vport, pinfo );
-}
 
 //*********************************************************************//
 //  API: Windows MM
@@ -5043,29 +5130,19 @@
   }
 }
 
-<<<<<<< HEAD
+void MidiOutWinMM :: setClientName ( const std::string& )
+{
+  error(RTMIDI_ERROR(gettext_noopt("Setting the client name is not supported by Windows MM."),
+		     Error::WARNING ));
+}
+
+void MidiOutWinMM :: setPortName ( const std::string& )
+{
+  error(RTMIDI_ERROR(gettext_noopt("Setting the port name is not supported by Windows MM."),
+		     Error::WARNING ));
+}
+
 void MidiOutWinMM :: openVirtualPort(const std::string &/*portName*/ )
-=======
-void MidiOutAlsa :: setClientName( const std::string &clientName )
-{
-
-    AlsaMidiData *data = static_cast<AlsaMidiData *> ( apiData_ );
-    snd_seq_set_client_name( data->seq, clientName.c_str() );
-
-}
-
-void MidiOutAlsa :: setPortName( const std::string &portName )
-{
-  AlsaMidiData *data = static_cast<AlsaMidiData *> (apiData_);
-  snd_seq_port_info_t *pinfo;
-  snd_seq_port_info_alloca( &pinfo );
-  snd_seq_get_port_info( data->seq, data->vport, pinfo );
-  snd_seq_port_info_set_name( pinfo, portName.c_str() );
-  snd_seq_set_port_info( data->seq, data->vport, pinfo );
-}
-
-void MidiOutAlsa :: openVirtualPort( const std::string &portName )
->>>>>>> 806dbbbd
 {
   // This function cannot be implemented for the Windows MM MIDI API.
   error(RTMIDI_ERROR(gettext_noopt("Virtual ports are not available Windows Multimedia MIDI API."),
@@ -5380,6 +5457,14 @@
 			      0);
   }
 
+  int renamePort(jack_port_t * port, const std::string &portName) {
+#ifdef JACK_HAS_PORT_RENAME
+    return jack_port_rename( client, port, portName.c_str() );
+#else
+    return jack_port_set_name( port, portName.c_str() );
+#endif
+  }
+  
   void deletePort(jack_port_t * port) {
     init();
     scoped_lock lock (mutex);
@@ -5512,31 +5597,6 @@
   std::string getName(int flags = SHORT_NAME | UNIQUE_PORT_NAME) {
     return seq.getPortName(port,flags);
   }
-<<<<<<< HEAD
-=======
-}
-
-void MidiInWinMM :: setClientName ( const std::string& )
-{
-
-  errorString_ = "MidiInWinMM::setClientName: this function is not implemented for the WINDOWS_MM API!";
-  error( RtMidiError::WARNING, errorString_ );
-
-}
-
-void MidiInWinMM :: setPortName ( const std::string& )
-{
-
-  errorString_ = "MidiInWinMM::setPortName: this function is not implemented for the WINDOWS_MM API!";
-  error( RtMidiError::WARNING, errorString_ );
-
-}
-
-unsigned int MidiInWinMM :: getPortCount()
-{
-  return midiInGetNumDevs();
-}
->>>>>>> 806dbbbd
 
   const std::string &getClientName() {
     return clientName;
@@ -5711,37 +5771,16 @@
     return 0;
   }
 
-<<<<<<< HEAD
+  int rename(const std::string &portName) {
+    return seq->renamePort(local,portName);
+  }
+
   void delayedDeletePort() {
     /* Closing the port can be twofold to ensure all data is sent:
        - Use a semaphore to wait for this state
        - Close the port from within jackProcessOut
     */
     if (local == NULL) return;
-=======
-void MidiOutWinMM :: setClientName ( const std::string& )
-{
-
-  errorString_ = "MidiOutWinMM::setClientName: this function is not implemented for the WINDOWS_MM API!";
-  error( RtMidiError::WARNING, errorString_ );
-
-}
-
-void MidiOutWinMM :: setPortName ( const std::string& )
-{
-
-  errorString_ = "MidiOutWinMM::setPortName: this function is not implemented for the WINDOWS_MM API!";
-  error( RtMidiError::WARNING, errorString_ );
-
-}
-
-void MidiOutWinMM :: openVirtualPort( const std::string &/*portName*/ )
-{
-  // This function cannot be implemented for the Windows MM MIDI API.
-  errorString_ = "MidiOutWinMM::openVirtualPort: cannot be implemented in Windows MM MIDI API!";
-  error( RtMidiError::WARNING, errorString_ );
-}
->>>>>>> 806dbbbd
 
 #ifdef HAVE_SEMAPHORE
     struct timespec ts;
@@ -6156,25 +6195,19 @@
 
   data->deletePort();
 }
+
+void MidiInJack :: setClientName( const std::string& )
+{
+  error(RTMIDI_ERROR(gettext_noopt("Setting the client name is not supported by JACK."),
+		     Error::WARNING ));
+}
+
+void MidiInJack :: setPortName( const std::string &portName )
+{
+  JackMidiData *data = static_cast<JackMidiData *> (apiData_);
+  data->rename(portName);
+}
 #undef RTMIDI_CLASSNAME
-
-void MidiInJack:: setClientName( const std::string& )
-{
-
-  errorString_ = "MidiInJack::setClientName: this function is not implemented for the UNIX_JACK API!";
-  error( RtMidiError::WARNING, errorString_ );
-
-}
-
-void MidiInJack :: setPortName( const std::string &portName )
-{
-  JackMidiData *data = static_cast<JackMidiData *> (apiData_);
-#ifdef JACK_HAS_PORT_RENAME
-  jack_port_rename( data->client, data->port, portName.c_str() );
-#else
-  jack_port_set_name( data->port, portName.c_str() );
-#endif
-}
 
 //*********************************************************************//
 //  API: JACK
@@ -6393,20 +6426,14 @@
 
 void MidiOutJack:: setClientName( const std::string& )
 {
-
-  errorString_ = "MidiOutJack::setClientName: this function is not implemented for the UNIX_JACK API!";
-  error( RtMidiError::WARNING, errorString_ );
-
+  error(RTMIDI_ERROR(gettext_noopt("Setting the client name is not supported by JACK."),
+		     Error::WARNING ));
 }
 
 void MidiOutJack :: setPortName( const std::string &portName )
 {
   JackMidiData *data = static_cast<JackMidiData *> (apiData_);
-#ifdef JACK_HAS_PORT_RENAME
-  jack_port_rename( data->client, data->port, portName.c_str() );
-#else
-  jack_port_set_name( data->port, portName.c_str() );
-#endif
+  data->rename(portName);
 }
 
 void MidiOutJack :: sendMessage( const unsigned char *message, size_t size )
