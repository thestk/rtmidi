--- conflicted
+++ resolved
@@ -3166,7 +3166,6 @@
 
 std::string MidiInAlsa :: getPortName( unsigned int portNumber )
 {
-<<<<<<< HEAD
 	snd_seq_client_info_t *cinfo;
 	snd_seq_port_info_t *pinfo;
 	snd_seq_client_info_alloca( &cinfo );
@@ -3179,6 +3178,8 @@
 		snd_seq_get_any_client_info( data->seq, cnum, cinfo );
 		std::ostringstream os;
 		os << snd_seq_client_info_get_name( cinfo );
+		os << ":";
+		os << snd_seq_port_info_get_name( pinfo );
 		os << " ";                                    // These lines added to make sure devices are listed
 		os << snd_seq_port_info_get_client( pinfo );  // with full portnames added to ensure individual device names
 		os << ":";
@@ -3235,79 +3236,6 @@
 					    SND_SEQ_PORT_TYPE_MIDI_GENERIC |
 					    SND_SEQ_PORT_TYPE_APPLICATION );
 		snd_seq_port_info_set_midi_channels(pinfo, 16);
-=======
-  snd_seq_client_info_t *cinfo;
-  snd_seq_port_info_t *pinfo;
-  snd_seq_client_info_alloca( &cinfo );
-  snd_seq_port_info_alloca( &pinfo );
-
-  std::string stringName;
-  AlsaMidiData *data = static_cast<AlsaMidiData *> (apiData_);
-  if ( portInfo( data->seq, pinfo, SND_SEQ_PORT_CAP_READ|SND_SEQ_PORT_CAP_SUBS_READ, (int) portNumber ) ) {
-    int cnum = snd_seq_port_info_get_client( pinfo );
-    snd_seq_get_any_client_info( data->seq, cnum, cinfo );
-    std::ostringstream os;
-    os << snd_seq_client_info_get_name( cinfo );
-    os << ":";
-    os << snd_seq_port_info_get_name( pinfo );
-    os << " ";                                    // These lines added to make sure devices are listed
-    os << snd_seq_port_info_get_client( pinfo );  // with full portnames added to ensure individual device names
-    os << ":";
-    os << snd_seq_port_info_get_port( pinfo );
-    stringName = os.str();
-    return stringName;
-  }
-
-  // If we get here, we didn't find a match.
-  errorString_ = "MidiInAlsa::getPortName: error looking for port name!";
-  error( RtMidiError::WARNING, errorString_ );
-  return stringName;
-}
-
-void MidiInAlsa :: openPort( unsigned int portNumber, const std::string portName )
-{
-  if ( connected_ ) {
-    errorString_ = "MidiInAlsa::openPort: a valid connection already exists!";
-    error( RtMidiError::WARNING, errorString_ );
-    return;
-  }
-
-  unsigned int nSrc = this->getPortCount();
-  if ( nSrc < 1 ) {
-    errorString_ = "MidiInAlsa::openPort: no MIDI input sources found!";
-    error( RtMidiError::NO_DEVICES_FOUND, errorString_ );
-    return;
-  }
-
-  snd_seq_port_info_t *src_pinfo;
-  snd_seq_port_info_alloca( &src_pinfo );
-  AlsaMidiData *data = static_cast<AlsaMidiData *> (apiData_);
-  if ( portInfo( data->seq, src_pinfo, SND_SEQ_PORT_CAP_READ|SND_SEQ_PORT_CAP_SUBS_READ, (int) portNumber ) == 0 ) {
-    std::ostringstream ost;
-    ost << "MidiInAlsa::openPort: the 'portNumber' argument (" << portNumber << ") is invalid.";
-    errorString_ = ost.str();
-    error( RtMidiError::INVALID_PARAMETER, errorString_ );
-    return;
-  }
-
-  snd_seq_addr_t sender, receiver;
-  sender.client = snd_seq_port_info_get_client( src_pinfo );
-  sender.port = snd_seq_port_info_get_port( src_pinfo );
-  receiver.client = snd_seq_client_id( data->seq );
-
-  snd_seq_port_info_t *pinfo;
-  snd_seq_port_info_alloca( &pinfo );
-  if ( data->vport < 0 ) {
-    snd_seq_port_info_set_client( pinfo, 0 );
-    snd_seq_port_info_set_port( pinfo, 0 );
-    snd_seq_port_info_set_capability( pinfo,
-                                      SND_SEQ_PORT_CAP_WRITE |
-                                      SND_SEQ_PORT_CAP_SUBS_WRITE );
-    snd_seq_port_info_set_type( pinfo,
-                                SND_SEQ_PORT_TYPE_MIDI_GENERIC |
-                                SND_SEQ_PORT_TYPE_APPLICATION );
-    snd_seq_port_info_set_midi_channels(pinfo, 16);
->>>>>>> d17d6d64
 #ifndef AVOID_TIMESTAMPING
 		snd_seq_port_info_set_timestamping(pinfo, 1);
 		snd_seq_port_info_set_timestamp_real(pinfo, 1);
@@ -3624,7 +3552,6 @@
 
 std::string MidiOutAlsa :: getPortName( unsigned int portNumber )
 {
-<<<<<<< HEAD
 	snd_seq_client_info_t *cinfo;
 	snd_seq_port_info_t *pinfo;
 	snd_seq_client_info_alloca( &cinfo );
@@ -3637,6 +3564,8 @@
 		snd_seq_get_any_client_info( data->seq, cnum, cinfo );
 		std::ostringstream os;
 		os << snd_seq_client_info_get_name(cinfo);
+		os << ":";
+		os << snd_seq_port_info_get_name( pinfo );
 		os << " ";                                    // These lines added to make sure devices are listed
 		os << snd_seq_port_info_get_client( pinfo );  // with full portnames added to ensure individual device names
 		os << ":";
@@ -3667,50 +3596,6 @@
 				   Error::NO_DEVICES_FOUND) );
 		return;
 	}
-=======
-  snd_seq_client_info_t *cinfo;
-  snd_seq_port_info_t *pinfo;
-  snd_seq_client_info_alloca( &cinfo );
-  snd_seq_port_info_alloca( &pinfo );
-
-  std::string stringName;
-  AlsaMidiData *data = static_cast<AlsaMidiData *> (apiData_);
-  if ( portInfo( data->seq, pinfo, SND_SEQ_PORT_CAP_WRITE|SND_SEQ_PORT_CAP_SUBS_WRITE, (int) portNumber ) ) {
-    int cnum = snd_seq_port_info_get_client(pinfo);
-    snd_seq_get_any_client_info( data->seq, cnum, cinfo );
-    std::ostringstream os;
-    os << snd_seq_client_info_get_name(cinfo);
-    os << ":";
-    os << snd_seq_port_info_get_name( pinfo );
-    os << " ";                                    // These lines added to make sure devices are listed
-    os << snd_seq_port_info_get_client( pinfo );  // with full portnames added to ensure individual device names
-    os << ":";
-    os << snd_seq_port_info_get_port(pinfo);
-    stringName = os.str();
-    return stringName;
-  }
-
-  // If we get here, we didn't find a match.
-  errorString_ = "MidiOutAlsa::getPortName: error looking for port name!";
-  error( RtMidiError::WARNING, errorString_ );
-  return stringName;
-}
-
-void MidiOutAlsa :: openPort( unsigned int portNumber, const std::string portName )
-{
-  if ( connected_ ) {
-    errorString_ = "MidiOutAlsa::openPort: a valid connection already exists!";
-    error( RtMidiError::WARNING, errorString_ );
-    return;
-  }
-
-  unsigned int nSrc = this->getPortCount();
-  if (nSrc < 1) {
-    errorString_ = "MidiOutAlsa::openPort: no MIDI output sources found!";
-    error( RtMidiError::NO_DEVICES_FOUND, errorString_ );
-    return;
-  }
->>>>>>> d17d6d64
 
 	snd_seq_port_info_t *pinfo;
 	snd_seq_port_info_alloca( &pinfo );
